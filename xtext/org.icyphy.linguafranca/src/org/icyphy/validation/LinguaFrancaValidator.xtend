package org.icyphy.validation

import org.eclipse.xtext.validation.Check
import org.icyphy.linguaFranca.Action
import org.icyphy.linguaFranca.ActionOrigin
import org.icyphy.linguaFranca.Assignment
import org.icyphy.linguaFranca.Input
import org.icyphy.linguaFranca.Instantiation
import org.icyphy.linguaFranca.LinguaFrancaPackage.Literals
import org.icyphy.linguaFranca.Model
import org.icyphy.linguaFranca.Output
import org.icyphy.linguaFranca.Parameter
import org.icyphy.linguaFranca.Reactor
import org.icyphy.linguaFranca.Target
import org.icyphy.linguaFranca.TimeOrValue
import org.icyphy.linguaFranca.TimeUnit
import org.icyphy.linguaFranca.Timer
<<<<<<< HEAD
import org.eclipse.emf.ecore.EStructuralFeature
=======
import org.icyphy.linguaFranca.CongestionManagement
>>>>>>> aceb3dcc

/**
 * This class contains custom validation rules. 
 * 
 * See https://www.eclipse.org/Xtext/documentation/303_runtime_concepts.html#validation
 */
class LinguaFrancaValidator extends AbstractLinguaFrancaValidator {

    public static val KNOWN_TARGETS = #{
        'C', 
        'Cpp',
        'TypeScript'
    }
    public static val TARGET_REQUIRES_TYPES = #{
        'C' -> true,
        'Cpp' -> true,
        'TypeScript' -> false
    }
    public static val TARGET_PARAMETERS = #{
        'compile', 
        'run', 
        'threads',
        'timeout',
        'cmake_include'
    }

    var reactorClasses = newHashSet()
    var parameters = newHashSet()
    var inputs = newHashSet()
    var outputs = newHashSet()
    var timers = newHashSet()
    var actions = newHashSet()
    var allNames = newHashSet() // Names of contained objects must be unique.

    var target = "";
    
    // //////////////////////////////////////////////////
    // // Helper functions for checks to be performed on multiple entities

    // Check the name of a feature for illegal substrings.
    def checkName(String name, EStructuralFeature feature) {
        // Raises an error if the string starts with two underscores.
        if(name.substring(0,2).equals("__")) {
            error(UNDERSCORE_MESSAGE + name,  feature)
        }
    }
    
    // //////////////////////////////////////////////////
    // // Functions to set up data structures for performing checks.
    // FAST ensures that these checks run whenever a file is modified.
    // Alternatives are NORMAL (when saving) and EXPENSIVE (only when right-click, validate).
    // FIXME: Only checking uniqueness of reactor class definitions per file
    @Check(FAST)
    def reset(Model model) {
        reactorClasses.clear()
    }

    @Check(FAST)
    def resetSets(Reactor reactor) {
        parameters.clear()
        inputs.clear()
        outputs.clear()
        timers.clear()
        actions.clear()
        allNames.clear()
    }

    // //////////////////////////////////////////////////
    // // The following checks are in alphabetical order.
    @Check(FAST)
    def checkAction(Action action) {
<<<<<<< HEAD
        checkName(action.name, Literals.VARIABLE__NAME)
=======
        if (action.origin == ActionOrigin.NONE) {
            error(
                "Action must have modifier `logical` or `physical`.",
                Literals.ACTION__ORIGIN
            )
        } else if (action.origin == ActionOrigin.LOGICAL && action.policy != CongestionManagement.NONE) {
            error(
                "Logical action cannot specify a congestion management policy.",
                Literals.ACTION__POLICY
            )
        }
        
>>>>>>> aceb3dcc
        if (allNames.contains(action.name)) {
            error(
                UNIQUENESS_MESSAGE + action.name,
                Literals.VARIABLE__NAME
            )
        }
        actions.add(action.name);
        allNames.add(action.name)
    }

    @Check(FAST)
    def checkAssignment(Assignment assignment) {
        // If the left-hand side is a time parameter, make sure the assignment has units
        if (assignment.lhs.isOfTimeType) {
            if (assignment.rhs.parameter === null) {
                // This is a value. Check that units are present
                if (assignment.rhs.unit == TimeUnit.NONE) {
                    error(
                        "Invalid time units: " + assignment.rhs.unit +
                            ". Should be one of " + TimeUnit.VALUES.filter [
                                it != TimeUnit.NONE
                            ], Literals.ASSIGNMENT__RHS)
                }
            } else {
                // This is a reference to another parameter.
                // Check that types match.
                if (!assignment.rhs.parameter.isOfTimeType) {
                    error(
                        "Cannot assign parameter: " +
                            assignment.rhs.parameter.name + " to " +
                            assignment.lhs.name +
                            ". The latter is a time parameter, but the former is not.",
                        Literals.ASSIGNMENT__RHS)
                }
            }
        }
    }

    @Check(FAST)
    def checkInput(Input input) {
        checkName(input.name, Literals.VARIABLE__NAME)
        if (allNames.contains(input.name)) {
            error(
                UNIQUENESS_MESSAGE + input.name,
                Literals.VARIABLE__NAME
            )
        }
        inputs.add(input.name)
        allNames.add(input.name)
        if (TARGET_REQUIRES_TYPES.get(this.target)) {
            if (input.type === null) {
                error("Input must have a type.", Literals.PORT__TYPE)
            }
        }
    }

    @Check(FAST)
    def checkInstance(Instantiation instance) {
        checkName(instance.name, Literals.INSTANTIATION__NAME)
        if (allNames.contains(instance.name)) {
            error(
                UNIQUENESS_MESSAGE + instance.name,
                Literals.INSTANTIATION__NAME
            )
        }
        allNames.add(instance.name)
        if (instance.reactorClass.isMain) {
            error(
                "Cannot instantiate a main reactor: " 
                + instance.reactorClass.name,
                Literals.INSTANTIATION__REACTOR_CLASS
            )
        }
    }

    @Check(FAST)
    def checkOutput(Output output) {
        checkName(output.name, Literals.VARIABLE__NAME)
        if (allNames.contains(output.name)) {
            error(
                UNIQUENESS_MESSAGE + output.name,
                Literals.VARIABLE__NAME
            )
        }
        outputs.add(output.name);
        allNames.add(output.name)
        if (TARGET_REQUIRES_TYPES.get(this.target)) {
            if (output.type === null) {
                error("Output must have a type.", Literals.PORT__TYPE)
            }
        }
    }

    @Check(FAST)
    def checkParameter(Parameter param) {
        checkName(param.name, Literals.PARAMETER__NAME)
        if (allNames.contains(param.name)) {
            error(
                UNIQUENESS_MESSAGE + param.name,
                Literals.PARAMETER__NAME
            )
        }
        parameters.add(param.name)
        allNames.add(param.name)
        if (TARGET_REQUIRES_TYPES.get(this.target)) {
            if (!param.ofTimeType && param.type === null) {
                error("Parameters must have a type.", Literals.PARAMETER__TYPE)
            }
        }
    }

    @Check(FAST)
    def checkReactor(Reactor reactor) {
        checkName(reactor.name, Literals.REACTOR__NAME)
        if (reactorClasses.contains(reactor.name)) {
            error(
                "Names of reactor classes must be unique: " + reactor.name,
                Literals.REACTOR__NAME
            )
        }
        reactorClasses.add(reactor.name);
        if (this.target.equals('Cpp') && reactor.isMain && reactor.name.equalsIgnoreCase("main")) {
            error(
                "Main reactor cannot be named '" + reactor.name + "'",
                Literals.REACTOR__NAME
            )
        }
    }

    @Check(FAST)
    def checkState(org.icyphy.linguaFranca.State state) {
        checkName(state.name, Literals.STATE__NAME)
        if (allNames.contains(state.name)) {
            error(
                UNIQUENESS_MESSAGE + state.name,
                Literals.STATE__NAME
            )
        }
        inputs.add(state.name);
        allNames.add(state.name)
        if (TARGET_REQUIRES_TYPES.get(this.target)) {
            if (!state.ofTimeType && state.parameter === null && state.type === null) {
                error("State must have a type.", Literals.STATE__TYPE)
            }
        }
    }

    @Check(FAST)
    def checkTarget(Target target) {
        if (!KNOWN_TARGETS.contains(target.name)) {
            warning("Unrecognized target: " + target.name,
                Literals.TARGET__NAME)
        } else {
            this.target = target.name;
        }
        if (target.properties !== null) {
            for (property : target.properties) {
                if (!TARGET_PARAMETERS.contains(property.name)) {
                    warning(
                        "Unrecognized target parameter: " + property.name,
                        Literals.TARGET__PROPERTIES
                    )
                }
                // Make sure the value of the parameter is a string,
                // a parsable integer, or a time.
                if(property.literal !== null){
                    // This is a Literal
                    if (!property.literal.startsWith('"') ||
                        !property.literal.endsWith('"')) {
                        try {
                            Integer.decode(property.literal)
                        } catch (NumberFormatException ex) {
                            error(
                                "Target property literal is required to be an integer or a string surrounded by quotation marks.",
                                Literals.TARGET__PROPERTIES
                            )
                        }
                    }
                } else {
                    // This is a Time
                    if (property.unit == TimeUnit.NONE) {
                        error("Missing time units. Should be one of " +
                        TimeUnit.VALUES.filter[it != TimeUnit.NONE],
                        Literals.TIME_OR_VALUE__UNIT)
                    }
                }
            }
        }
    }

    @Check(FAST)
    def checkTime(TimeOrValue timeOrValue) {
        // Only parameter assignments are allowed to be target types.
        // Time parameters can go without units only if they are 0.
        if (!(timeOrValue.eContainer instanceof Assignment) &&
            timeOrValue.time != 0) {
            if (timeOrValue.unit == TimeUnit.NONE) {
                error("Missing time units. Should be one of " +
                    TimeUnit.VALUES.filter[it != TimeUnit.NONE],
                    Literals.TIME_OR_VALUE__UNIT)
            }
        }
    }

    @Check(FAST)
    def checkTimer(Timer timer) {
        checkName(timer.name, Literals.VARIABLE__NAME)
        if (allNames.contains(timer.name)) {
            error(
                UNIQUENESS_MESSAGE + timer.name,
                Literals.VARIABLE__NAME
            )
        }
        timers.add(timer.name);
        allNames.add(timer.name)
    }

    static val UNIQUENESS_MESSAGE = "Names of contained objects (inputs, outputs, actions, timers, parameters, state, and reactors) must be unique: "
    static val UNDERSCORE_MESSAGE = "Names of objects (inputs, outputs, actions, timers, parameters, state, reactor definitions, and reactor instantiation) may not start with \"__\": "
}<|MERGE_RESOLUTION|>--- conflicted
+++ resolved
@@ -15,11 +15,8 @@
 import org.icyphy.linguaFranca.TimeOrValue
 import org.icyphy.linguaFranca.TimeUnit
 import org.icyphy.linguaFranca.Timer
-<<<<<<< HEAD
 import org.eclipse.emf.ecore.EStructuralFeature
-=======
 import org.icyphy.linguaFranca.CongestionManagement
->>>>>>> aceb3dcc
 
 /**
  * This class contains custom validation rules. 
@@ -91,9 +88,7 @@
     // // The following checks are in alphabetical order.
     @Check(FAST)
     def checkAction(Action action) {
-<<<<<<< HEAD
         checkName(action.name, Literals.VARIABLE__NAME)
-=======
         if (action.origin == ActionOrigin.NONE) {
             error(
                 "Action must have modifier `logical` or `physical`.",
@@ -106,7 +101,6 @@
             )
         }
         
->>>>>>> aceb3dcc
         if (allNames.contains(action.name)) {
             error(
                 UNIQUENESS_MESSAGE + action.name,
