/**
 * This example illustrates the use of logical and physical actions,
 * asynchronous external inputs, the use of startup and shutdown
 * reactions, and the use of actions with values.
 * 
 * The example is fashioned after an Esterel implementation given by
 * Berry and Gonthier in "The ESTEREL synchronous programming language:
 * design, semantics, implementation," Science of Computer Programming,
 * 19(2) pp. 87-152, Nov. 1992, DOI: 10.1016/0167-6423(92)90005-V.
 * 
 * @author Edward A. Lee
 * @author Marten Lohstroh
 */
target C {
<<<<<<< HEAD
    workers: 1,
=======
>>>>>>> 87f8baba
    keepalive: true
};
/**
 * Produce a counting sequence at random times with a minimum
 * and maximum time between outputs specified as parameters.
 * 
 * @param min_time The minimum time between outputs.
 * @param max_time The maximum time between outputs.
 */
reactor RandomSource(min_time:time(2 sec), max_time:time(8 sec)) {
    preamble {=
        // Generate a random additional delay over the minimum. 
        // Assume millisecond precision is enough.
        interval_t additional_time(interval_t min_time, interval_t max_time) {
            int interval_in_msec = (max_time - min_time) / MSEC(1);
            return (rand() % interval_in_msec) * MSEC(1);
        }
    =}
    input another:int;
    output out:int;
    logical action prompt(min_time);
    state count:int(0);
    
    reaction(startup) -> prompt {=
        printf("***********************************************\n");
        printf("Watch for the prompt, then hit Return or Enter.\n");
        printf("Type Control-D (EOF) to quit.\n\n");
        
        // Random number functions are part of stdlib.h, which is included by reactor.h.
        // Set a seed for random number generation based on the current time.
        srand(time(0));
        
        // Schedule the first event.
        schedule(prompt, additional_time(0, self->max_time - self->min_time));
    =}
    reaction(prompt) -> out {=
        self->count++;
        printf("%d. Hit Return or Enter!", self->count);
        fflush(stdout);
        SET(out, self->count);
    =}
    reaction(another) -> prompt {=
        // Schedule the next event.
        schedule(prompt, additional_time(0, self->max_time - self->min_time));
    =}
}
/**
 * Upon receiving a prompt, record the time of the prompt,
 * then listen for user input. When the user hits return,
 * then schedule a physical action that records the time
 * of this event and then report the response time.
 */
reactor GetUserInput {
    preamble {=
        // Thread to read input characters until an EOF is received.
        // Each time a newline is received, schedule a user_response action.
        void* read_input(void* user_response) {
            int c;
            while(1) {
                while((c = getchar()) != '\n') {
                    if (c == EOF) break;
                }
                schedule_copy(user_response, 0, &c, 1);
                if (c == EOF) break;
            }
            return NULL;
        }
    =}

    physical action user_response:char;
    state prompt_time:time(0);
    state total_time_in_ms:int(0);
    state count:int(0);
    
    input prompt:int;
    output another:int;
    
    reaction(startup) -> user_response {=
        // Start the thread that listens for Enter or Return.
        lf_thread_t thread_id;
        lf_thread_create(&thread_id, &read_input, user_response);        
    =}
    
    reaction(prompt) {=
        self->prompt_time = get_logical_time();
    =}
    
    reaction(user_response) -> another {=
        if (user_response->value == EOF) {
            request_stop();
            return;
        }
        // If the prompt_time is 0, then the user is cheating and
        // hitting return before being prompted.
        if (self->prompt_time == 0LL) {
            printf("YOU CHEATED!\n");
            request_stop();
        } else {
            int time_in_ms = (get_logical_time() - self->prompt_time) / 1000000LL;
            printf("Response time in milliseconds: %d\n", time_in_ms);
            self->count++;
            self->total_time_in_ms += time_in_ms;
            // Reset the prompt_time to indicate that there is no new prompt.
            self->prompt_time = 0LL;
            // Trigger another prompt.
            SET(another, 42);
        }
    =}
    
    reaction(shutdown) {=
        if (self->count > 0) {
            printf("\n**** Average response time: %d.\n", self->total_time_in_ms/self->count);
        } else {
            printf("\n**** No attempts.\n");
        }
    =}
}
main reactor ReflexGame {
    p = new RandomSource();
    g = new GetUserInput();
    p.out -> g.prompt;
    g.another -> p.another;
}<|MERGE_RESOLUTION|>--- conflicted
+++ resolved
@@ -12,10 +12,6 @@
  * @author Marten Lohstroh
  */
 target C {
-<<<<<<< HEAD
-    workers: 1,
-=======
->>>>>>> 87f8baba
     keepalive: true
 };
 /**
