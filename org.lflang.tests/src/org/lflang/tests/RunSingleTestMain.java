--- conflicted
+++ resolved
@@ -32,17 +32,13 @@
 import java.util.regex.Pattern;
 
 import org.lflang.Target;
-<<<<<<< HEAD
+import org.lflang.tests.TestBase.TestLevel;
+import org.lflang.tests.runtime.CCppTest;
 import org.lflang.tests.runtime.CTest;
 import org.lflang.tests.runtime.CppTest;
 import org.lflang.tests.runtime.PythonTest;
 import org.lflang.tests.runtime.RustTest;
-import org.lflang.tests.runtime.TestBase;
-import org.lflang.tests.runtime.TestBase.TestLevel;
 import org.lflang.tests.runtime.TypeScriptTest;
-=======
-import org.lflang.tests.TestBase.TestLevel;
->>>>>>> a500f4f7
 
 /**
  * Execute a single test case. Use it with the gradle task
@@ -83,8 +79,9 @@
     private static Class<? extends TestBase> getTestInstance(Target target) {
         switch (target) {
         case C:
-        case CCPP: // todo CCpp
             return CTest.class;
+        case CCPP:
+            return CCppTest.class;
         case CPP:
             return CppTest.class;
         case TS:
