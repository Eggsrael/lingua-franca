/* Scoping unit tests. */

/*************
Copyright (c) 2019, The University of California at Berkeley.

Redistribution and use in source and binary forms, with or without modification,
are permitted provided that the following conditions are met:

1. Redistributions of source code must retain the above copyright notice,
   this list of conditions and the following disclaimer.

2. Redistributions in binary form must reproduce the above copyright notice,
   this list of conditions and the following disclaimer in the documentation
   and/or other materials provided with the distribution.

THIS SOFTWARE IS PROVIDED BY THE COPYRIGHT HOLDERS AND CONTRIBUTORS "AS IS" AND 
ANY EXPRESS OR IMPLIED WARRANTIES, INCLUDING, BUT NOT LIMITED TO, THE IMPLIED 
WARRANTIES OF MERCHANTABILITY AND FITNESS FOR A PARTICULAR PURPOSE ARE 
DISCLAIMED. IN NO EVENT SHALL THE COPYRIGHT HOLDER OR CONTRIBUTORS BE LIABLE FOR
ANY DIRECT, INDIRECT, INCIDENTAL, SPECIAL, EXEMPLARY, OR CONSEQUENTIAL DAMAGES 
(INCLUDING, BUT NOT LIMITED TO, PROCUREMENT OF SUBSTITUTE GOODS OR SERVICES; 
LOSS OF USE, DATA, OR PROFITS; OR BUSINESS INTERRUPTION) HOWEVER CAUSED AND ON 
ANY THEORY OF LIABILITY, WHETHER IN CONTRACT, STRICT LIABILITY, OR TORT 
(INCLUDING NEGLIGENCE OR OTHERWISE) ARISING IN ANY WAY OUT OF THE USE OF THIS 
SOFTWARE, EVEN IF ADVISED OF THE POSSIBILITY OF SUCH DAMAGE.
***************/
package org.lflang.tests.compiler;

import java.util.LinkedList;
import java.util.List;
import java.util.Map;

import org.eclipse.xtext.testing.InjectWith;
import org.eclipse.xtext.testing.extensions.InjectionExtension;
import org.eclipse.xtext.testing.util.ParseHelper;
import org.eclipse.xtext.testing.validation.ValidationTestHelper;
import org.eclipse.xtext.validation.Issue;
import org.junit.jupiter.api.Assertions;
import org.junit.jupiter.api.Test;
import org.junit.jupiter.api.extension.ExtendWith;

import org.lflang.Target;
import org.lflang.TargetProperty;
import org.lflang.TargetProperty.ArrayType;
import org.lflang.TargetProperty.DictionaryElement;
import org.lflang.TargetProperty.DictionaryType;
import org.lflang.TargetProperty.PrimitiveType;
import org.lflang.TargetProperty.TargetPropertyType;
import org.lflang.TargetProperty.UnionType;
import org.lflang.TimeValue;
import org.lflang.lf.LfPackage;
import org.lflang.lf.Model;
import org.lflang.lf.Visibility;
import org.lflang.tests.LFInjectorProvider;
import org.lflang.util.StringUtil;

import com.google.inject.Inject;

@ExtendWith(InjectionExtension.class)
@InjectWith(LFInjectorProvider.class)


/**
 * Collection of unit tests to ensure validation is done correctly.
 * 
 * @author{Edward A. Lee <eal@berkeley.edu>}
 * @author{Marten Lohstroh <marten@berkeley.edu>}
 * @author{Matt Weber <matt.weber@berkeley.edu>}
 * @author(Christian Menard <christian.menard@tu-dresden.de>}
 * @author{Alexander Schulz-Rosengarten <als@informatik.uni-kiel.de>}
 */
public class LinguaFrancaValidationTest {
    @Inject 
    ParseHelper<Model> parser;

    @Inject
    ValidationTestHelper validator;

    /**
     * Helper function to parse a Lingua Franca program and expect no errors.
     * @return A model representing the parsed string.
     */
    private Model parseWithoutError(String s) throws Exception {
        Model model = parser.parse(s);
        Assertions.assertNotNull(model);
        Assertions.assertTrue(model.eResource().getErrors().isEmpty(),
            "Encountered unexpected error while parsing: " +
                model.eResource().getErrors());
        return model;
    }

    /**
     * Helper function to parse a Lingua Franca program and expect errors.
     * @return A model representing the parsed string.
     */
    private Model parseWithError(String s) throws Exception {
        Model model = parser.parse(s);
        Assertions.assertNotNull(model);
        Assertions.assertFalse(model.eResource().getErrors().isEmpty());
        return model;
    } 

    /**
     * Ensure that duplicate identifiers for actions reported.
     */
    @Test
    public void duplicateVariable() throws Exception {
// Java 17:
//         String testCase = """
//             target TypeScript;
//             main reactor Foo {
//                 logical action bar;
//                 physical action bar;
//             }
//         """
// Java 11:
        String testCase = String.join(System.getProperty("line.separator"),
        "target TypeScript;",
        "main reactor Foo {",
        "    logical action bar;",
        "    physical action bar;",
        "}");
        validator.assertError(parseWithoutError(testCase), 
                              LfPackage.eINSTANCE.getAction(), 
                              null, 
                              "Duplicate Variable 'bar' in Reactor 'Foo'");
    }


    /**
     * Check that reactors in C++ cannot be named preamble 
     */
    @Test
    public void disallowReactorCalledPreamble() throws Exception {
// Java 17:
//         Model model_no_errors = """
//             target Cpp;
//             main reactor {
//             }
//         """
// Java 11:
        Model model_no_errors = parser.parse(String.join(
                System.getProperty("line.separator"),
                "target Cpp;", 
                "main reactor {",
                "}"
        ));
        
// Java 17:
//         Model model_error_1 = """
//             target Cpp;
//             main reactor Preamble {
//             }
//         """
// Java 11:
        Model model_error_1 = parser.parse(String.join(
            System.getProperty("line.separator"),
            "target Cpp;", 
            "main reactor Preamble {",
            "}"
        ));

// Java 17:
//         Model model_error_2 = """
//             target Cpp;
//             reactor Preamble {
//             }
//             main reactor Main {
//             }
//         """
// Java 11:
        Model model_error_2 = parser.parse(String.join(
            System.getProperty("line.separator"),
            "target Cpp;", 
            "reactor Preamble {",
            "}",
            "main reactor Main {",
            "}"
        ));
                
        Assertions.assertNotNull(model_no_errors);
        Assertions.assertNotNull(model_error_1);
        Assertions.assertNotNull(model_error_2);
        Assertions.assertTrue(model_no_errors.eResource().getErrors().isEmpty(), 
            "Encountered unexpected error while parsing: " + model_no_errors.eResource().getErrors());
            Assertions.assertTrue(model_error_1.eResource().getErrors().isEmpty(), 
            "Encountered unexpected error while parsing: " + model_error_1.eResource().getErrors());
            Assertions.assertTrue(model_error_2.eResource().getErrors().isEmpty(), 
            "Encountered unexpected error while parsing: " + model_error_2.eResource().getErrors());

        validator.assertNoIssues(model_no_errors);
        validator.assertError(model_error_1, 
                              LfPackage.eINSTANCE.getReactor(), 
                              null,
                              "Reactor cannot be named 'Preamble'");
        validator.assertError(model_error_2, 
                              LfPackage.eINSTANCE.getReactor(), 
                              null,
                              "Reactor cannot be named 'Preamble'");
    }


    /**
     * Ensure that "__" is not allowed at the start of an input name.
     */
    @Test
    public void disallowUnderscoreInputs() throws Exception {
// Java 17:
//         String testCase = """
//             target TypeScript;
//             main reactor {
//                 input __bar;
//             }
//         """
// Java 11:
        String testCase = String.join(System.getProperty("line.separator"),
        "target TypeScript;",
        "main reactor {",
        "    input __bar;",
        "}");
        validator.assertError(parseWithoutError(testCase), LfPackage.eINSTANCE.getInput(), null,
            "Names of objects (inputs, outputs, actions, timers, parameters, state, reactor definitions, and reactor instantiation) may not start with \"__\": __bar");
    }
    
    @Test
    public void disallowMainWithDifferentNameThanFile() throws Exception {
// Java 17:
//         String testCase = """
//             target C;
//             main reactor Foo {}
//         """
// Java 11:
        String testCase = String.join(System.getProperty("line.separator"),
        "target C;",
        "main reactor Foo {}"
        );

        validator.assertError(parseWithoutError(testCase), LfPackage.eINSTANCE.getReactor(), null,
            "Name of main reactor must match the file name (or be omitted)");
    }
    

    /**
     * Ensure that "__" is not allowed at the start of an output name.
     */
    @Test
    public void disallowUnderscoreOutputs() throws Exception {
// Java 17:
//         String testCase = """
//             target TypeScript;
//             main reactor Foo {
//                 output __bar;
//             }
//         """
// Java 11:
        String testCase = String.join(System.getProperty("line.separator"),
        "target TypeScript;",
        "main reactor Foo {",
        "    output __bar;",
        "}");

        validator.assertError(parseWithoutError(testCase), LfPackage.eINSTANCE.getOutput(), null,
            "Names of objects (inputs, outputs, actions, timers, parameters, state, reactor definitions, and reactor instantiation) may not start with \"__\": __bar");
    }

    /**
     * Ensure that "__" is not allowed at the start of an action name.
     */
    @Test
    public void disallowUnderscoreActions() throws Exception {
// Java 17:
//         String testCase = """
//             target TypeScript;
//             main reactor Foo {
//                 logical action __bar;
//             }
//         """
// Java 11:
        String testCase = String.join(System.getProperty("line.separator"),
        "target TypeScript;",
        "main reactor Foo {",
        "    logical action __bar;",
        "}");
        validator.assertError(parseWithoutError(testCase), LfPackage.eINSTANCE.getAction(), null,
            "Names of objects (inputs, outputs, actions, timers, parameters, state, reactor definitions, and reactor instantiation) may not start with \"__\": __bar"); 
    }
    
    /**
     * Ensure that "__" is not allowed at the start of a timer name.
     */
    @Test
    public void disallowUnderscoreTimers() throws Exception {
// Java 17:
//         String testCase = """
//             target TypeScript;
//             main reactor Foo {
//                 timer __bar(0);
//             }
//         """
// Java 11:
        String testCase = String.join(System.getProperty("line.separator"),
        "target TypeScript;",
        "main reactor Foo {",
        "    timer __bar(0);",
        "}");
        validator.assertError(parseWithoutError(testCase), LfPackage.eINSTANCE.getTimer(), null,
            "Names of objects (inputs, outputs, actions, timers, parameters, state, reactor definitions, and reactor instantiation) may not start with \"__\": __bar"); 
    }
    
    /**
     * Ensure that "__" is not allowed at the start of a parameter name.
     */
    @Test
    public void disallowUnderscoreParameters() throws Exception {
// Java 17:
//         String testCase = """
//             target TypeScript;
//             main reactor Foo(__bar) {
//             }
//         """
// Java 11:
        String testCase = String.join(System.getProperty("line.separator"),
        "target TypeScript;",
        "main reactor Foo(__bar) {",
        "}");
        validator.assertError(parseWithoutError(testCase), LfPackage.eINSTANCE.getParameter(), null,
            "Names of objects (inputs, outputs, actions, timers, parameters, state, reactor definitions, and reactor instantiation) may not start with \"__\": __bar");
    }
    
    /**
     * Ensure that "__" is not allowed at the start of an state name.
     */
    @Test
    public void disallowUnderscoreStates() throws Exception {
// Java 17:
//         String testCase = """
//             target TypeScript;
//             main reactor Foo {
//                 state __bar;
//             }
//         """
// Java 11:
        String testCase = String.join(System.getProperty("line.separator"),
        "target TypeScript;",
        "main reactor Foo {",
        "    state __bar;",
        "}");
        validator.assertError(parseWithoutError(testCase), LfPackage.eINSTANCE.getStateVar(), null,
            "Names of objects (inputs, outputs, actions, timers, parameters, state, reactor definitions, and reactor instantiation) may not start with \"__\": __bar");
    }
    
    /**
     * Ensure that "__" is not allowed at the start of a reactor definition name.
     */
    @Test
    public void disallowUnderscoreReactorDef() throws Exception {
// Java 17:
//         String testCase = """
//             target TypeScript;
//             main reactor __Foo {
//             }
//         """
// Java 11:
        String testCase = String.join(System.getProperty("line.separator"),
        "target TypeScript;",
        "main reactor __Foo {",
        "}");
        validator.assertError(parseWithoutError(testCase), LfPackage.eINSTANCE.getReactor(), null,
            "Names of objects (inputs, outputs, actions, timers, parameters, state, reactor definitions, and reactor instantiation) may not start with \"__\": __Foo");
    }
    
    /**
     * Ensure that "__" is not allowed at the start of a reactor instantiation name.
     */
    @Test
    public void disallowUnderscoreReactorInstantiation() throws Exception {
// Java 17:
//         String testCase = """
//             target TypeScript;
//             reactor Foo {
//             }
//             main reactor Bar {
//                 __x = new Foo();
//             }
//         """
// Java 11:
        String testCase = String.join(System.getProperty("line.separator"),
        "target TypeScript;",
        "reactor Foo {",
        "}",
        "main reactor Bar {",
        "   __x = new Foo();",
        "}");
        validator.assertError(parseWithoutError(testCase), LfPackage.eINSTANCE.getInstantiation(), null,
            "Names of objects (inputs, outputs, actions, timers, parameters, state, reactor definitions, and reactor instantiation) may not start with \"__\": __x");
    }
    
    /**
     * Disallow connection to port that is effect of reaction.
     */
    @Test
    public void connectionToEffectPort() throws Exception {
// Java 17:
//         String testCase = """
//             target C;
//             reactor Foo {
//                 output out:int;
//             }
//             main reactor Bar {
//                 output out:int;
//                 x = new Foo();
//                 x.out -> out;
//                 reaction(startup) -> out {=                    
//                 =}
//             }
//         """
// Java 11:
        String testCase = String.join(System.getProperty("line.separator"),
        "target C;",
        "reactor Foo {",
        "   output out:int;",
        "}",
        "main reactor Bar {",
        "   output out:int;",
        "   x = new Foo();",
        "   x.out -> out;",
        "   reaction(startup) -> out {=",
        "   =}",
        "}");
        validator.assertError(parseWithoutError(testCase), LfPackage.eINSTANCE.getConnection(), null,
            "Cannot connect: Port named 'out' is already effect of a reaction.");
    }
    
    /**
     * Disallow connection to port that is effect of reaction.
     */
    @Test
    public void connectionToEffectPort2() throws Exception {
// Java 17:
//         String testCase = """
//             target C;
//             reactor Foo {
//                 input inp:int;
//                 output out:int;
//             }
//             main reactor {
//                 output out:int;
//                 x = new Foo();
//                 y = new Foo();
//
//                 y.out -> x.inp;
//                 reaction(startup) -> x.inp {=                    
//                 =}
//             }
//         """
// Java 11:
        String testCase = String.join(System.getProperty("line.separator"),
        "target C;",
        "reactor Foo {",
        "   input inp:int;",
        "   output out:int;",
        "}",
        "main reactor {",
        "   output out:int;",
        "   x = new Foo();",
        "   y = new Foo();",
        "",
        "   y.out -> x.inp;",
        "   reaction(startup) -> x.inp {=",                    
        "   =}",
        "}");
        validator.assertError(parseWithoutError(testCase), LfPackage.eINSTANCE.getConnection(), null,
            "Cannot connect: Port named 'inp' is already effect of a reaction.");
    }
    
    /**
     * Allow connection to the port of a contained reactor if another port with same name is effect of a reaction.
     */
    @Test
    public void connectionToEffectPort3() throws Exception {
// Java 17:
//         String testCase = """
//             target C;
//
//             reactor Foo {
//                 input in:int;
//             }
//             reactor Bar {
//                 input in:int;
//                 x1 = new Foo();
//                 x2 = new Foo();
//                 in -> x1.in;
//                 reaction(startup) -> x2.in {=
//                 =}
//             }
//         """
// Java 11:
        String testCase = String.join(System.getProperty("line.separator"),
        "target C;",
        "",
        "reactor Foo {",
        "   input in:int;",
        "}",
        "reactor Bar {",
        "   input in:int;",
        "   x1 = new Foo();",
        "   x2 = new Foo();",
        "   in -> x1.in;",
        "   reaction(startup) -> x2.in {=",
        "   =}",
        "}");
        validator.assertNoErrors(parseWithoutError(testCase));
    }

    /**
     * Allow connection to the port of a contained reactor if another port with same name is effect of a reaction.
     */
    @Test
    public void connectionToEffectPort3_5() throws Exception {
// Java 17:
//         String testCase = """
//             target C;
//
//             reactor Foo {
//                 input in:int;
//             }
//             main reactor {
//                 input in:int;
//                 x1 = new Foo();
//                 x2 = new Foo();
//                 in -> x1.in;
//                 reaction(startup) -> x2.in {=
//                 =}
//             }
//         """
// Java 11:
        String testCase = String.join(System.getProperty("line.separator"),
        "target C;",
        "",
        "reactor Foo {",
        "   input in:int;",
        "}",
        "main reactor {",
        "   input in:int;",
        "   x1 = new Foo();",
        "   x2 = new Foo();",
        "   in -> x1.in;",
        "   reaction(startup) -> x2.in {=",
        "   =}",
        "}");
        validator.assertError(parseWithoutError(testCase), LfPackage.eINSTANCE.getVariable(), null,
                "Main reactor cannot have inputs.");
    }

    /**
     * Disallow connection to the port of a contained reactor if the same port is effect of a reaction.
     */
    @Test
    public void connectionToEffectPort4() throws Exception {
// Java 17:
//         String testCase = """
//             target C;
                
//             reactor Foo {
//                 input in:int;
//             }
//             main reactor {
//                 input in:int;
//                 x1 = new Foo();
//                 in -> x1.in;
//                 reaction(startup) -> x1.in {=
//                 =}
//             }
//         """
// Java 11:
        String testCase = String.join(System.getProperty("line.separator"),
        "target C;",
        "",
        "reactor Foo {",
        "   input in:int;",
        "}",
        "main reactor {",
        "   input in:int;",
        "   x1 = new Foo();",
        "   in -> x1.in;",
        "   reaction(startup) -> x1.in {=",
        "   =}",
        "}");
        validator.assertError(parseWithoutError(testCase), LfPackage.eINSTANCE.getConnection(), null,
            "Cannot connect: Port named 'in' is already effect of a reaction.");
    }

    /**
     * Disallow connection of multiple ports to the same input port.
     */
    @Test
    public void multipleConnectionsToInputTest() throws Exception {
// Java 17:
//         String testCase = """
//             target C;
//             reactor Source {
//                 output out:int;
//             }
//             reactor Sink {
//                 input in:int;
//             }
//             main reactor {
//                 input in:int;
//                 src = new Source();
//                 sink = new Sink();
//                 in -> sink.in;
//                 src.out -> sink.in;
//             }
//         """
// Java 11:
        String testCase = String.join(System.getProperty("line.separator"),
        "target C;",
        "reactor Source {",
        "   output out:int;",
        "}",
        "reactor Sink {",
        "   input in:int;",
        "}",
        "main reactor {",
        "   input in:int;",
        "   src = new Source();",
        "   sink = new Sink();",
        "   in -> sink.in;",
        "   src.out -> sink.in;",
        "}");
        validator.assertError(parseWithoutError(testCase), LfPackage.eINSTANCE.getConnection(), null,
            "Cannot connect: Port named 'in' may only appear once on the right side of a connection.");
    }

    /**
     * Detect cycles in the instantiation graph.
     */
    @Test
    public void detectInstantiationCycle() throws Exception {
// Java 17:
//         String testCase = """
//             target C;
//             reactor Contained {
//                 x = new Contained();
//             }
//         """
// Java 11:
        String testCase = String.join(System.getProperty("line.separator"),
        "target C;",
        "reactor Contained {",
        "    x = new Contained();",
        "}");
        validator.assertError(parseWithoutError(testCase), LfPackage.eINSTANCE.getInstantiation(),
            null, "Instantiation is part of a cycle: Contained");
    }
    
    
    /**
     * Detect cycles in the instantiation graph.
     */
    @Test
    public void detectInstantiationCycle2() throws Exception {
// Java 17:
//         String testCase = """
//             target C;
//             reactor Intermediate {
//                 x = new Contained();
//             }
//
//             reactor Contained {
//                 x = new Intermediate();
//             }
//         """
// Java 11:
        Model model = parseWithoutError(String.join(
            System.getProperty("line.separator"),
            "target C;", 
            "reactor Intermediate {",
            "   x = new Contained();",
            "}",
            "",
            "reactor Contained {",
            "   x = new Intermediate();",
            "}"
        ));
        validator.assertError(model, LfPackage.eINSTANCE.getInstantiation(),
            null, "Instantiation is part of a cycle: Intermediate, Contained.");
        validator.assertError(model, LfPackage.eINSTANCE.getInstantiation(),
            null, "Instantiation is part of a cycle: Intermediate, Contained.");
    }
    
    /**
     * Detect causality loop.
     */
    @Test
    public void detectCausalityLoop() throws Exception {
// Java 17:
//         String testCase = """
//             target C;
//
//             reactor X {
//                 input x:int;
//                 output y:int;
//                 reaction(x) -> y {=
//                 =}
//             }
//
//             main reactor {
//                 a = new X()
//                 b = new X()
//                 a.y -> b.x
//                 b.y -> a.x
//             }
//         """
// Java 11:
        Model model = parseWithoutError(String.join(
            System.getProperty("line.separator"),
            "target C;", 
            "",
            "reactor X {",
            "   input x:int;",
            "   output y:int;",
            "   reaction(x) -> y {=",
            "   =}",
            "}",
            "",
            "main reactor {",
            "   a = new X()",
            "   b = new X()",
            "   a.y -> b.x",
            "   b.y -> a.x",
            "}"
        ));
        validator.assertError(model, LfPackage.eINSTANCE.getReaction(),
            null, "Reaction triggers involved in cyclic dependency in reactor X: x.");
        validator.assertError(model, LfPackage.eINSTANCE.getReaction(),
            null, "Reaction effects involved in cyclic dependency in reactor X: y."); 
    }
    
    /**
     * Let cyclic dependencies be broken by "after" clauses.
     */
    @Test
    public void afterBreaksCycle() throws Exception {
// Java 17:
//         String testCase = """
//             target C
//                         
//             reactor X {
//                 input x:int;
//                 output y:int;
//                 reaction(x) -> y {=
//                 =}
//             }
//             
//             main reactor {
//                 a = new X()
//                 b = new X()
//                 a.y -> b.x after 5 msec
//                 b.y -> a.x
//             }
//         """
// Java 11:
        String testCase = String.join(System.getProperty("line.separator"),
            "target C",
            "            ",
            "reactor X {",
            "    input x:int;",
            "    output y:int;",
            "    reaction(x) -> y {=",
            "    =}",
            "}",
            "",
            "main reactor {",
            "    a = new X()",
            "    b = new X()",
            "    a.y -> b.x after 5 msec",
            "    b.y -> a.x",
            "}");
        validator.assertNoErrors(parseWithoutError(testCase));
    }


    /**
     * Let cyclic dependencies be broken by "after" clauses with zero delay.
     */
    @Test
    public void afterBreaksCycle2() throws Exception {
// Java 17:
//         String testCase = """
//             target C
//                         
//             reactor X {
//                 input x:int;
//                 output y:int;
//                 reaction(x) -> y {=
//                 =}
//             }
//             
//             main reactor {
//                 a = new X()
//                 b = new X()
//                 a.y -> b.x after 0 sec
//                 b.y -> a.x
//             }
//         """
// Java 11:

        String testCase = String.join(System.getProperty("line.separator"),
            "target C",
            "            ",
            "reactor X {",
            "    input x:int;",
            "    output y:int;",
            "    reaction(x) -> y {=",
            "    =}",
            "}",
            "",
            "main reactor {",
            "    a = new X()",
            "    b = new X()",
            "    a.y -> b.x after 0 sec",
            "    b.y -> a.x",
            "}");
        validator.assertNoErrors(parseWithoutError(testCase));
    }


    /**
     * Let cyclic dependencies be broken by "after" clauses with zero delay and no units.
     */
    @Test
    public void afterBreaksCycle3() throws Exception {
// Java 17:
//         String testCase = """
//             target C
//                         
//             reactor X {
//                 input x:int;
//                 output y:int;
//                 reaction(x) -> y {=
//                 =}
//             }
//             
//             main reactor {
//                 a = new X()
//                 b = new X()
//                 a.y -> b.x after 0
//                 b.y -> a.x
//             }
//         """
// Java 11:
        String testCase = String.join(System.getProperty("line.separator"),
            "target C",
            "            ",
            "reactor X {",
            "    input x:int;",
            "    output y:int;",
            "    reaction(x) -> y {=",
            "    =}",
            "}",
            "",
            "main reactor {",
            "    a = new X()",
            "    b = new X()",
            "    a.y -> b.x after 0",
            "    b.y -> a.x",
            "}");
        validator.assertNoErrors(parseWithoutError(testCase));
    }

    /**
     * Detect missing units in "after" clauses with delay greater than zero.
     */
    @Test
    public void nonzeroAfterMustHaveUnits() throws Exception {
// Java 17:
//         String testCase = """
//             target C
//                         
//             reactor X {
//                 input x:int;
//                 output y:int;
//                 reaction(x) -> y {=
//                 =}
//             }
//             
//             main reactor {
//                 a = new X()
//                 b = new X()
//                 a.y -> b.x after 1
//             }
//         """
// Java 11:
        String testCase = String.join(System.getProperty("line.separator"),
            "target C",
            "            ",
            "reactor X {",
            "    input x:int;",
            "    output y:int;",
            "    reaction(x) -> y {=",
            "    =}",
            "}",
            "",
            "main reactor {",
            "    a = new X()",
            "    b = new X()",
            "    a.y -> b.x after 1",
            "}");
        validator.assertError(parseWithoutError(testCase), LfPackage.eINSTANCE.getConnection(),
            null, "Missing time unit.");
    }


    
    /**
     * Report non-zero time value without units.
     */
    @Test
    public void nonZeroTimeValueWithoutUnits() throws Exception {
// Java 17:
//         String testCase = """
//             target C;
//             main reactor {
//                 timer t(42, 1 sec);
//                 reaction(t) {=
//                     printf("Hello World.\\n");
//                 =}
//             }
//         """
// Java 11:
        String testCase = String.join(System.getProperty("line.separator"),
            "target C;",
            "main reactor {",
            "    timer t(42, 1 sec);",
            "    reaction(t) {=",
            "        printf(\"Hello World.\\n\");",
            "    =}",
            "}");
        validator.assertError(parseWithoutError(testCase), LfPackage.eINSTANCE.getTimer(), null, "Missing time unit.");
    }    
    
    /**
     * Report reference to non-time parameter in time argument.
     */
    @Test
    public void parameterTypeMismatch() throws Exception {
// Java 17:
//         String testCase = """
//             target C;
//             main reactor (p:int(0)) {
//                 timer t(p, 1 sec);
//                 reaction(t) {=
//                     printf("Hello World.\\n");
//                 =}
//             }
//         """
// Java 11:
        String testCase = String.join(System.getProperty("line.separator"),
            "target C;",
            "main reactor (p:int(0)) {",
            "    timer t(p, 1 sec);",
            "    reaction(t) {=",
            "        printf(\"Hello World.\\n\");",
            "    =}",
            "}");
        validator.assertError(parseWithoutError(testCase), LfPackage.eINSTANCE.getTimer(),
            null, "Parameter is not of time type.");
    }
    
    /**
     * Report inappropriate literal in time argument.
     */
    @Test
    public void targetCodeInTimeArgument() throws Exception {
// Java 17:
//         String testCase = """
//             target C;
//             main reactor {
//                 timer t({=foo()=}, 1 sec);
//                 reaction(t) {=
//                     printf("Hello World.\\n");
//                 =}
//             }
//         """
// Java 11:
        String testCase = String.join(System.getProperty("line.separator"),
            "target C;",
            "main reactor {",
            "    timer t({=foo()=}, 1 sec);",
            "    reaction(t) {=",
            "        printf(\"Hello World.\\n\");",
            "    =}",
            "}");
        validator.assertError(parseWithoutError(testCase), LfPackage.eINSTANCE.getTimer(),
            null, "Invalid time literal.");
    }  
    

    /**
     * Report overflowing deadline.
     */
    @Test
    public void overflowingDeadlineC() throws Exception {
// Java 17:
//         String testCase = """
//             target C;
//             main reactor {
//             timer t;
//                 reaction(t) {=
//                     printf("Hello World.\\n");
//                 =} deadline (40 hours) {=
//                 =}
//             }
//         """
// Java 11:
        String testCase = String.join(System.getProperty("line.separator"),
            "target C;",
            "main reactor {",
            "timer t;",
            "    reaction(t) {=",
            "        printf(\"Hello World.\\n\");",
            "    =} deadline (40 hours) {=",
            "    =}",
            "}");
        validator.assertError(parseWithoutError(testCase), LfPackage.eINSTANCE.getDeadline(), null,
            "Deadline exceeds the maximum of " + TimeValue.MAX_LONG_DEADLINE +
            " nanoseconds.");
    }  

    
    /**
     * Report overflowing parameter.
     */
    @Test
    public void overflowingParameterC() throws Exception {
// Java 17:
//         String testCase = """
//             target C;
//             main reactor(d:time(40 hours)) {
//             timer t;
//                 reaction(t) {=
//                     printf("Hello World.\\n");
//                 =} deadline (d) {=
//                 =}
//             }
//         """
// Java 11:
        String testCase = String.join(System.getProperty("line.separator"),
            "target C;",
            "main reactor(d:time(40 hours)) {",
            "timer t;",
            "    reaction(t) {=",
            "        printf(\"Hello World.\\n\");",
            "    =} deadline (d) {=",
            "    =}",
            "}");
        validator.assertError(parseWithoutError(testCase), LfPackage.eINSTANCE.getParameter(), null,
            "Time value used to specify a deadline exceeds the maximum of " +
            TimeValue.MAX_LONG_DEADLINE + " nanoseconds.");
    }  
    
    
    /**
     * Report overflowing assignment.
     */
    @Test
    public void overflowingAssignmentC() throws Exception {
// Java 17:
//         String testCase = """
//             target C;
//             reactor Print(d:time(39 hours)) {
//                 timer t;
//                 reaction(t) {=
//                     printf("Hello World.\\n");
//                 =} deadline (d) {=
//                 =}
//             }
//             main reactor {
//                 p = new Print(d=40 hours);
//             }
//         """
// Java 11:
        String testCase = String.join(System.getProperty("line.separator"),
            "target C;",
            "reactor Print(d:time(39 hours)) {",
            "    timer t;",
            "    reaction(t) {=",
            "        printf(\"Hello World.\\n\");",
            "    =} deadline (d) {=",
            "    =}",
            "}",
            "main reactor {",
            "    p = new Print(d=40 hours);",
            "}");
        validator.assertError(parseWithoutError(testCase), LfPackage.eINSTANCE.getAssignment(), null,
            "Time value used to specify a deadline exceeds the maximum of " +
            TimeValue.MAX_LONG_DEADLINE + " nanoseconds.");
    }  

    /**
     * Report missing trigger.
     */
    @Test
    public void missingTrigger() throws Exception {
// Java 17:
//         String testCase = """
//             target C;
//             reactor X {
//                 reaction() {=
//                     //
//                 =}
//             }
//         """
// Java 11:
        String testCase = String.join(System.getProperty("line.separator"),
            "target C;",
            "reactor X {",
            "    reaction() {=",
            "        //",
            "    =}",
            "}");
        validator.assertWarning(parseWithoutError(testCase), LfPackage.eINSTANCE.getReaction(), null,
            "Reaction has no trigger.");
    }
        
    /**
     * Test warnings and errors for the target dependent preamble visibility qualifiers 
     */
    @Test
    public void testPreambleVisibility() throws Exception {
        for (Target target : Target.values()) {
            for (Visibility visibility : Visibility.values()) {
// Java 17:
//         Model model_reactor_scope = """
//             target %s;
//             reactor Foo {
//                 %spreamble {==}
//             }
//         """.formatted(target, visibility != java.beans.Visibility.NONE ? visibility + " " : "");
// Java 11:
                Model model_reactor_scope = parseWithoutError(String.join(System.getProperty("line.separator"),
                    String.format("target %s;", target),
                    "reactor Foo {",
                    String.format("    %spreamble {==}", visibility != Visibility.NONE ? visibility + " " : ""),
                    "}"));

// Java 17:
//         Model model_file_scope = """
//             target %s;
//             %spreamble {==}
//             reactor Foo {
//             }
//         """.formatted(target, visibility != java.beans.Visibility.NONE ? visibility + " " : "");
// Java 11:
                Model model_file_scope = parseWithoutError(String.join(System.getProperty("line.separator"),
                    String.format("target %s;", target),
                    String.format("    %spreamble {==}", visibility != Visibility.NONE ? visibility + " " : ""),
                    "reactor Foo {",
                    "}"));

// Java 17:
//         Model model_no_preamble = """
//             target %s;
//             reactor Foo {
//             }
//         """.formatted(target);
// Java 11:
                Model model_no_preamble = parseWithoutError(String.join(System.getProperty("line.separator"),
                    String.format("target %s;", target),
                    "reactor Foo {",
                    "}"));
                
                validator.assertNoIssues(model_no_preamble);
                
                if (target == Target.CPP) {
                    if (visibility == Visibility.NONE) {
                        validator.assertError(model_file_scope, LfPackage.eINSTANCE.getPreamble(), null,
                            "Preambles for the C++ target need a visibility qualifier (private or public)!");
                        validator.assertError(model_reactor_scope, LfPackage.eINSTANCE.getPreamble(), null,
                            "Preambles for the C++ target need a visibility qualifier (private or public)!");  
                    } else {
                        validator.assertNoIssues(model_file_scope);
                        validator.assertNoIssues(model_reactor_scope);
                    }
                } else {
                    if (visibility == Visibility.NONE) {
                        validator.assertNoIssues(model_file_scope);
                        validator.assertNoIssues(model_reactor_scope);
                    } else {
                        validator.assertWarning(model_file_scope, LfPackage.eINSTANCE.getPreamble(), null,
                            String.format("The %s qualifier has no meaning for the %s target. It should be removed.", visibility, target.name()));
                        validator.assertWarning(model_reactor_scope, LfPackage.eINSTANCE.getPreamble(), null,
                            String.format("The %s qualifier has no meaning for the %s target. It should be removed.", visibility, target.name()));
                    }
                }
            }
        }
    }
    
    
    /**
     * Tests for state and parameter declarations, including native lists.
     */
    @Test
    public void stateAndParameterDeclarationsInC() throws Exception {
// Java 17:
//         String testCase = """
//             target C;
//             reactor Bar(a(0),                // ERROR: type missing
//                         b:int,               // ERROR: uninitialized
//                         t:time(42),          // ERROR: units missing
//                         x:int(0),
//                         h:time("bla"),       // ERROR: not a type 
//                         q:time(1 msec, 2 msec),  // ERROR: not a list
//                         y:int(t)             // ERROR: init using parameter
//             ) {
//                 state offset:time(42);       // ERROR: units missing
//                 state w:time(x);             // ERROR: parameter is not a time
//                 state foo:time("bla");       // ERROR: assigned value not a time
//                 timer tick(1);               // ERROR: not a time
//             }
//         """
// Java 11:
        String testCase = String.join(System.getProperty("line.separator"),
            "target C;",
            "reactor Bar(a(0),              // ERROR: type missing",
            "            b:int,             // ERROR: uninitialized",
            "            t:time(42),        // ERROR: units missing",
            "            x:int(0),",
            "            h:time(\"bla\"),   // ERROR: not a type ",
            "            q:time(1 msec, 2 msec),  // ERROR: not a list",
            "            y:int(t)           // ERROR: init using parameter",
            ") {",
            "    state offset:time(42);     // ERROR: units missing",
            "    state w:time(x);           // ERROR: parameter is not a time",
            "    state foo:time(\"bla\");   // ERROR: assigned value not a time",
            "    timer tick(1);             // ERROR: not a time",
            "}");
        Model model = parseWithoutError(testCase);

        
		validator.assertError(model, LfPackage.eINSTANCE.getParameter(), null,
            "Type declaration missing.");
        validator.assertError(model, LfPackage.eINSTANCE.getParameter(), null,
            "Missing time unit.");
        validator.assertError(model, LfPackage.eINSTANCE.getParameter(), null,
            "Invalid time literal.");
        validator.assertError(model, LfPackage.eINSTANCE.getParameter(), null,
            "Time parameter cannot be initialized using a list.");   
        validator.assertError(model, LfPackage.eINSTANCE.getParameter(), null,
            "Parameter cannot be initialized using parameter.");
        validator.assertError(model, LfPackage.eINSTANCE.getStateVar(), null,
                              "Missing time unit.");
        validator.assertError(model, LfPackage.eINSTANCE.getStateVar(), null,
            "Parameter is not of time type.");
        validator.assertError(model, LfPackage.eINSTANCE.getStateVar(), null,
                              "Invalid time literal.");
        validator.assertError(model, LfPackage.eINSTANCE.getParameter(), null,
            "Uninitialized parameter.");
       	validator.assertError(model, LfPackage.eINSTANCE.getTimer(), null,
            "Missing time unit.");
    }  
    
    
    /**
     * Recognize valid IPV4 addresses, report invalid ones.
     */
    @Test
    public void recognizeIPV4() throws Exception {
        List<String> correct = List.of("127.0.0.1", "10.0.0.1", "192.168.1.1", "0.0.0.0", "192.168.1.1");
        List<String> parseError = List.of("10002.3.4", "1.2.3.4.5");
        List<String> validationError = List.of("256.0.0.0", "260.0.0.0");

        // Correct IP addresses.
        for (String addr : correct) {
// Java 17:
//         String testCase = """
//             target C;
//             reactor Y {}
//             federated reactor X at foo@%s:4242 {
//                 y = new Y() at %s:2424; 
//             }
//         """.formatted(addr, addr);
// Java 11:
            parseWithoutError(
                String.join(System.getProperty("line.separator"),
                    "target C;",
                    "reactor Y {}",
                    String.format("federated reactor X at foo@%s:4242 {", addr),
                    String.format("    y = new Y() at %s:2424; ", addr),
                    "}")
            );
        }

        // IP addresses that don't parse.
        for (String addr : parseError) {
// Java 17:
//         String testCase = """
//             target C;
//             reactor Y {}
//             federated reactor X at foo@%s:4242 {
//                 y = new Y() at %s:2424; 
//             }
//         """.formatted(addr, addr);
// Java 11:
            parseWithError(
                String.join(System.getProperty("line.separator"),
                    "target C;",
                    "reactor Y {}",
                    String.format("federated reactor X at foo@%s:4242 {", addr),
                    String.format("    y = new Y() at %s:2424; ", addr),
                    "}")
            );
        }

        // IP addresses that parse but are invalid.
        for (String addr : validationError) {
// Java 17:
//         Model model = """
//             target C;
//             reactor Y {}
//             federated reactor X at foo@%s:4242 {
//                 y = new Y() at %s:2424; 
//             }
//         """.formatted(addr, addr);
// Java 11:
            Model model = parseWithoutError(
                String.join(System.getProperty("line.separator"),
                    "target C;",
                    "reactor Y {}",
                    String.format("federated reactor X at foo@%s:4242 {", addr),
                    String.format("    y = new Y() at %s:2424; ", addr),
                    "}")
            );
            validator.assertWarning(model, LfPackage.eINSTANCE.getHost(), null, "Invalid IP address.");
        }
    }
    
    /**
     * Recognize valid IPV6 addresses, report invalid ones.
     */
    @Test
    public void recognizeIPV6() throws Exception {
        List<String> correct = List.of("1:2:3:4:5:6:7:8", "1:2:3:4:5:6:7::", "1:2:3:4:5:6::8",
            "1:2:3:4:5::8", "1:2:3:4::8", "1:2:3::8", "1:2::8", "1::8", "::8",
            "::", "1::3:4:5:6:7:8", "1::4:5:6:7:8", "1::5:6:7:8", "1::6:7:8",
            "1::7:8", "1::8", "1::", "1:2:3:4:5::7:8", "1:2:3:4::6:7:8",
            "1:2:3::5:6:7:8", "1:2::4:5:6:7:8", "1::3:4:5:6:7:8",
            "::2:3:4:5:6:7:8", "fe80::7:8", "fe80::7:8%eth0", "fe80::7:8%1",
            "::255.255.255.255", "::ffff:255.255.255.255",
            "::ffff:0:255.255.255.0", "::ffff:00:255.255.255.0",
            "::ffff:000:255.255.255.0", "::ffff:0000:255.255.255.0",
            "::ffff:0.0.0.0", "::ffff:1.2.3.4", "::ffff:10.0.0.1",
            "1:2:3:4:5:6:77:88", "ffff:ffff:ffff:ffff:ffff:ffff:ffff:ffff",
            "2001:db8:3:4::192.0.2.33", "64:ff9b::192.0.2.33", "0:0:0:0:0:0:10.0.0.1");
        
        List<String> validationError = List.of("1:2:3:4:5:6:7:8:9", "1:2:3:4:5:6::7:8",
            "1:2:3:4:5:6:7:8:", "::1:2:3:4:5:6:7:8", "1:2:3:4:5:6:7:8::",
            "1:2:3:4:5:6:7:88888", "2001:db8:3:4:5::192.0.2.33",
            "fe08::7:8interface", "fe08::7:8interface", "fe08::7:8i");
            
        List<String> parseError = List.of("fe08::7:8%", ":1:2:3:4:5:6:7:8");
        
        // Correct IP addresses.
        for (String addr : correct) {
// Java 17:
//         String testCase = """
//             target C;
//             reactor Y {}
//             federated reactor X at [foo@%s]:4242 {
//                 y = new Y() at [%s]:2424; 
//             }
//         """.formatted(addr, addr);
// Java 11:
            Model model = parseWithoutError(
                String.join(System.getProperty("line.separator"),
                    "target C;",
                    "reactor Y {}",
                    String.format("federated reactor at [foo@%s]:4242 {", addr),
                    String.format("    y = new Y() at [%s]:2424; ", addr),
                    "}")
            );
            validator.assertNoIssues(model);
        }

                
        // IP addresses that don't parse.
        for (String addr : parseError) {
// Java 17:
//         String testCase = """
//             target C;
//             reactor Y {}
//             federated reactor X at [foo@%s]:4242 {
//                 y = new Y() at [%s]:2424; 
//             }
//         """.formatted(addr, addr);
// Java 11:
            parseWithError(
                String.join(System.getProperty("line.separator"),
                    "target C;",
                    "reactor Y {}",
                    String.format("federated reactor X at [foo@%s]:4242 {", addr),
                    String.format("    y = new Y() at [%s]:2424; ", addr),
                    "}")
            );
        }

        // IP addresses that parse but are invalid.
        for (String addr : validationError) {
// Java 17:
//         String testCase = """
//             target C;
//             reactor Y {}
//             federated reactor X at [foo@%s]:4242 {
//                 y = new Y() at [%s]:2424; 
//             }
//         """.formatted(addr, addr);
// Java 11:
            Model model = parseWithoutError(
                String.join(System.getProperty("line.separator"),
                    "target C;",
                    "reactor Y {}",
                    String.format("federated reactor X at [foo@%s]:4242 {", addr),
                    String.format("    y = new Y() at [%s]:2424; ", addr),
                    "}")
            );
            validator.assertWarning(model, LfPackage.eINSTANCE.getHost(), null, "Invalid IP address.");
        }
    }
    
    /**
     * Recognize valid host names and fully qualified names, report invalid ones.
     */
    @Test
    public void recognizeHostNames() throws Exception {
        
        List<String> correct = List.of("localhost"); // FIXME: add more
    
        List<String> validationError = List.of("x.y.z"); // FIXME: add more
        
        List<String> parseError = List.of("..xyz"); // FIXME: add more


        // Correct names.
        for (String addr : correct) {
// Java 17:
//         String testCase = """
//             target C;
//             reactor Y {}
//             federated reactor X at foo@%s:4242 {
//                 y = new Y() at %s:2424; 
//             }
//         """.formatted(addr, addr);
// Java 11:
            parseWithoutError(
                String.join(System.getProperty("line.separator"),
                    "target C;",
                    "reactor Y {}",
                    String.format("federated reactor X at foo@%s:4242 {", addr),
                    String.format("    y = new Y() at %s:2424; ", addr),
                    "}")
            );
        }
            
        // Names that don't parse.
        for (String addr : parseError) {
// Java 17:
//         String testCase = """
//             target C;
//             reactor Y {}
//             federated reactor X at foo@%s:4242 {
//                 y = new Y() at %s:2424; 
//             }
//         """.formatted(addr, addr);
// Java 11:
            parseWithError(
                String.join(System.getProperty("line.separator"),
                    "target C;",
                    "reactor Y {}",
                    String.format("federated reactor X at foo@%s:4242 {", addr),
                    String.format("    y = new Y() at %s:2424; ", addr),
                    "}")
            );
        }
            
        // Names that parse but are invalid.
        for (String addr : validationError) {
// Java 17:
//         String testCase = """
//             target C;
//             reactor Y {}
//             federated reactor X at foo@%s:4242 {
//                 y = new Y() at %s:2424; 
//             }
//         """.formatted(addr, addr);
// Java 11:
            Model model = parseWithoutError(
                String.join(System.getProperty("line.separator"),
                    "target C;",
                    "reactor Y {}",
                    String.format("federated reactor X at foo@%s:4242 {", addr),
                    String.format("    y = new Y() at %s:2424; ", addr),
                    "}")
            );
            validator.assertWarning(model, LfPackage.eINSTANCE.getHost(), null, 
                "Invalid host name or fully qualified domain name.");
        }
    }
    
    /**
     * Maps a type to a list of known good values.
     */
    Map<PrimitiveType, List<String>> primitiveTypeToKnownGood = Map.of(
        PrimitiveType.BOOLEAN, List.of("true", "\"true\"", "false", "\"false\""),
        PrimitiveType.INTEGER, List.of("0", "1", "\"42\"", "\"-1\"", "-2"),
        PrimitiveType.NON_NEGATIVE_INTEGER, List.of("0", "1", "42"),
        PrimitiveType.TIME_VALUE, List.of("1 msec", "2 sec"),
        PrimitiveType.STRING, List.of("1", "\"foo\"", "bar"),
        PrimitiveType.FILE, List.of("valid.file", "something.json", "\"foobar.proto\"")
    );

    /**
     * Maps a type to a list of known bad values.
     */
    Map<PrimitiveType, List<String>> primitiveTypeToKnownBad = Map.of(
        PrimitiveType.BOOLEAN, List.of("1 sec", "foo", "\"foo\"", "[1]", "{baz: 42}", "'c'"),
        PrimitiveType.INTEGER, List.of("foo", "\"bar\"", "1 sec", "[1, 2]", "{foo: \"bar\"}", "'c'"),
        PrimitiveType.NON_NEGATIVE_INTEGER, List.of("-42", "foo", "\"bar\"", "1 sec", "[1, 2]", "{foo: \"bar\"}", "'c'"),
        PrimitiveType.TIME_VALUE, List.of("foo", "\"bar\"", "\"3 sec\"", "\"4 weeks\"", "[1, 2]", "{foo: \"bar\"}", "'c'"),
        PrimitiveType.STRING, List.of("1 msec", "[1, 2]", "{foo: \"bar\"}", "'c'")
    );

    /**
     * Maps a type to a list, each entry of which represents a list with 
     * three entries: a known wrong value, the suffix to add to the reported
     * name, and the type that it should be.
     */
    Map<TargetPropertyType, List<List<Object>>> compositeTypeToKnownBad = Map.of(
        ArrayType.STRING_ARRAY, List.of(
            List.of("[1 msec]", "[0]", PrimitiveType.STRING),
            List.of("[foo, {bar: baz}]", "[1]", PrimitiveType.STRING),
            List.of("{bar: baz}", "", ArrayType.STRING_ARRAY)
        ),
        UnionType.STRING_OR_STRING_ARRAY, List.of(
            List.of("[1 msec]", "[0]", PrimitiveType.STRING),
            List.of("[foo, {bar: baz}]", "[1]", PrimitiveType.STRING),
            List.of("{bar: baz}", "", UnionType.STRING_OR_STRING_ARRAY)
        ),
        UnionType.FILE_OR_FILE_ARRAY, List.of(
            List.of("[1 msec]", "[0]", PrimitiveType.FILE),
            List.of("[foo, {bar: baz}]", "[1]", PrimitiveType.FILE),
            List.of("{bar: baz}", "", UnionType.FILE_OR_FILE_ARRAY)
        ),
        UnionType.DOCKER_UNION, List.of(
            List.of("foo", "", UnionType.DOCKER_UNION),
            List.of("[1]", "", UnionType.DOCKER_UNION),
            List.of("{bar: baz}", "", DictionaryType.DOCKER_DICT),
            List.of("{FROM: [1, 2, 3]}", ".FROM", PrimitiveType.STRING)
        ),
        UnionType.TRACING_UNION, List.of(
            List.of("foo", "", UnionType.TRACING_UNION),
            List.of("[1]", "", UnionType.TRACING_UNION),
            List.of("{bar: baz}", "", DictionaryType.TRACING_DICT),
            List.of("{trace-file-name: [1, 2, 3]}", ".trace-file-name", PrimitiveType.STRING)
        )
    );
    
    /**
     * Given an array type, return a list of good or bad examples, 
     * depending on the value of the second parameter.
     */
    private List<String> synthesizeExamples(ArrayType type, boolean correct) {
        Map<PrimitiveType, List<String>> values = correct ? primitiveTypeToKnownGood : primitiveTypeToKnownBad;
        List<String> examples = new LinkedList<>();
        if (correct) {
            // Produce an array that has an entry for each value.
            List<String> entries = values.get(type.type);
            if (!(entries == null || entries.isEmpty())) {
                examples.add(String.format("[%s]", String.join(", ", entries)));
            }
        }
        return examples;
    }
    
    /**
     * Given an union type, return a list of good or bad examples, 
     * depending on the value of the second parameter.
     */
    private List<String> synthesizeExamples(UnionType type, boolean correct) {
        List<String> examples = new LinkedList<>();
        if (correct) {
            for (Enum<?> it : type.options) {
                if (it instanceof TargetPropertyType) {
                    synthesizeExamples((TargetPropertyType) it, correct).forEach(ex -> examples.add(ex));
                } else {
                    examples.add(it.toString());
                }
            }
        } else {
            // Return some obviously bad examples for the common
            // case where the options are from an ordinary Enum<?>.
            if (!type.options.stream().anyMatch(it -> (it instanceof TargetPropertyType))) {
                return List.of("foo", "\"bar\"", "1", "-1", "{x: 42}", "[1, 2, 3]");
            }
        }
        return examples;
    }
    
    /**
     * Given an union type, return a list of good or bad examples, 
     * depending on the value of the second parameter.
     */
    private List<String> synthesizeExamples(DictionaryType type, boolean correct) {
        List<String> examples = new LinkedList<>();
        // Produce a set of singleton dictionaries. 
        // If incorrect examples are wanted, garble the key.
        for (DictionaryElement option : type.options) {
            synthesizeExamples(option.getType(), correct).forEach(it -> examples.add("{" + option + (!correct ? "iamwrong: " : ": ") + it + "}"));
        }
        return examples;
    }
    
    /**
     * Synthesize a list of values that either conform to the given type or
     * do not, depending on whether the second argument 'correct' is true.
     * Return an empty set if it is too complicated to generate examples 
     * (e.g., because the resulting errors are more sophisticated).
     * 
     * Not all cases are covered by this function. Currently, the only cases not
     * covered are known bad examples for composite types, which should be added
     * to the compositeTypeToKnownBad map.
     * 
     * @param correct True to synthesize correct examples automatically, otherwise
     *  synthesize incorrect examples.
     */
    private List<String> synthesizeExamples(TargetPropertyType type, boolean correct) {
        if (type instanceof PrimitiveType) {
            Map<PrimitiveType, List<String>> values = correct ? primitiveTypeToKnownGood : primitiveTypeToKnownBad;
            List<String> examples = values.get(type);
            Assertions.assertNotNull(examples);
            return examples;
        } else {
            if (type instanceof UnionType) {
                return synthesizeExamples((UnionType) type, correct);
            } else if (type instanceof ArrayType) {
                return synthesizeExamples((ArrayType) type, correct);
            } else if (type instanceof DictionaryType) {
                return synthesizeExamples((DictionaryType) type, correct);
            } else {
                Assertions.fail("Encountered an unknown type: " + type);
            }
        }
        return new LinkedList<>();
    }
    
    /**
     * Create an LF program with the given key and value as a target property,
     * parse it, and return the resulting model.
     */
    private Model createModel(TargetProperty key, String value) throws Exception {
        String target = key.supportedBy.get(0).getDisplayName();
        System.out.println(String.format("%s: %s", key, value));
// Java 17:
//         Model model = """
//             target %s {%s: %s};
//             reactor Y {}
//             main reactor {
//                 y = new Y() 
//             }
//         """.formatted(target, key, value);
// Java 11:
        return parseWithoutError(String.join(System.getProperty("line.separator"),
            String.format("target %s {%s: %s};", target, key, value),
            "reactor Y {}",
            "main reactor {",
            "    y = new Y() ",
            "}"));
    }

    /**
     * Perform checks on target properties.
     */
    @Test
    public void checkTargetProperties() throws Exception {
        for (TargetProperty prop : TargetProperty.getOptions()) {
            if (prop == TargetProperty.CARGO_DEPENDENCIES) {
                // we test that separately as it has better error messages
                return;
            }
            System.out.println(String.format("Testing target property %s which is %s", prop, prop.type));
            System.out.println("====");
            System.out.println("Known good assignments:");
            List<String> knownCorrect = synthesizeExamples(prop.type, true);
            
            for (String it : knownCorrect) {
                Model model = createModel(prop, it);
                validator.assertNoErrors(model);
                // Also make sure warnings are produced when files are not present.
                if (prop.type == PrimitiveType.FILE) {
                    validator.assertWarning(model, LfPackage.eINSTANCE.getKeyValuePair(),
                                            null, String.format("Could not find file: '%s'.", StringUtil.removeQuotes(it)));
                }
            }
            
            // Extra checks for filenames. (This piece of code was commented out in the original xtend file)
            // Temporarily disabled because we need a more sophisticated check that looks for files in different places.
//            if (prop.type == prop.type == ArrayType.FILE_ARRAY ||
//                prop.type == UnionType.FILE_OR_FILE_ARRAY) {
//                val model = prop.createModel(
//                    synthesizeExamples(ArrayType.FILE_ARRAY, true).get(0))
//                primitiveTypeToKnownGood.get(PrimitiveType.FILE).forEach [
//                    model.assertWarning(
//                        LfPackage.eINSTANCE.keyValuePair,
//                        null, '''Could not find file: '«it.withoutQuotes»'.''')
//                ]
//            }
            
            System.out.println("Known bad assignments:");
            List<String> knownIncorrect = synthesizeExamples(prop.type, false);
            if (!(knownIncorrect == null || knownIncorrect.isEmpty())) {
                for (String it : knownIncorrect) {
                    validator.assertError(createModel(prop, it), 
                        LfPackage.eINSTANCE.getKeyValuePair(), null, 
                        String.format("Target property '%s' is required to be %s.", prop.toString(), prop.type));
                }
            } else {
                // No type was synthesized. It must be a composite type.
                List<List<Object>> list = compositeTypeToKnownBad.get(prop.type);
                if (list == null) {
                    System.out.println(String.format("No known incorrect values provided for target property '%s'. Aborting test.", prop));
                    Assertions.assertTrue(false);
                } else {
                    for (List<Object> it : list) {
                        validator.assertError(createModel(prop, it.get(0).toString()),
                            LfPackage.eINSTANCE.getKeyValuePair(), null,
                            String.format("Target property '%s%s' is required to be %s.", prop.toString(), it.get(1), it.get(2)));
                    }
                }
            }    
            System.out.println("====");
        }
        System.out.println("Done!");
    }


    @Test
    public void checkCargoDependencyProperty() throws Exception {
        TargetProperty prop = TargetProperty.CARGO_DEPENDENCIES;
        List<String> knownCorrect = List.of("{}", "{ dep: \"8.2\" }", "{ dep: { version: \"8.2\"} }", "{ dep: { version: \"8.2\", features: [\"foo\"]} }");
        for (String it : knownCorrect) {
            validator.assertNoErrors(createModel(prop, it));
        }

        //                                               vvvvvvvvvvv
        validator.assertError(createModel(prop, "{ dep: {/*empty*/} }"),
            LfPackage.eINSTANCE.getKeyValuePairs(), null, "Must specify one of 'version', 'path', or 'git'"
        );
        
        //                                                vvvvvvvvvvv
        validator.assertError(createModel(prop, "{ dep: { unknown_key: \"\"} }"),
            LfPackage.eINSTANCE.getKeyValuePair(), null, "Unknown key: 'unknown_key'"
        );

        //                                                          vvvv
        validator.assertError(createModel(prop, "{ dep: { features: \"\" } }"),
            LfPackage.eINSTANCE.getElement(), null, "Expected an array of strings for key 'features'"
        );
    }

    @Test
    public void testImportedCyclicReactor() throws Exception {
        // File tempFile = File.createTempFile("lf-validation", ".lf");
        // tempFile.deleteOnExit();
        // // Java 17:
        // //         String fileToBeImported = """
        // //             target C;
        // //             reactor A {
        // //                 a = new A();
        // //             }
        // //         """
        // // Java 11:
        // String fileToBeImported = String.join(System.getProperty("line.separator"),
        //     "target C;",
        //     "reactor A {",
        //     "    a = new A();",
        //     "}"
        // );
        // BufferedWriter writer = new BufferedWriter(new FileWriter(tempFile));
        // writer.write(fileToBeImported);
        // writer.close();

        // // Java 17:
        // //         String testCase = """
        // //             target C;
        // //             import A from ...
        // //             main reactor {
        // //             }
        // //         """
        // // Java 11:
        // String testCase = String.join(System.getProperty("line.separator"),
        //     "target C;",
        //     String.format("import A from \"%s\"", tempFile.getAbsolutePath()),
        //     "main reactor {",
        //     "}"
        // );
        // Model model = parseWithoutError(testCase);
        // TODO: Uncomment the lines below and resolve the weird error. (java.lang.IllegalArgumentException: resolve against non-hierarchical or relative base)
        // validator.assertError(model, LfPackage.eINSTANCE.getImportedReactor(), null, "Imported reactor 'A' has cyclic instantiation in it.");
    }

    @Test
    public void testUnusedImport() throws Exception {
        // File tempFile = File.createTempFile("lf-validation", ".lf");
        // tempFile.deleteOnExit();
        // // Java 17:
        // //         String fileToBeImported = """
        // //             target C;
        // //             reactor A {}
        // //         """
        // // Java 11:
        // String fileToBeImported = String.join(System.getProperty("line.separator"),
        //     "target C;",
        //     "reactor A{}"
        // );
        // BufferedWriter writer = new BufferedWriter(new FileWriter(tempFile));
        // writer.write(fileToBeImported);
        // writer.close();

        // // Java 17:
        // //         String testCase = """
        // //             target C;
        // //             import A from ...
        // //             main reactor {}
        // //         """
        // // Java 11:
        // String testCase = String.join(System.getProperty("line.separator"),
        //     "target C;",
        //     String.format("import A from \"%s\"", tempFile.getAbsolutePath()),
        //     "main reactor{}"
        // );
        // Model model = parseWithoutError(testCase);
        // TODO: Uncomment the lines below and resolve the weird error. (java.lang.IllegalArgumentException: resolve against non-hierarchical or relative base)
        // validator.assertWarning(model, LfPackage.eINSTANCE.getImport(), null, "Unused import.");
        // validator.assertWarning(parseWithoutError(testCase), LfPackage.eINSTANCE.getImportedReactor(), null, "Unused reactor class.");
    }

    @Test
    public void testMissingInputType() throws Exception {
        // Java 17:
        //         String testCase = """
        //             target C;
        //             main reactor {
        //                 input i;
        //             }
        //         """
        // Java 11:
        String testCase = String.join(System.getProperty("line.separator"),
            "target C;",
            "main reactor {",
            "    input i;",
            "}"
        );
        validator.assertError(parseWithoutError(testCase), LfPackage.eINSTANCE.getInput(), null,
            "Input must have a type.");
    }

    @Test
    public void testMissingOutputType() throws Exception {
        // Java 17:
        //         String testCase = """
        //             target C;
        //             main reactor {
        //                 output i;
        //             }
        //         """
        // Java 11:
        String testCase = String.join(System.getProperty("line.separator"),
            "target C;",
            "main reactor {",
            "    output i;",
            "}"
        );
        validator.assertError(parseWithoutError(testCase), LfPackage.eINSTANCE.getOutput(), null,
            "Output must have a type.");
    }

    @Test
    public void testMissingStateType() throws Exception {
        // Java 17:
        //         String testCase = """
        //             target C;
        //             main reactor {
        //                 state i;
        //             }
        //         """
        // Java 11:
        String testCase = String.join(System.getProperty("line.separator"),
            "target C;",
            "main reactor {",
            "    state i;",
            "}"
        );
        validator.assertError(parseWithoutError(testCase), LfPackage.eINSTANCE.getStateVar(), null,
            "State must have a type.");
    }

    @Test
    public void testListWithParam() throws Exception {
        // Java 17:
        //         String testCase = """
        //             target C;
        //             main reactor (A:int(1)) { state i:int(A, 2, 3) }
        //         """
        // Java 11:
        String testCase = String.join(System.getProperty("line.separator"),
            "target C;",
            "main reactor (A:int(1)) { state i:int(A, 2, 3) }"
        );
        validator.assertError(parseWithoutError(testCase), LfPackage.eINSTANCE.getStateVar(), null,
            "List items cannot refer to a parameter.");
    }

    @Test
    public void testCppMutableInput() throws Exception {
        // Java 17:
        //         String testCase = """
        //             target Cpp;
        //             main reactor {
        //                 mutable input i:int;
        //             }
        //         """
        // Java 11:
        String testCase = String.join(System.getProperty("line.separator"),
            "target Cpp;",
            "main reactor {",
            "    mutable input i:int;",
            "}"
        );
        validator.assertWarning(parseWithoutError(testCase), LfPackage.eINSTANCE.getInput(), null,
            "The mutable qualifier has no meaning for the C++ target and should be removed. " +
            "In C++, any value can be made mutable by calling get_mutable_copy().");
    }

    @Test
    public void testOverflowingSTP() throws Exception {
        // Java 17:
        //         String testCase = """
        //             target C;
        //             main reactor {
        //                 reaction(startup) {==} STP(2147483648) {==}
        //             }
        //         """
        // Java 11:
        String testCase = String.join(System.getProperty("line.separator"),
            "target C;",
            "main reactor {",
            "    reaction(startup) {==} STP(2147483648) {==}",
            "}"
        );

        // TODO: Uncomment and fix failing test. See issue #903 on Github.
        // validator.assertError(parseWithoutError(testCase), LfPackage.eINSTANCE.getSTP(), null,
            // "STP offset exceeds the maximum of " + TimeValue.MAX_LONG_DEADLINE + " nanoseconds.");
    }

    @Test
    public void testOverflowingDeadline() throws Exception {
        // Java 17:
        //         String testCase = """
        //             target C;
        //             main reactor {
        //                 reaction(startup) {==} STP(2147483648) {==}
        //             }
        //         """
        // Java 11:
        String testCase = String.join(System.getProperty("line.separator"),
            "target C;",
            "main reactor {",
            "    reaction(startup) {==} deadline(2147483648) {==}",
            "}"
        );

        // TODO: Uncomment and fix failing test. See issue #903 on Github.
        // validator.assertError(parseWithoutError(testCase), LfPackage.eINSTANCE.getDeadline(), null,
            // "Deadline exceeds the maximum of " + TimeValue.MAX_LONG_DEADLINE + " nanoseconds.");
    }

    @Test
    public void testInvalidTargetParam() throws Exception {
        // Java 17:
        //         String testCase = """
        //             target C { beefyDesktop: true }
        //             main reactor {}
        //         """
        // Java 11:
        String testCase = String.join(System.getProperty("line.separator"),
            "target C { beefyDesktop: true }",
            "main reactor {}"
        );
        List<Issue> issues = validator.validate(parseWithoutError(testCase));
        Assertions.assertTrue(issues.size() == 1 && issues.get(0).getMessage().contains("Unrecognized target parameter: beefyDesktop"));
    }

    @Test
    public void testTargetParamNotSupportedForTarget() throws Exception {
        // Java 17:
        //         String testCase = """
        //             target Python { build: "" }
        //             main reactor {}
        //         """
        // Java 11:
        String testCase = String.join(System.getProperty("line.separator"),
            "target Python { build: \"\" }",
            "main reactor {}"
        );
        List<Issue> issues = validator.validate(parseWithoutError(testCase));
        Assertions.assertTrue(issues.size() == 1 && issues.get(0).getMessage().contains("The target parameter: build" +
            " is not supported by the Python target and will thus be ignored."));
    }

    @Test
    public void testUnnamedReactor() throws Exception {
        // Java 17:
        //         String testCase = """
        //             target C;
        //             reactor {}
        //         """
        // Java 11:
        String testCase = String.join(System.getProperty("line.separator"),
            "target C;",
            "reactor {}"
        );
        validator.assertError(parseWithoutError(testCase), LfPackage.eINSTANCE.getReactor(), null,
            "Reactor must be named.");
    }

    @Test
    public void testMainHasInput() throws Exception {
        // Java 17:
        //         String testCase = """
        //             target C;
        //             main reactor {
        //                 input x:int;
        //             }
        //         """
        // Java 11:
        String testCase = String.join(System.getProperty("line.separator"),
            "target C;",
            "main reactor {",
            "    input x:int;",
            "}"
        );
        validator.assertError(parseWithoutError(testCase), LfPackage.eINSTANCE.getInput(), null,
            "Main reactor cannot have inputs.");
    }

    @Test
    public void testFederatedHasInput() throws Exception {
        // Java 17:
        //         String testCase = """
        //             target C;
        //             federated reactor {
        //                 input x:int;
        //             }
        //         """
        // Java 11:
        String testCase = String.join(System.getProperty("line.separator"),
            "target C;",
            "federated reactor {",
            "    input x:int;",
            "}"
        );
        validator.assertError(parseWithoutError(testCase), LfPackage.eINSTANCE.getInput(), null,
            "Main reactor cannot have inputs.");
    }

    @Test
    public void testMainHasOutput() throws Exception {
        // Java 17:
        //         String testCase = """
        //             target C;
        //             main reactor {
        //                 output x:int;
        //             }
        //         """
        // Java 11:
        String testCase = String.join(System.getProperty("line.separator"),
            "target C;",
            "main reactor {",
            "    output x:int;",
            "}"
        );
        validator.assertError(parseWithoutError(testCase), LfPackage.eINSTANCE.getOutput(), null,
            "Main reactor cannot have outputs.");
    }

    @Test
    public void testFederatedHasOutput() throws Exception {
        // Java 17:
        //         String testCase = """
        //             target C;
        //             federated reactor {
        //                 output x:int;
        //             }
        //         """
        // Java 11:
        String testCase = String.join(System.getProperty("line.separator"),
            "target C;",
            "federated reactor {",
            "    output x:int;",
            "}"
        );
        validator.assertError(parseWithoutError(testCase), LfPackage.eINSTANCE.getOutput(), null,
            "Main reactor cannot have outputs.");
    }

    @Test
    public void testMultipleMainReactor() throws Exception {
        // Java 17:
        //         String testCase = """
        //             target C;
        //             main reactor A {}
        //             main reactor A {}
        //         """
        // Java 11:
        String testCase = String.join(System.getProperty("line.separator"),
            "target C;",
            "main reactor A {}",
            "main reactor A {}"
        );
        validator.assertError(parseWithoutError(testCase), LfPackage.eINSTANCE.getReactor(), null,
            "Multiple definitions of main or federated reactor.");
    }

    @Test
    public void testMultipleMainReactorUnnamed() throws Exception {
        // Java 17:
        //         String testCase = """
        //             target C;
        //             main reactor {}
        //             main reactor {}
        //         """
        // Java 11:
        String testCase = String.join(System.getProperty("line.separator"),
            "target C;",
            "main reactor {}",
            "main reactor {}"
        );
        validator.assertError(parseWithoutError(testCase), LfPackage.eINSTANCE.getReactor(), null,
            "Multiple definitions of main or federated reactor.");
    }

    @Test
    public void testMultipleFederatedReactor() throws Exception {
        // Java 17:
        //         String testCase = """
        //             target C;
        //             federated reactor A {}
        //             federated reactor A {}
        //         """
        // Java 11:
        String testCase = String.join(System.getProperty("line.separator"),
            "target C;",
            "federated reactor A {}",
            "federated reactor A {}"
        );
        validator.assertError(parseWithoutError(testCase), LfPackage.eINSTANCE.getReactor(), null,
            "Multiple definitions of main or federated reactor.");
    }

    @Test
    public void testMultipleMainOrFederatedReactor() throws Exception {
        // Java 17:
        //         String testCase = """
        //             target C;
        //             federated reactor A {}
        //             federated reactor A {}
        //         """
        // Java 11:
        String testCase = String.join(System.getProperty("line.separator"),
            "target C;",
            "main reactor A {}",
            "federated reactor A {}"
        );
        validator.assertError(parseWithoutError(testCase), LfPackage.eINSTANCE.getReactor(), null,
            "Multiple definitions of main or federated reactor.");
    }

    @Test
    public void testMainReactorHasHost() throws Exception {
        // Java 17:
        //         String testCase = """
        //             target C;
        //             main reactor at 127.0.0.1{}
        //         """
        // Java 11:
        String testCase = String.join(System.getProperty("line.separator"),
            "target C;",
            "main reactor at 127.0.0.1{}"
        );
        // TODO: Uncomment and fix test
        // List<Issue> issues = validator.validate(parseWithoutError(testCase));
        // Assertions.assertTrue(issues.size() == 1 && 
        //     issues.get(0).getMessage().contains("Cannot assign a host to reactor '") &&
        //     issues.get(0).getMessage().contains("' because it is not federated."));
    }

    @Test
    public void testUnrecognizedTarget() throws Exception {
        // Java 17:
        //         String testCase = """
        //             target Pjthon;
        //             main reactor {}
        //         """
        // Java 11:
        String testCase = String.join(System.getProperty("line.separator"),
            "target Pjthon;",
            "main reactor {}"
        );
        validator.assertError(parseWithoutError(testCase), LfPackage.eINSTANCE.getTargetDecl(), null,
            "Unrecognized target: Pjthon");
    }

<<<<<<< HEAD

    @Test
    public void testWrongStructureForLabelAttribute() throws Exception {
        String testCase = """
                target C;
                @label(name="somethign")
                main reactor { }
            """;
        validator.assertError(parseWithoutError(testCase), LfPackage.eINSTANCE.getAttribute(), null,
            "Unknown attribute parameter.");
    }


    @Test
    public void testMissingName() throws Exception {
        String testCase = """
                target C;
                @label("somethign", "else")
                main reactor { }
            """;
        validator.assertError(parseWithoutError(testCase), LfPackage.eINSTANCE.getAttribute(), null,
            "Missing name for attribute parameter.");
    }

=======
    @Test
    public void testInitialMode() throws Exception {
        String testCase = """
            target C;
            main reactor {
                mode M {}
            }
        """;
        validator.assertError(parseWithoutError(testCase), LfPackage.eINSTANCE.getReactor(), null,
                "Every modal reactor requires one initial mode.");
    }

    @Test
    public void testInitialModes() throws Exception {
        String testCase = """
            target C;
            main reactor {
                initial mode IM1 {}
                initial mode IM2 {}
            }
        """;
        validator.assertError(parseWithoutError(testCase), LfPackage.eINSTANCE.getReactor(), null,
                "A modal reactor can only have one initial mode.");
    }

    @Test
    public void testModeStateNamespace() throws Exception {
        String testCase = """
            target C;
            main reactor {
                initial mode IM {
                    state s:int;
                }
                mode M {
                    state s:int;
                }
            }
        """;
        validator.assertError(parseWithoutError(testCase), LfPackage.eINSTANCE.getStateVar(), null,
                "Duplicate state variable 's'. (State variables are currently scoped on reactor level not modes)");
    }

    @Test
    public void testModeTimerNamespace() throws Exception {
        String testCase = """
            target C;
            main reactor {
                initial mode IM {
                    timer t;
                }
                mode M {
                    timer t;
                }
            }
        """;
        validator.assertError(parseWithoutError(testCase), LfPackage.eINSTANCE.getTimer(), null,
                "Duplicate Timer 't'. (Timers are currently scoped on reactor level not modes)");
    }

    @Test
    public void testModeActionNamespace() throws Exception {
        String testCase = """
            target C;
            main reactor {
                initial mode IM {
                    logical action a;
                }
                mode M {
                    logical action a;
                }
            }
        """;
        validator.assertError(parseWithoutError(testCase), LfPackage.eINSTANCE.getAction(), null,
                "Duplicate Action 'a'. (Actions are currently scoped on reactor level not modes)");
    }

    @Test
    public void testModeInstanceNamespace() throws Exception {
        String testCase = """
            target C;
            reactor R {}
            main reactor {
                initial mode IM {
                    r = new R();
                }
                mode M {
                    r = new R();
                }
            }
        """;
        validator.assertError(parseWithoutError(testCase), LfPackage.eINSTANCE.getInstantiation(), null,
                "Duplicate Instantiation 'r'. (Instantiations are currently scoped on reactor level not modes)");
    }

    @Test
    public void testMissingModeStateReset() throws Exception {
        String testCase = """
            target C;
            main reactor {
                initial mode IM {
                    reaction(startup) -> M {==}
                }
                mode M {
                    state s:int(0);
                }
            }
        """;
        validator.assertError(parseWithoutError(testCase), LfPackage.eINSTANCE.getMode(), null,
                "State variable is not reset upon mode entry. It is neither marked for automatic reset nor is there a reset reaction.");
    }

    @Test
    public void testMissingModeStateResetInstance() throws Exception {
        String testCase = """
            target C;
            reactor R {
                state s:int(0);
            }
            main reactor {
                initial mode IM {
                    reaction(startup) -> M {==}
                }
                mode M {
                    r = new R();
                }
            }
        """;
        validator.assertError(parseWithoutError(testCase), LfPackage.eINSTANCE.getMode(), null,
                "This reactor contains state variables that are not reset upon mode entry. "
                + "The instatiated reactor (or any inner reactor) neither marks its state variables for automatic reset nor defines a reset reaction. "
                + "It is usafe to instatiate this reactor inside a mode.");
    }

    @Test
    public void testModeStateResetWithoutInitialValue() throws Exception {
        String testCase = """
            target C;
            main reactor {
                initial mode IM {
                    reset state s:int;
                }
            }
        """;
        validator.assertError(parseWithoutError(testCase), LfPackage.eINSTANCE.getStateVar(), null,
            "The state variable can not be automatically reset without an initial value.");
    }
>>>>>>> 21cb9d02

}

<|MERGE_RESOLUTION|>--- conflicted
+++ resolved
@@ -2222,13 +2222,12 @@
             "Unrecognized target: Pjthon");
     }
 
-<<<<<<< HEAD
 
     @Test
     public void testWrongStructureForLabelAttribute() throws Exception {
         String testCase = """
                 target C;
-                @label(name="somethign")
+                @label(name="something")
                 main reactor { }
             """;
         validator.assertError(parseWithoutError(testCase), LfPackage.eINSTANCE.getAttribute(), null,
@@ -2240,14 +2239,13 @@
     public void testMissingName() throws Exception {
         String testCase = """
                 target C;
-                @label("somethign", "else")
+                @label("something", "else")
                 main reactor { }
             """;
         validator.assertError(parseWithoutError(testCase), LfPackage.eINSTANCE.getAttribute(), null,
             "Missing name for attribute parameter.");
     }
 
-=======
     @Test
     public void testInitialMode() throws Exception {
         String testCase = """
@@ -2394,7 +2392,6 @@
         validator.assertError(parseWithoutError(testCase), LfPackage.eINSTANCE.getStateVar(), null,
             "The state variable can not be automatically reset without an initial value.");
     }
->>>>>>> 21cb9d02
 
 }
 
