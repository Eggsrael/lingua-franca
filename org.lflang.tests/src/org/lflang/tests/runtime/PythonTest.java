/*************
Copyright (c) 2019, The University of California at Berkeley.

Redistribution and use in source and binary forms, with or without modification,
are permitted provided that the following conditions are met:

1. Redistributions of source code must retain the above copyright notice,
   this list of conditions and the following disclaimer.

2. Redistributions in binary form must reproduce the above copyright notice,
   this list of conditions and the following disclaimer in the documentation
   and/or other materials provided with the distribution.

THIS SOFTWARE IS PROVIDED BY THE COPYRIGHT HOLDERS AND CONTRIBUTORS "AS IS" AND 
ANY EXPRESS OR IMPLIED WARRANTIES, INCLUDING, BUT NOT LIMITED TO, THE IMPLIED 
WARRANTIES OF MERCHANTABILITY AND FITNESS FOR A PARTICULAR PURPOSE ARE 
DISCLAIMED. IN NO EVENT SHALL THE COPYRIGHT HOLDER OR CONTRIBUTORS BE LIABLE FOR
ANY DIRECT, INDIRECT, INCIDENTAL, SPECIAL, EXEMPLARY, OR CONSEQUENTIAL DAMAGES 
(INCLUDING, BUT NOT LIMITED TO, PROCUREMENT OF SUBSTITUTE GOODS OR SERVICES; 
LOSS OF USE, DATA, OR PROFITS; OR BUSINESS INTERRUPTION) HOWEVER CAUSED AND ON 
ANY THEORY OF LIABILITY, WHETHER IN CONTRACT, STRICT LIABILITY, OR TORT 
(INCLUDING NEGLIGENCE OR OTHERWISE) ARISING IN ANY WAY OUT OF THE USE OF THIS 
SOFTWARE, EVEN IF ADVISED OF THE POSSIBILITY OF SUCH DAMAGE.
***************/
package org.lflang.tests.runtime;

import java.util.Arrays;

import org.junit.jupiter.api.Disabled;
import org.junit.jupiter.api.Test;

import org.lflang.Target;

/**
 * Collection of tests for the Python target.
 *
 * Even though all tests are implemented in the base class, we @Override public void them
 * here so that each test can be easily invoked individually from the Eclipse.
 * This is done by right-clicking anywhere in the header or body of the test
 * method and selecting "Run As -> JUnit Test" from the pop-up menu.
 *
 * @author{Marten Lohstroh <marten@berkeley.edu>}
 */
public class PythonTest extends TestBase {

<<<<<<< HEAD
    public PythonTest() {
        this.targets = Arrays.asList(Target.Python);
=======
    PythonTest() {
        super(Target.Python);
>>>>>>> c5932296
    }

    @Test
    @Override public void runGenericTests() {
        super.runGenericTests();
    }

    @Test
    @Override public void runTargetSpecificTests() {
        super.runTargetSpecificTests();
    }

    @Test
    @Override public void runMultiportTests() {
        super.runMultiportTests();
    }
    
    @Test
    @Override
    public void runSerializationTests() {
        // Skip the test if the OS is Windows
        if(isWindows()) { 
            printSkipMessage(Message.DESC_SERIALIZATION,
                    Message.NO_WINDOWS_SUPPORT);
            return; 
        }
        super.runSerializationTests();
    }

    @Test
    @Disabled("TODO")
    @Override public void runAsFederated() {
        // Skip the test if the OS is Windows
        if(isWindows()) { 
            printSkipMessage(Message.DESC_AS_FEDERATED,
                    Message.NO_WINDOWS_SUPPORT);
            return; 
        }
        super.runAsFederated();
    }


    @Test
    @Override public void runConcurrentTests() {
        super.runConcurrentTests();
    }

    @Test
    @Override public void runFederatedTests() {
        // Skip the test if the OS is Windows
        if(isWindows()) { 
            printSkipMessage(Message.DESC_FEDERATED,
                    Message.NO_WINDOWS_SUPPORT);
            return; 
        }
        super.runFederatedTests();
    }
}<|MERGE_RESOLUTION|>--- conflicted
+++ resolved
@@ -43,13 +43,8 @@
  */
 public class PythonTest extends TestBase {
 
-<<<<<<< HEAD
     public PythonTest() {
-        this.targets = Arrays.asList(Target.Python);
-=======
-    PythonTest() {
         super(Target.Python);
->>>>>>> c5932296
     }
 
     @Test
