package org.lflang.tests.runtime;

import org.lflang.Target;

import java.util.Arrays;

import org.junit.jupiter.api.Test;

/**
 * Collection of tests for the TypeScript target.
 * 
 * Even though all tests are implemented in the base class, we override them
 * here so that each test can be easily invoked individually from the Eclipse.
 * This is done by right-clicking on the name of the test method and selecting
 * "Run As -> JUnit Test" from the pop-up menu.
 * 
 * @author{Marten Lohstroh <marten@berkeley.edu>}
 */

public class TypeScriptTest extends TestBase {
<<<<<<< HEAD
    public TypeScriptTest() {
        this.target = Target.TS;
=======
    TypeScriptTest() {
        this.targets = Arrays.asList(Target.TS);
>>>>>>> 65412761
    }
    
    @Test
    @Override
    public void runGenericTests() {
        super.runGenericTests();
    }
    
    @Test
    @Override
    public void runTargetSpecificTests() {
        super.runTargetSpecificTests();
    }
    
    @Test
    @Override
    public void runMultiportTests() {
        super.runMultiportTests();
    }
    
    @Test
    @Override
    public void runSerializationTests() {
        super.runSerializationTests();
    }
    
    @Test
    @Override
    public void runAsFederated() {
        System.out.println("FIXME");
        //super.runNonFederatedTestsAsFederated();
    }
    
        
    @Test
    @Override
    public void runConcurrentTests() {
        super.runConcurrentTests();
    }
    
    @Test
    @Override
    public void runFederatedTests() {
        super.runFederatedTests();
    }

}<|MERGE_RESOLUTION|>--- conflicted
+++ resolved
@@ -18,13 +18,8 @@
  */
 
 public class TypeScriptTest extends TestBase {
-<<<<<<< HEAD
     public TypeScriptTest() {
-        this.target = Target.TS;
-=======
-    TypeScriptTest() {
         this.targets = Arrays.asList(Target.TS);
->>>>>>> 65412761
     }
     
     @Test
