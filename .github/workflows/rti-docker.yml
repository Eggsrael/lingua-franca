--- conflicted
+++ resolved
@@ -30,11 +30,7 @@
           latest: false
           DOCKERHUB_USERNAME: ${{ secrets.DOCKERHUB_USERNAME }}
           DOCKERHUB_TOKEN: ${{ secrets.DOCKERHUB_TOKEN }}
-<<<<<<< HEAD
-        if: ${{ endsWith(env.lf_version, '-snapshot') && github.repository_owner == 'lf-lang'}}
-=======
-        if: ${{ endsWith(env.lf_version, '-snapshot') && github.repository_owner  == 'lf-lang' }}
->>>>>>> d45eeab5
+        if: ${{ endsWith(env.lf_version, '-snapshot') && github.repository_owner == 'lf-lang' }}
 
       - name: Update latest (released versions only)
         uses: ./.github/actions/push-rti-docker
@@ -43,8 +39,4 @@
           latest: true
           DOCKERHUB_USERNAME: ${{ secrets.DOCKERHUB_USERNAME }}
           DOCKERHUB_TOKEN: ${{ secrets.DOCKERHUB_TOKEN }}
-<<<<<<< HEAD
-        if: ${{ !endsWith(env.lf_version, '-snapshot') && github.repository_owner == 'lf-lang'}}
-=======
-        if: ${{ !endsWith(env.lf_version, '-snapshot') && github.repository_owner  == 'lf-lang' }}
->>>>>>> d45eeab5
+        if: ${{ !endsWith(env.lf_version, '-snapshot') && github.repository_owner == 'lf-lang' }}