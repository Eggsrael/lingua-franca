name: C Zephyr tests

on:
  workflow_call:
    inputs:
      compiler-ref:
        required: false
        type: string
      runtime-ref:
        required: false
        type: string
      use-cpp:
        required: false
        type: boolean
        default: false
      scheduler:
        required: false
        type: string

jobs:
  zephyr-tests:
    runs-on: ubuntu-latest
    steps:
      - name: Check out lingua-franca repository
        uses: actions/checkout@v3
        with:
          repository: lf-lang/lingua-franca
          submodules: true
          ref: ${{ inputs.compiler-ref }}
          fetch-depth: 0
      - name: Prepare build environment
        uses: ./.github/actions/prepare-build-env
      - name: Setup Zephyr
        uses: ./.github/actions/setup-zephyr
      - name: Check out specific ref of reactor-c
        uses: actions/checkout@v3
        with:
          repository: lf-lang/reactor-c
          path: core/src/main/resources/lib/c/reactor-c
          ref: ${{ inputs.runtime-ref }}
        # if: ${{ inputs.runtime-ref }}
      # - name: Run Zephyr smoke tests
      #   run: |
      #     ./gradlew core:integrationTest \
      #       --tests org.lflang.tests.runtime.CZephyrTest.buildZephyrUnthreaded* \
      #       --tests org.lflang.tests.runtime.CZephyrTest.buildZephyrThreaded* core:integrationTestCodeCoverageReport
      #     ./.github/scripts/run-zephyr-tests.sh test/C/src-gen
      #     rm -r test/C/src-gen
      # - name: Run basic tests
      #   run: |
      #     ./gradlew core:integrationTest --tests org.lflang.tests.runtime.CZephyrTest.buildBasic* core:integrationTestCodeCoverageReport
      #     ./.github/scripts/run-zephyr-tests.sh test/C/src-gen
      #     rm -r test/C/src-gen
      # - name: Run concurrent tests
      #   run: |
      #     ./gradlew core:integrationTest --tests org.lflang.tests.runtime.CZephyrTest.buildConcurrent* core:integrationTestCodeCoverageReport
      #     ./.github/scripts/run-zephyr-tests.sh test/C/src-gen
      #     rm -r test/C/src-gen
      # - name: Run Zephyr board tests
      #   run: |
      #     ./gradlew core:integrationTest --tests org.lflang.tests.runtime.CZephyrTest.buildZephyrBoards* core:integrationTestCodeCoverageReport
      #     rm -r test/C/src-gen
      - name: Smoke test of lf-west-template
        run: |
<<<<<<< HEAD
          west lfc src/HelloWorld.lf --lfc ../bin/lfc-dev --build
          west lfc src/NrfBlinky.lf --lfc ../bin/lfc-dev --build
          west lfc src/NrfToggleGPIO.lf --lfc ../bin/lfc-dev --build
=======
          export LFC=../bin/lfc-dev
          git clone https://github.com/lf-lang/lf-west-template && cd lf-west-template
          west update
          west lfc apps/HelloWorld/src/HelloWorld.lf --lfc $LFC --build "-p always"
          west lfc apps/NrfBlinky/src/NrfBlinky.lf --lfc $LFC --build "-p always"
          west lfc apps/NrfBlinky/src/NrfToggleGPIO.lf --lfc $LFC --build "-p always"
          west build -b qemu_cortex_m3 -p always apps/HelloZephyr
>>>>>>> c3364d7b
      - name: Report to CodeCov
        uses: ./.github/actions/report-code-coverage
        with:
          files: core/build/reports/jacoco/integrationTestCodeCoverageReport/integrationTestCodeCoverageReport.xml
        if: ${{ github.repository == 'lf-lang/lingua-franca' }}<|MERGE_RESOLUTION|>--- conflicted
+++ resolved
@@ -62,19 +62,12 @@
       #     rm -r test/C/src-gen
       - name: Smoke test of lf-west-template
         run: |
-<<<<<<< HEAD
-          west lfc src/HelloWorld.lf --lfc ../bin/lfc-dev --build
-          west lfc src/NrfBlinky.lf --lfc ../bin/lfc-dev --build
-          west lfc src/NrfToggleGPIO.lf --lfc ../bin/lfc-dev --build
-=======
           export LFC=../bin/lfc-dev
-          git clone https://github.com/lf-lang/lf-west-template && cd lf-west-template
-          west update
+          cd $LF_WEST_TEMPLATE_BASE
           west lfc apps/HelloWorld/src/HelloWorld.lf --lfc $LFC --build "-p always"
           west lfc apps/NrfBlinky/src/NrfBlinky.lf --lfc $LFC --build "-p always"
           west lfc apps/NrfBlinky/src/NrfToggleGPIO.lf --lfc $LFC --build "-p always"
           west build -b qemu_cortex_m3 -p always apps/HelloZephyr
->>>>>>> c3364d7b
       - name: Report to CodeCov
         uses: ./.github/actions/report-code-coverage
         with:
