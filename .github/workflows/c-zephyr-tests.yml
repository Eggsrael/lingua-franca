--- conflicted
+++ resolved
@@ -41,9 +41,6 @@
         if: ${{ inputs.runtime-ref }}
       - name: Run integration tests on the Zephyr platform
         run: |
-<<<<<<< HEAD
-          ./gradlew targetTest -Ptarget=CZephyr
-=======
           ./gradlew core:integrationTest --tests org.lflang.tests.runtime.CZephyrTest.buildZephyr* core:integrationTestCodeCoverageReport
           util/RunZephyrTests.sh test/C/src-gen
           rm -r test/C/src-gen
@@ -55,7 +52,6 @@
       - name: Run concurrent tests
         run: |
           ./gradlew core:integrationTest --tests org.lflang.tests.runtime.CZephyrTest.buildConcurrent* core:integrationTestCodeCoverageReport
->>>>>>> e5b4f3b3
           util/RunZephyrTests.sh test/C/src-gen
           rm -r test/C/src-gen
       - name: Report to CodeCov
