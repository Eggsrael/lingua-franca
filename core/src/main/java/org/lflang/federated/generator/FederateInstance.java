/**
 * Instance of a federate specification.
 *
 * <p>Copyright (c) 2020, The University of California at Berkeley.
 *
 * <p>Redistribution and use in source and binary forms, with or without modification, are permitted
 * provided that the following conditions are met:
 *
 * <p>1. Redistributions of source code must retain the above copyright notice, this list of
 * conditions and the following disclaimer.
 *
 * <p>2. Redistributions in binary form must reproduce the above copyright notice, this list of
 * conditions and the following disclaimer in the documentation and/or other materials provided with
 * the distribution.
 *
 * <p>THIS SOFTWARE IS PROVIDED BY THE COPYRIGHT HOLDERS AND CONTRIBUTORS "AS IS" AND ANY EXPRESS OR
 * IMPLIED WARRANTIES, INCLUDING, BUT NOT LIMITED TO, THE IMPLIED WARRANTIES OF MERCHANTABILITY AND
 * FITNESS FOR A PARTICULAR PURPOSE ARE DISCLAIMED. IN NO EVENT SHALL THE COPYRIGHT HOLDER OR
 * CONTRIBUTORS BE LIABLE FOR ANY DIRECT, INDIRECT, INCIDENTAL, SPECIAL, EXEMPLARY, OR CONSEQUENTIAL
 * DAMAGES (INCLUDING, BUT NOT LIMITED TO, PROCUREMENT OF SUBSTITUTE GOODS OR SERVICES; LOSS OF USE,
 * DATA, OR PROFITS; OR BUSINESS INTERRUPTION) HOWEVER CAUSED AND ON ANY THEORY OF LIABILITY,
 * WHETHER IN CONTRACT, STRICT LIABILITY, OR TORT (INCLUDING NEGLIGENCE OR OTHERWISE) ARISING IN ANY
 * WAY OUT OF THE USE OF THIS SOFTWARE, EVEN IF ADVISED OF THE POSSIBILITY OF SUCH DAMAGE.
 * *************
 */
package org.lflang.federated.generator;

import com.google.common.base.Objects;
import java.util.ArrayList;
import java.util.HashMap;
import java.util.HashSet;
import java.util.LinkedHashMap;
import java.util.LinkedHashSet;
import java.util.List;
import java.util.Map;
import java.util.Set;
import java.util.stream.Collectors;
import java.util.stream.Stream;
import org.lflang.MessageReporter;
import org.lflang.TargetConfig;
import org.lflang.TimeValue;
import org.lflang.ast.ASTUtils;
import org.lflang.federated.serialization.SupportedSerializers;
import org.lflang.generator.ActionInstance;
import org.lflang.generator.PortInstance;
import org.lflang.generator.ReactionInstance;
import org.lflang.generator.ReactorInstance;
import org.lflang.generator.TriggerInstance;
import org.lflang.lf.Action;
import org.lflang.lf.ActionOrigin;
import org.lflang.lf.Connection;
import org.lflang.lf.Expression;
import org.lflang.lf.Import;
import org.lflang.lf.ImportedReactor;
import org.lflang.lf.Input;
import org.lflang.lf.Instantiation;
import org.lflang.lf.Output;
import org.lflang.lf.Parameter;
import org.lflang.lf.ParameterReference;
import org.lflang.lf.Reaction;
import org.lflang.lf.Reactor;
import org.lflang.lf.ReactorDecl;
import org.lflang.lf.Timer;
import org.lflang.lf.TriggerRef;
import org.lflang.lf.VarRef;
import org.lflang.lf.Variable;

/**
 * Class that represents an instance of a federate, i.e., a reactor that is instantiated at the top
 * level of a federated reactor.
 *
 * @author Edward A. Lee
 * @author Soroush Bateni
 */
public class FederateInstance {

  /**
   * Construct a new federate instance on the basis of an instantiation in the federated reactor.
   *
   * @param instantiation The AST node of the instantiation.
   * @param id An identifier.
   * @param bankIndex If {@code instantiation.widthSpec !== null}, this gives the bank position.
   * @param messageReporter An object for reporting messages to the user.
   */
  public FederateInstance(
      Instantiation instantiation,
      int id,
      int bankIndex,
      int bankWidth,
      TargetConfig targetConfig,
      MessageReporter messageReporter) {
    this.instantiation = instantiation;
    this.id = id;
    this.bankIndex = bankIndex;
<<<<<<< HEAD
    this.bankWidth = bankWidth;
    this.errorReporter = errorReporter;
=======
    this.messageReporter = messageReporter;
>>>>>>> ca5b06da
    this.targetConfig = targetConfig;

    // If the instantiation is in a bank, then we have to append
    // the bank index to the name.
    if (instantiation.getWidthSpec() != null) {
      this.name = "federate__" + instantiation.getName() + "__" + bankIndex;
    } else {
      this.name = "federate__" + instantiation.getName();
    }
  }

  /**
   * The position within a bank of reactors for this federate. This is 0 if the instantiation is not
   * a bank of reactors.
   */
  public int bankIndex;
<<<<<<< HEAD

  /**
   * The width of the bank in which this federate was instantiated. This is 1 if the instantiation
   * is not a bank of reactors.
   */
  public int bankWidth;
=======
>>>>>>> ca5b06da

  /** The host, if specified using the 'at' keyword. */
  public String host = "localhost";

  /** The instantiation of the top-level reactor, or null if there is no federation. */
  public Instantiation instantiation;

  public Instantiation getInstantiation() {
    return instantiation;
  }

  /** A list of individual connections between federates */
  public Set<FedConnectionInstance> connections = new HashSet<>();

  public int networkIdSender = 0;

  /**
   * Map from the federates that this federate receives messages from to the delays on connections
   * from that federate. The delay set may include null, meaning that there is a connection from the
   * federate instance that has no delay.
   */
  public Map<FederateInstance, Set<Expression>> dependsOn = new LinkedHashMap<>();

  /** The port, if specified using the 'at' keyword. */
  public int port = 0;

  /**
   * Map from the federates that this federate sends messages to the delays on connections to that
   * federate. The delay set may include null, meaning that there is a connection from the federate
   * instance that has no delay.
   */
  public Map<FederateInstance, Set<Expression>> sendsTo = new LinkedHashMap<>();

  /** The user, if specified using the 'at' keyword. */
  public String user = null;

  /** The integer ID of this federate. */
  public int id;

  /**
   * The name of this federate instance. This will be the instantiation name, possibly appended with
   * "__n", where n is the bank position of this instance if the instantiation is of a bank of
   * reactors.
   */
  public String name;

  /**
   * List of networkMessage actions. Each of these handles a message received from another federate
   * over the network. The ID of receiving port is simply the position of the action in the list.
   * The sending federate needs to specify this ID.
   */
  public List<Action> networkMessageActions = new ArrayList<>();

  /**
   * List of networkMessage actions corresponding to zero-delay connections. This should be a subset
   * of the networkMessageActions.
   */
  public List<Action> zeroDelayNetworkMessageActions = new ArrayList<>();

  /**
   * A set of federates with which this federate has an inbound connection There will only be one
   * physical connection even if federate A has defined multiple physical connections to federate B.
   * The message handler on federate A will be responsible for including the appropriate information
   * in the message header (such as port ID) to help the receiver distinguish different events.
   */
  public Set<FederateInstance> inboundP2PConnections = new LinkedHashSet<>();

  /**
   * A list of federate with which this federate has an outbound physical connection. There will
   * only be one physical connection even if federate A has defined multiple physical connections to
   * federate B. The message handler on federate B will be responsible for distinguishing the
   * incoming messages by parsing their header and scheduling the appropriate action.
   */
  public Set<FederateInstance> outboundP2PConnections = new LinkedHashSet<>();

  /** Indicates whether the federate is remote or local */
  public boolean isRemote = false;

  /**
   * List of generated network reactions (network receivers) that belong to this federate instance.
   */
  public List<Reaction> networkReceiverReactions = new ArrayList<>();

  /** List of generated network reactions (network sender) that belong to this federate instance. */
  public List<Reaction> networkSenderReactions = new ArrayList<>();

  /**
   * List of generated network control reactions (network sender) that belong to this federate
   * instance.
   */
  public List<Reaction> networkSenderControlReactions = new ArrayList<>();

  /**
   * List of generated network reactors (network input and outputs) that belong to this federate
   * instance.
   */
  public List<Reactor> networkReactors = new ArrayList<>();

  /**
   * Mapping from a port instance of a connection to its associated network reaction. We populate
   * this map as we process connections as a means of annotating intra-federate dependencies
   */
  public Map<PortInstance, Instantiation> networkPortToInstantiation = new HashMap<>();

  public Map<PortInstance, Instantiation> networkPortToIndexer = new HashMap<>();

  /**
   * List of generated network connections (network input and outputs) that belong to this federate
   * instance.
   */
  public List<Connection> networkConnections = new ArrayList<>();

  /**
   * List of generated network instantiations (network input and outputs) that belong to this
   * federate instance.
   */
  public List<Instantiation> networkSenderInstantiations = new ArrayList<>();

  /**
   * List of generated network instantiations (network input and outputs) that belong to this
   * federate instance.
   */
  public List<Instantiation> networkReceiverInstantiations = new ArrayList<>();

  /** List of generated instantiations that serve as helpers for forming the network connections. */
  public List<Instantiation> networkHelperInstantiations = new ArrayList<>();

  /** Parsed target config of the federate. */
  public TargetConfig targetConfig;

  /** Keep a unique list of enabled serializers */
  public HashSet<SupportedSerializers> enabledSerializers = new HashSet<>();

<<<<<<< HEAD
  /** Keep a unique list of enabled serializers */
  public List<TimeValue> stpOffsets = new ArrayList<>();

  public Set<Long> currentSTPOffsets = new HashSet<>();

  /** Keep a map of STP values to a list of network actions */
  public HashMap<TimeValue, List<Action>> stpToNetworkActionMap = new HashMap<>();

  /** Keep a map of network actions to their associated instantiations */
  public HashMap<Action, Instantiation> networkActionToInstantiation = new HashMap<>();
=======
  /** Cached result of analysis of which reactions to exclude from main. */
  private Set<Reaction> excludeReactions = null;

  /** An error reporter */
  private final MessageReporter messageReporter;
>>>>>>> ca5b06da

  /**
   * Return {@code true} if the class declaration of the given {@code instantiation} references the
   * {@code declaration} of a reactor class, either directly or indirectly (i.e, via a superclass or
   * a contained instantiation of the reactor class).
   *
   * @param declaration The reactor declaration to check whether it is referenced.
   */
  public boolean references(ReactorDecl declaration) {
    return references(this.instantiation, declaration);
  }

  /**
   * Return {@code true} if the class declaration of the given {@code instantiation} references the
   * {@code declaration} of a reactor class, either directly or indirectly (i.e, via a superclass or
   * a contained instantiation of the reactor class).
   *
   * <p>An instantiation references the declaration of a reactor class if it is an instance of that
   * reactor class either directly or through inheritance, if its reactor class instantiates the
   * reactor class (or any contained instantiation does).
   *
   * @param instantiation The instantiation the class of which may refer to the reactor declaration.
   * @param declaration The reactor declaration to check whether it is referenced.
   */
  private boolean references(Instantiation instantiation, ReactorDecl declaration) {
    if (instantiation.getReactorClass().equals(ASTUtils.toDefinition(declaration))) {
      return true;
    }

<<<<<<< HEAD
    boolean instantiationsCheck = false;
    if (networkReactors.contains(ASTUtils.toDefinition(reactor))) {
      return true;
    }
    // For a federate, we don't need to look inside imported reactors.
=======
>>>>>>> ca5b06da
    if (instantiation.getReactorClass() instanceof Reactor reactorDef) {
      // Check if the reactor is instantiated
      for (Instantiation child : reactorDef.getInstantiations()) {
        if (references(child, declaration)) {
          return true;
        }
      }
      // Check if the reactor is a super class
      for (var parent : reactorDef.getSuperClasses()) {
        if (declaration instanceof Reactor r) {
          if (r.equals(parent)) {
            return true;
          }
          // Check if there are instantiations of the reactor in a super class
          if (parent instanceof Reactor p) {
            for (var inst : p.getInstantiations()) {
              if (references(inst, declaration)) {
                return true;
              }
            }
          }
        }
        if (declaration instanceof ImportedReactor i) {
          if (i.getReactorClass().equals(parent)) {
            return true;
          }
        }
      }
    }
<<<<<<< HEAD
    return instantiationsCheck;
=======
    return false;
>>>>>>> ca5b06da
  }

  /**
   * Return {@code true} if this federate references the given import.
   *
   * @param imp The import to check whether it is referenced.
   */
  public boolean references(Import imp) {
    for (ImportedReactor reactor : imp.getReactorClasses()) {
      if (this.references(reactor)) {
        return true;
      }
    }
    return false;
  }

  /**
   * Return {@code true} if this federate references the given parameter.
   *
   * @param param The parameter to check whether it is referenced.
   */
<<<<<<< HEAD
  private boolean contains(Parameter param) {
    boolean returnValue;
=======
  public boolean references(Parameter param) {
>>>>>>> ca5b06da
    // Check if param is referenced in this federate's instantiation
    var returnValue =
        instantiation.getParameters().stream()
            .anyMatch(
                assignment ->
                    assignment.getRhs().getExprs().stream()
                        .filter(it -> it instanceof ParameterReference)
                        .map(it -> ((ParameterReference) it).getParameter())
                        .toList()
                        .contains(param));
    // If there are any user-defined top-level reactions, they could access
    // the parameters, so we need to include the parameter.
    var topLevelUserDefinedReactions =
        ((Reactor) instantiation.eContainer())
            .getReactions().stream()
<<<<<<< HEAD
                .filter(
                    r ->
                        !networkReceiverReactions.contains(r)
                            && !networkSenderReactions.contains(r)
                            && contains(r))
=======
                .filter(r -> !networkReactions.contains(r) && includes(r))
>>>>>>> ca5b06da
                .collect(Collectors.toCollection(ArrayList::new));
    returnValue |= !topLevelUserDefinedReactions.isEmpty();
    return returnValue;
  }

  /**
   * Return {@code true} if this federate includes a top-level reaction that references the given
   * action as a trigger, a source, or an effect.
   *
   * @param action The action to check whether it is to be included.
   */
  public boolean includes(Action action) {
    Reactor reactor = ASTUtils.getEnclosingReactor(action);
    // If the action is used as a trigger, a source, or an effect for a top-level reaction
    // that belongs to this federate, then generate it.
    for (Reaction react : ASTUtils.allReactions(reactor)) {
      if (includes(react)) {
        // Look in triggers
        for (TriggerRef trigger : convertToEmptyListIfNull(react.getTriggers())) {
          if (trigger instanceof VarRef triggerAsVarRef) {
            if (Objects.equal(triggerAsVarRef.getVariable(), action)) {
              return true;
            }
          }
        }
        // Look in sources
        for (VarRef source : convertToEmptyListIfNull(react.getSources())) {
          if (Objects.equal(source.getVariable(), action)) {
            return true;
          }
        }
        // Look in effects
        for (VarRef effect : convertToEmptyListIfNull(react.getEffects())) {
          if (Objects.equal(effect.getVariable(), action)) {
            return true;
          }
        }
      }
    }

    return false;
  }

  /**
   * Return {@code true} if the specified reaction should be included in the code generated for this
   * federate at the top-level. This means that if the reaction is triggered by or sends data to a
   * port of a contained reactor, then that reaction is in the federate. Otherwise, return false.
   *
   * <p>NOTE: This method assumes that it will not be called with reaction arguments that are within
   * other federates. It should only be called on reactions that are either at the top level or
   * within this federate. For this reason, for any reaction not at the top level, it returns true.
   *
   * @param reaction The reaction to check whether it is to be included.
   */
  public boolean includes(Reaction reaction) {
    Reactor reactor = ASTUtils.getEnclosingReactor(reaction);

    assert reactor != null;
    if (!reactor.getReactions().contains(reaction)) return false;

    if (networkReceiverReactions.contains(reaction) || networkSenderReactions.contains(reaction)) {
      // Reaction is a network reaction that belongs to this federate
      return true;
    }

    int reactionBankIndex = FedASTUtils.getReactionBankIndex(reaction);
    if (reactionBankIndex >= 0 && this.bankIndex >= 0 && reactionBankIndex != this.bankIndex) {
      return false;
    }

    // If this has been called before, then the result of the
    // following check is cached.
    if (excludeReactions != null) {
      return !excludeReactions.contains(reaction);
    }

    indexExcludedTopLevelReactions(reactor);

    return !excludeReactions.contains(reaction);
  }

  /**
   * Return {@code true} if this federate includes a top-level reaction that references the given
   * timer as a trigger, a source, or an effect.
   *
   * @param timer The action to check whether it is to be included.
   */
  public boolean includes(Timer timer) {
    Reactor reactor = ASTUtils.getEnclosingReactor(timer);

    for (Reaction r : ASTUtils.allReactions(reactor)) {
      if (includes(r)) {
        // Look in triggers
        for (TriggerRef trigger : convertToEmptyListIfNull(r.getTriggers())) {
          if (trigger instanceof VarRef triggerAsVarRef) {
            if (Objects.equal(triggerAsVarRef.getVariable(), timer)) {
              return true;
            }
          }
        }
      }
    }
    return false;
  }

  /**
   * Return {@code true} if this federate instance includes the given instance.
   *
   * <p>NOTE: If the instance is a bank within the top level, then this returns {@code true} even
   * though only one of the bank members is included in the federate.
   *
   * @param instance The reactor instance to check whether it is to be included.
   */
  public boolean includes(ReactorInstance instance) {
    // Start with this instance, then check its parents.
    ReactorInstance i = instance;
    while (i != null) {
      if (i.getDefinition() == instantiation) {
        return true;
      }
      i = i.getParent();
    }
    return false;
  }

  /**
   * Build an index of reactions at the top-level (in the federatedReactor) that don't belong to
   * this federate instance. This index is put in the excludeReactions class variable.
   *
   * @param federatedReactor The top-level federated reactor
   */
  private void indexExcludedTopLevelReactions(Reactor federatedReactor) {
    boolean inFederate;
    if (excludeReactions != null) {
      throw new IllegalStateException(
          "The index for excluded reactions at the top level is already built.");
    }

    excludeReactions = new LinkedHashSet<>();

    // Construct the set of excluded reactions for this federate.
    // If a reaction is a network reaction that belongs to this federate, we
    // don't need to perform this analysis.
    Iterable<Reaction> reactions =
        ASTUtils.allReactions(federatedReactor).stream()
            .filter(it -> !networkReceiverReactions.contains(it))
            .filter(it -> !networkSenderReactions.contains(it))
            .collect(Collectors.toList());
    for (Reaction react : reactions) {
      // Create a collection of all the VarRefs (i.e., triggers, sources, and effects) in the
      // reaction
      // signature that are ports that reference federates.
      // We then later check that all these VarRefs reference this federate. If not, we will add
      // this
      // reaction to the list of reactions that have to be excluded (note that mixing VarRefs from
      // different federates is not allowed).
      List<VarRef> allVarRefsReferencingFederates = new ArrayList<>();
      // Add all the triggers that are outputs
      Stream<VarRef> triggersAsVarRef =
          react.getTriggers().stream().filter(it -> it instanceof VarRef).map(it -> (VarRef) it);
      allVarRefsReferencingFederates.addAll(
          triggersAsVarRef.filter(it -> it.getVariable() instanceof Output).toList());
      // Add all the sources that are outputs
      allVarRefsReferencingFederates.addAll(
          react.getSources().stream().filter(it -> it.getVariable() instanceof Output).toList());
      // Add all the effects that are inputs
      allVarRefsReferencingFederates.addAll(
          react.getEffects().stream().filter(it -> it.getVariable() instanceof Input).toList());
      inFederate = containsAllVarRefs(allVarRefsReferencingFederates);
      if (!inFederate) {
        excludeReactions.add(react);
      }
    }
  }

  /**
   * Return true if all members of 'varRefs' belong to this federate.
   *
   * <p>As a convenience measure, if some members of 'varRefs' are from different federates, also
   * report an error.
   *
   * @param varRefs A collection of VarRefs
   */
  private boolean containsAllVarRefs(Iterable<VarRef> varRefs) {
    var referencesFederate = false;
    var inFederate = true;
    for (VarRef varRef : varRefs) {
      if (varRef.getContainer() == this.instantiation) {
        referencesFederate = true;
      } else {
        if (referencesFederate) {
          messageReporter
              .at(varRef)
              .error("Mixed triggers and effects from different federates. This is not permitted");
        }
        inFederate = false;
      }
    }
    return inFederate;
  }

  /**
   * Find output ports that are connected to a physical action trigger upstream in the same reactor.
   * Return a list of such outputs paired with the minimum delay from the nearest physical action.
   *
   * @param instance The reactor instance containing the output ports
   * @return A LinkedHashMap<Output, TimeValue>
   */
  public LinkedHashMap<Output, TimeValue> findOutputsConnectedToPhysicalActions(
      ReactorInstance instance) {
    LinkedHashMap<Output, TimeValue> physicalActionToOutputMinDelay = new LinkedHashMap<>();
    // Find reactions that write to the output port of the reactor
    for (PortInstance output : instance.outputs) {
      for (ReactionInstance reaction : output.getDependsOnReactions()) {
        TimeValue minDelay = findNearestPhysicalActionTrigger(reaction);
        if (!Objects.equal(minDelay, TimeValue.MAX_VALUE)) {
          physicalActionToOutputMinDelay.put((Output) output.getDefinition(), minDelay);
        }
      }
    }
    return physicalActionToOutputMinDelay;
  }

  @Override
  public String toString() {
    return "Federate "
        + id
        + ": "
        + ((instantiation != null) ? instantiation.getName() : "no name");
  }

  /**
   * Find the nearest (shortest) path to a physical action trigger from this 'reaction' in terms of
   * minimum delay.
   *
   * @param reaction The reaction to start with
   * @return The minimum delay found to the nearest physical action and TimeValue.MAX_VALUE
   *     otherwise
   */
  public TimeValue findNearestPhysicalActionTrigger(ReactionInstance reaction) {
    TimeValue minDelay = TimeValue.MAX_VALUE;
    for (TriggerInstance<? extends Variable> trigger : reaction.triggers) {
      if (trigger.getDefinition() instanceof Action action) {
        ActionInstance actionInstance = (ActionInstance) trigger;
        if (action.getOrigin() == ActionOrigin.PHYSICAL) {
          if (actionInstance.getMinDelay().isEarlierThan(minDelay)) {
            minDelay = actionInstance.getMinDelay();
          }
        } else if (action.getOrigin() == ActionOrigin.LOGICAL) {
          // Logical action
          // Follow it upstream inside the reactor
          for (ReactionInstance uReaction : actionInstance.getDependsOnReactions()) {
            // Avoid a loop
            if (!Objects.equal(uReaction, reaction)) {
              TimeValue uMinDelay =
                  actionInstance.getMinDelay().add(findNearestPhysicalActionTrigger(uReaction));
              if (uMinDelay.isEarlierThan(minDelay)) {
                minDelay = uMinDelay;
              }
            }
          }
        }

      } else if (trigger.getDefinition() instanceof Output) {
        // Outputs of contained reactions
        PortInstance outputInstance = (PortInstance) trigger;
        for (ReactionInstance uReaction : outputInstance.getDependsOnReactions()) {
          TimeValue uMinDelay = findNearestPhysicalActionTrigger(uReaction);
          if (uMinDelay.isEarlierThan(minDelay)) {
            minDelay = uMinDelay;
          }
        }
      }
    }
    return minDelay;
  }

  // TODO: Put this function into a utils file instead
  private <T> List<T> convertToEmptyListIfNull(List<T> list) {
    return list == null ? new ArrayList<>() : list;
  }
}<|MERGE_RESOLUTION|>--- conflicted
+++ resolved
@@ -92,12 +92,8 @@
     this.instantiation = instantiation;
     this.id = id;
     this.bankIndex = bankIndex;
-<<<<<<< HEAD
     this.bankWidth = bankWidth;
-    this.errorReporter = errorReporter;
-=======
     this.messageReporter = messageReporter;
->>>>>>> ca5b06da
     this.targetConfig = targetConfig;
 
     // If the instantiation is in a bank, then we have to append
@@ -114,15 +110,12 @@
    * a bank of reactors.
    */
   public int bankIndex;
-<<<<<<< HEAD
 
   /**
    * The width of the bank in which this federate was instantiated. This is 1 if the instantiation
    * is not a bank of reactors.
    */
   public int bankWidth;
-=======
->>>>>>> ca5b06da
 
   /** The host, if specified using the 'at' keyword. */
   public String host = "localhost";
@@ -256,7 +249,6 @@
   /** Keep a unique list of enabled serializers */
   public HashSet<SupportedSerializers> enabledSerializers = new HashSet<>();
 
-<<<<<<< HEAD
   /** Keep a unique list of enabled serializers */
   public List<TimeValue> stpOffsets = new ArrayList<>();
 
@@ -267,13 +259,9 @@
 
   /** Keep a map of network actions to their associated instantiations */
   public HashMap<Action, Instantiation> networkActionToInstantiation = new HashMap<>();
-=======
-  /** Cached result of analysis of which reactions to exclude from main. */
-  private Set<Reaction> excludeReactions = null;
-
-  /** An error reporter */
+
+  /** An message reporter */
   private final MessageReporter messageReporter;
->>>>>>> ca5b06da
 
   /**
    * Return {@code true} if the class declaration of the given {@code instantiation} references the
@@ -303,14 +291,11 @@
       return true;
     }
 
-<<<<<<< HEAD
     boolean instantiationsCheck = false;
     if (networkReactors.contains(ASTUtils.toDefinition(reactor))) {
       return true;
     }
     // For a federate, we don't need to look inside imported reactors.
-=======
->>>>>>> ca5b06da
     if (instantiation.getReactorClass() instanceof Reactor reactorDef) {
       // Check if the reactor is instantiated
       for (Instantiation child : reactorDef.getInstantiations()) {
@@ -340,11 +325,7 @@
         }
       }
     }
-<<<<<<< HEAD
     return instantiationsCheck;
-=======
-    return false;
->>>>>>> ca5b06da
   }
 
   /**
@@ -366,12 +347,7 @@
    *
    * @param param The parameter to check whether it is referenced.
    */
-<<<<<<< HEAD
-  private boolean contains(Parameter param) {
-    boolean returnValue;
-=======
   public boolean references(Parameter param) {
->>>>>>> ca5b06da
     // Check if param is referenced in this federate's instantiation
     var returnValue =
         instantiation.getParameters().stream()
@@ -387,15 +363,11 @@
     var topLevelUserDefinedReactions =
         ((Reactor) instantiation.eContainer())
             .getReactions().stream()
-<<<<<<< HEAD
                 .filter(
                     r ->
                         !networkReceiverReactions.contains(r)
                             && !networkSenderReactions.contains(r)
-                            && contains(r))
-=======
-                .filter(r -> !networkReactions.contains(r) && includes(r))
->>>>>>> ca5b06da
+                            && includes(r))
                 .collect(Collectors.toCollection(ArrayList::new));
     returnValue |= !topLevelUserDefinedReactions.isEmpty();
     return returnValue;
