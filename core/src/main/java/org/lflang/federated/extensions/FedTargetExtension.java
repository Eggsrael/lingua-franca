--- conflicted
+++ resolved
@@ -43,10 +43,6 @@
    * @param connection The federated connection being lowered.
    * @param type The type of the data being sent over the connection.
    * @param coordinationType The coordination type
-<<<<<<< HEAD
-=======
-   * @param messageReporter
->>>>>>> ca5b06da
    */
   String generateNetworkReceiverBody(
       Action action,
@@ -63,16 +59,9 @@
    *
    * @param sendingPort The output port providing the data to send.
    * @param receivingPort The variable reference to the destination port.
-<<<<<<< HEAD
    * @param connection The federated connection being lowered.
    * @param type The type of the data being sent over the connection.
    * @param coordinationType Whether the federated program is centralized or decentralized.
-=======
-   * @param connection
-   * @param type
-   * @param coordinationType
-   * @param messageReporter FIXME
->>>>>>> ca5b06da
    */
   String generateNetworkSenderBody(
       VarRef sendingPort,
@@ -105,15 +94,8 @@
   /**
    * Add preamble to the source to set up federated execution.
    *
-<<<<<<< HEAD
    * @param federate The federate to which the generated setup code will correspond.
    * @param rtiConfig The settings of the RTI.
-=======
-   * @param federate
-   * @param rtiConfig
-   * @param messageReporter
-   * @return
->>>>>>> ca5b06da
    */
   String generatePreamble(
       FederateInstance federate,
