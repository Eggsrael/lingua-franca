package org.lflang.federated.extensions;

import static org.lflang.util.StringUtil.addDoubleQuotes;

import java.util.ArrayList;
import java.util.List;
import java.util.stream.Collectors;
import org.lflang.InferredType;
import org.lflang.MessageReporter;
import org.lflang.TargetProperty.CoordinationType;
import org.lflang.TimeValue;
import org.lflang.ast.ASTUtils;
import org.lflang.federated.generator.FedASTUtils;
import org.lflang.federated.generator.FedConnectionInstance;
import org.lflang.federated.generator.FedFileConfig;
import org.lflang.federated.generator.FederateInstance;
import org.lflang.federated.launcher.RtiConfig;
import org.lflang.generator.LFGeneratorContext;
import org.lflang.generator.ReactorInstance;
import org.lflang.generator.ts.TSTypes;
import org.lflang.lf.Action;
import org.lflang.lf.Expression;
import org.lflang.lf.Instantiation;
import org.lflang.lf.LfFactory;
import org.lflang.lf.Output;
import org.lflang.lf.Reactor;
import org.lflang.lf.VarRef;
import org.lflang.lf.Variable;

public class TSExtension implements FedTargetExtension {
  @Override
  public void initializeTargetConfig(
      LFGeneratorContext context,
      int numOfFederates,
      FederateInstance federate,
      FedFileConfig fileConfig,
      MessageReporter messageReporter,
      RtiConfig rtiConfig) {}

  @Override
  public String generateNetworkReceiverBody(
      Action action,
      VarRef sendingPort,
      VarRef receivingPort,
      FedConnectionInstance connection,
      InferredType type,
      CoordinationType coordinationType,
      MessageReporter messageReporter) {
    return """
        // generateNetworkReceiverBody
        if (%1$s !== undefined) {
<<<<<<< HEAD
            %2$s = %1$s;
=======
            %2$s%3$s = %1$s;
>>>>>>> c6c947f9
        }
        """
        .formatted(
            action.getName(),
<<<<<<< HEAD
=======
            receivingPort.getContainer() == null
                ? ""
                : receivingPort.getContainer().getName() + ".",
>>>>>>> c6c947f9
            receivingPort.getVariable().getName());
  }

  @Override
  public String outputInitializationBody() {
    return ""; // TODO
  }

  @Override
  public String inputInitializationBody() {
    return "";
  }

  @Override
  public void addSenderIndexParameter(Reactor sender) {
    var senderIndexParameter = LfFactory.eINSTANCE.createParameter();
    var senderIndexParameterType = LfFactory.eINSTANCE.createType();
    senderIndexParameter.setName("sender_index");
    senderIndexParameterType.setId("Number");
    senderIndexParameter.setType(senderIndexParameterType);
    var senderIndexParameterInit = LfFactory.eINSTANCE.createInitializer();
    var senderIndexParameterInitExpr = LfFactory.eINSTANCE.createLiteral();
    senderIndexParameterInitExpr.setLiteral("0");
    senderIndexParameterInit.getExprs().add(senderIndexParameterInitExpr);
    senderIndexParameter.setInit(senderIndexParameterInit);
    sender.getParameters().add(senderIndexParameter);
  }

  @Override
  public void supplySenderIndexParameter(Instantiation inst, int idx) {
    var senderIndex = LfFactory.eINSTANCE.createAssignment();
    var senderIndexParameter = LfFactory.eINSTANCE.createParameter();
    senderIndexParameter.setName("sender_index");
    senderIndex.setLhs(senderIndexParameter);
    var senderIndexInitializer = LfFactory.eINSTANCE.createInitializer();
    senderIndexInitializer.setAssign(true);
    var senderIndexInitializerExpression = LfFactory.eINSTANCE.createLiteral();
    senderIndexInitializerExpression.setLiteral(String.valueOf(idx));
    senderIndexInitializer.getExprs().add(senderIndexInitializerExpression);
    senderIndex.setRhs(senderIndexInitializer);
    inst.getParameters().add(senderIndex);
  }

  @Override
  public String generateNetworkSenderBody(
      VarRef sendingPort,
      VarRef receivingPort,
      FedConnectionInstance connection,
      InferredType type,
      CoordinationType coordinationType,
      MessageReporter messageReporter) {
    return """
<<<<<<< HEAD
        if (%1$s !== undefined) {
            this.util.sendRTITimedMessage(%1$s, %2$s, %3$s, %4$s);
        }
        """
        .formatted(
=======
        if (%1$s%2$s !== undefined) {
            this.util.sendRTITimedMessage(%1$s%2$s, %3$s, %4$s, %5$s);
        }
        """
        .formatted(
            sendingPort.getContainer() == null ? "" : sendingPort.getContainer().getName() + ".",
>>>>>>> c6c947f9
            sendingPort.getVariable().getName(),
            connection.getDstFederate().id,
            connection.getDstFederate().networkMessageActions.size(),
            getNetworkDelayLiteral(connection.getDefinition().getDelay()));
  }

  private String getNetworkDelayLiteral(Expression e) {
    var cLiteral = CExtensionUtils.getNetworkDelayLiteral(e);
    return cLiteral.equals("NEVER") ? "0" : cLiteral;
  }

  @Override
  public String generateNetworkOutputControlReactionBody(
      VarRef srcOutputPort, FedConnectionInstance connection) {
    return "// TODO(hokeun): Figure out what to do for generateNetworkOutputControlReactionBody";
  }

  @Override
  public String getNetworkBufferType() {
    return "";
  }

  @Override
  public String generatePreamble(
      FederateInstance federate,
      FedFileConfig fileConfig,
      RtiConfig rtiConfig,
      MessageReporter messageReporter) {
    var minOutputDelay = getMinOutputDelay(federate, fileConfig, messageReporter);
    var upstreamConnectionDelays = getUpstreamConnectionDelays(federate);
    return """
        const defaultFederateConfig: __FederateConfig = {
            dependsOn: [%s],
            executionTimeout: undefined,
            fast: false,
            federateID: %d,
            federationID: "Unidentified Federation",
            keepAlive: true,
            minOutputDelay: %s,
            networkMessageActions: [%s],
            rtiHost: "%s",
            rtiPort: %d,
            sendsTo: [%s],
            upstreamConnectionDelays: [%s]
        }
            """
        .formatted(
            federate.dependsOn.keySet().stream()
                .map(e -> String.valueOf(e.id))
                .collect(Collectors.joining(",")),
            federate.id,
            minOutputDelay == null
                ? "undefined"
                : "%s".formatted(TSTypes.getInstance().getTargetTimeExpr(minOutputDelay)),
            federate.networkMessageActions.stream()
                .map(Variable::getName)
                .collect(Collectors.joining(",", "\"", "\"")),
            rtiConfig.getHost(),
            rtiConfig.getPort(),
            federate.sendsTo.keySet().stream()
                .map(e -> String.valueOf(e.id))
                .collect(Collectors.joining(",")),
            upstreamConnectionDelays.stream().collect(Collectors.joining(",")));
  }

  private TimeValue getMinOutputDelay(
      FederateInstance federate, FedFileConfig fileConfig, MessageReporter messageReporter) {
    if (federate.targetConfig.coordination.equals(CoordinationType.CENTRALIZED)) {
      // If this program uses centralized coordination then check
      // for outputs that depend on physical actions so that null messages can be
      // sent to the RTI.
      var federateClass = ASTUtils.toDefinition(federate.instantiation.getReactorClass());
      var main =
          new ReactorInstance(
              FedASTUtils.findFederatedReactor(federate.instantiation.eResource()),
              messageReporter,
              1);
      var instance = new ReactorInstance(federateClass, main, messageReporter);
      var outputDelayMap = federate.findOutputsConnectedToPhysicalActions(instance);
      var minOutputDelay = TimeValue.MAX_VALUE;
      Output outputFound = null;
      for (Output output : outputDelayMap.keySet()) {
        var outputDelay = outputDelayMap.get(output);
        if (outputDelay.isEarlierThan(minOutputDelay)) {
          minOutputDelay = outputDelay;
          outputFound = output;
        }
      }
      if (minOutputDelay != TimeValue.MAX_VALUE) {
        // Unless silenced, issue a warning.
        if (federate.targetConfig.coordinationOptions.advance_message_interval == null) {
          String message =
              String.join(
                  "\n",
                  "Found a path from a physical action to output for reactor "
                      + addDoubleQuotes(instance.getName())
                      + ". ",
                  "The amount of delay is " + minOutputDelay + ".",
                  "With centralized coordination, this can result in a large number of messages to"
                      + " the RTI.",
                  "Consider refactoring the code so that the output does not depend on the physical"
                      + " action,",
                  "or consider using decentralized coordination. To silence this warning, set the"
                      + " target",
                  "parameter coordination-options with a value like {advance-message-interval: 10"
                      + " msec}");
          messageReporter.at(outputFound).warning(message);
        }
        return minOutputDelay;
      }
    }
    return null;
  }

  private List<String> getUpstreamConnectionDelays(FederateInstance federate) {
    List<String> candidates = new ArrayList<>();
    if (!federate.dependsOn.keySet().isEmpty()) {
      for (FederateInstance upstreamFederate : federate.dependsOn.keySet()) {
        String element = "[";
        var delays = federate.dependsOn.get(upstreamFederate);
        int cnt = 0;
        if (delays != null) {
          for (Expression delay : delays) {
            if (delay == null) {
              element += "TimeValue.never()";
            } else {
              element += "TimeValue.nsec(" + getNetworkDelayLiteral(delay) + ")";
            }
            cnt++;
            if (cnt != delays.size()) {
              element += ", ";
            }
          }
        } else {
          element += "TimeValue.never()";
        }
        element += "]";
        candidates.add(element);
      }
    }
    return candidates;
  }
}<|MERGE_RESOLUTION|>--- conflicted
+++ resolved
@@ -49,21 +49,14 @@
     return """
         // generateNetworkReceiverBody
         if (%1$s !== undefined) {
-<<<<<<< HEAD
-            %2$s = %1$s;
-=======
             %2$s%3$s = %1$s;
->>>>>>> c6c947f9
         }
         """
         .formatted(
             action.getName(),
-<<<<<<< HEAD
-=======
             receivingPort.getContainer() == null
                 ? ""
                 : receivingPort.getContainer().getName() + ".",
->>>>>>> c6c947f9
             receivingPort.getVariable().getName());
   }
 
@@ -116,20 +109,12 @@
       CoordinationType coordinationType,
       MessageReporter messageReporter) {
     return """
-<<<<<<< HEAD
-        if (%1$s !== undefined) {
-            this.util.sendRTITimedMessage(%1$s, %2$s, %3$s, %4$s);
-        }
-        """
-        .formatted(
-=======
         if (%1$s%2$s !== undefined) {
             this.util.sendRTITimedMessage(%1$s%2$s, %3$s, %4$s, %5$s);
         }
         """
         .formatted(
             sendingPort.getContainer() == null ? "" : sendingPort.getContainer().getName() + ".",
->>>>>>> c6c947f9
             sendingPort.getVariable().getName(),
             connection.getDstFederate().id,
             connection.getDstFederate().networkMessageActions.size(),
