--- conflicted
+++ resolved
@@ -31,14 +31,8 @@
       int numOfFederates,
       FederateInstance federate,
       FedFileConfig fileConfig,
-<<<<<<< HEAD
-      ErrorReporter errorReporter,
+      MessageReporter messageReporter,
       RtiConfig rtiConfig) {}
-=======
-      MessageReporter messageReporter,
-      RtiConfig rtiConfig)
-      throws IOException {}
->>>>>>> ca5b06da
 
   @Override
   public String generateNetworkReceiverBody(
