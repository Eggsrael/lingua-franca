package org.lflang.target.property;

import org.lflang.MessageReporter;
import org.lflang.ast.ASTUtils;
import org.lflang.lf.Element;
import org.lflang.target.TargetConfig;
import org.lflang.target.property.TracePluginProperty.TracePluginOptions;
import org.lflang.target.property.type.PrimitiveType;

/** Property that provides an alternative tracing implementation. */
public class TracePluginProperty extends TargetProperty<TracePluginOptions, PrimitiveType> {

  /** Singleton target property instance. */
  public static final TracePluginProperty INSTANCE = new TracePluginProperty();

  private TracePluginProperty() {
    super(PrimitiveType.STRING);
  }

  @Override
  public TracePluginOptions initialValue() {
    return null;
  }

  @Override
  protected TracePluginOptions fromAst(Element node, MessageReporter reporter) {
<<<<<<< HEAD
    return new TracePluginOptions(node.getLiteral());
=======
    var s = ASTUtils.elementToSingleString(node);
    if (s != null) {
      return new TracePluginOptions(s);
    } else {
      reporter.at(node).error("Expected a string literal");
      return null;
    }
>>>>>>> 16c691d0
  }

  @Override
  protected TracePluginOptions fromString(String s, MessageReporter reporter) {
    return new TracePluginOptions(s);
  }

  @Override
  public String name() {
    return "trace-plugin";
  }

  @Override
  public Element toAstElement(TracePluginOptions value) {
    return ASTUtils.toElement(value.implementationArchiveFile);
  }

  public static class TracePluginOptions {
    private final String implementationArchiveFile;

    public TracePluginOptions(String implementationArchiveFile) {
      this.implementationArchiveFile = implementationArchiveFile;
    }

    public String getImplementationArchiveFile() {
      return implementationArchiveFile;
    }

    @Override
    public String toString() {
      return getImplementationArchiveFile();
    }
  }
}<|MERGE_RESOLUTION|>--- conflicted
+++ resolved
@@ -24,9 +24,6 @@
 
   @Override
   protected TracePluginOptions fromAst(Element node, MessageReporter reporter) {
-<<<<<<< HEAD
-    return new TracePluginOptions(node.getLiteral());
-=======
     var s = ASTUtils.elementToSingleString(node);
     if (s != null) {
       return new TracePluginOptions(s);
@@ -34,7 +31,6 @@
       reporter.at(node).error("Expected a string literal");
       return null;
     }
->>>>>>> 16c691d0
   }
 
   @Override
