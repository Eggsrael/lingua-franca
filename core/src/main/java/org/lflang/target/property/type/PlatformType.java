--- conflicted
+++ resolved
@@ -12,17 +12,6 @@
 
   public enum Platform {
     AUTO,
-<<<<<<< HEAD
-    ARDUINO, // FIXME: not multithreaded
-    NRF52("nRF52", false),
-    RP2040("Rp2040", true),
-    LINUX("Linux", true),
-    MAC("Darwin", true),
-    ZEPHYR("Zephyr", true),
-    FLEXPRET("FlexPRET", true),
-    PATMOS("Patmos", false),
-    WINDOWS("Windows", true);
-=======
     ARDUINO,
     NRF52("nRF52"),
     RP2040("Rp2040"),
@@ -30,8 +19,8 @@
     MAC("Darwin"),
     ZEPHYR("Zephyr"),
     FLEXPRET("FlexPRET"),
+    PATMOS("Patmos"),
     WINDOWS("Windows");
->>>>>>> b00aafec
 
     final String cMakeName;
 
