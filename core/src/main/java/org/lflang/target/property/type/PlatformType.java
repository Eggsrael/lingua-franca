package org.lflang.target.property.type;

import org.lflang.target.property.type.PlatformType.Platform;

/** Enumeration of supported platforms */
public class PlatformType extends OptionsType<Platform> {

  @Override
  protected Class<Platform> enumClass() {
    return Platform.class;
  }

  public enum Platform {
    AUTO,
    ARDUINO, // FIXME: not multithreaded
<<<<<<< HEAD
    NRF52("Nrf52", true),
    RP2040("Rp2040", true),
=======
    NRF52("Nrf52", false),
    RP2040("Rp2040", false),
>>>>>>> a3c682ef
    LINUX("Linux", true),
    MAC("Darwin", true),
    ZEPHYR("Zephyr", true),
    FLEXPRET("FlexPRET", true),
    WINDOWS("Windows", true);

    final String cMakeName;

    private final boolean multiThreaded;

    Platform() {
      this.cMakeName = this.toString();
      this.multiThreaded = true;
    }

    Platform(String cMakeName, boolean isMultiThreaded) {
      this.cMakeName = cMakeName;
      this.multiThreaded = isMultiThreaded;
    }

    /** Return the name in lower case. */
    @Override
    public String toString() {
      return this.name().toLowerCase();
    }

    /** Get the CMake name for the platform. */
    public String getcMakeName() {
      return this.cMakeName;
    }

    public boolean isMultiThreaded() {
      return this.multiThreaded;
    }

    public Platform getDefault() {
      return Platform.AUTO;
    }
  }
}<|MERGE_RESOLUTION|>--- conflicted
+++ resolved
@@ -13,13 +13,8 @@
   public enum Platform {
     AUTO,
     ARDUINO, // FIXME: not multithreaded
-<<<<<<< HEAD
-    NRF52("Nrf52", true),
+    NRF52("Nrf52", false),
     RP2040("Rp2040", true),
-=======
-    NRF52("Nrf52", false),
-    RP2040("Rp2040", false),
->>>>>>> a3c682ef
     LINUX("Linux", true),
     MAC("Darwin", true),
     ZEPHYR("Zephyr", true),
