/*
Copyright (c) 2020, The University of California at Berkeley.

Redistribution and use in source and binary forms, with or without modification,
are permitted provided that the following conditions are met:

1. Redistributions of source code must retain the above copyright notice,
   this list of conditions and the following disclaimer.

2. Redistributions in binary form must reproduce the above copyright notice,
   this list of conditions and the following disclaimer in the documentation
   and/or other materials provided with the distribution.

THIS SOFTWARE IS PROVIDED BY THE COPYRIGHT HOLDERS AND CONTRIBUTORS "AS IS" AND
ANY EXPRESS OR IMPLIED WARRANTIES, INCLUDING, BUT NOT LIMITED TO, THE IMPLIED
WARRANTIES OF MERCHANTABILITY AND FITNESS FOR A PARTICULAR PURPOSE ARE
DISCLAIMED. IN NO EVENT SHALL THE COPYRIGHT HOLDER OR CONTRIBUTORS BE LIABLE FOR
ANY DIRECT, INDIRECT, INCIDENTAL, SPECIAL, EXEMPLARY, OR CONSEQUENTIAL DAMAGES
(INCLUDING, BUT NOT LIMITED TO, PROCUREMENT OF SUBSTITUTE GOODS OR SERVICES;
LOSS OF USE, DATA, OR PROFITS; OR BUSINESS INTERRUPTION) HOWEVER CAUSED AND ON
ANY THEORY OF LIABILITY, WHETHER IN CONTRACT, STRICT LIABILITY, OR TORT
(INCLUDING NEGLIGENCE OR OTHERWISE) ARISING IN ANY WAY OUT OF THE USE OF THIS
SOFTWARE, EVEN IF ADVISED OF THE POSSIBILITY OF SUCH DAMAGE.
*/

package org.lflang.ast;

import static org.lflang.AttributeUtils.isEnclave;

import com.google.common.collect.HashMultimap;
import com.google.common.collect.Iterables;
import com.google.common.collect.Iterators;
import java.util.ArrayList;
import java.util.Collection;
import java.util.HashMap;
import java.util.HashSet;
import java.util.LinkedHashSet;
import java.util.LinkedList;
import java.util.List;
import java.util.Map;
import java.util.Optional;
import java.util.Queue;
import java.util.Set;
import java.util.function.Predicate;
import java.util.regex.Matcher;
import java.util.regex.Pattern;
import java.util.stream.Collectors;
import java.util.stream.Stream;
import java.util.stream.StreamSupport;
import org.eclipse.emf.common.util.EList;
import org.eclipse.emf.ecore.EObject;
import org.eclipse.emf.ecore.EStructuralFeature;
import org.eclipse.emf.ecore.resource.Resource;
import org.eclipse.xtext.TerminalRule;
import org.eclipse.xtext.impl.ParserRuleImpl;
import org.eclipse.xtext.nodemodel.ICompositeNode;
import org.eclipse.xtext.nodemodel.INode;
import org.eclipse.xtext.nodemodel.impl.HiddenLeafNode;
import org.eclipse.xtext.nodemodel.util.NodeModelUtils;
import org.eclipse.xtext.util.Pair;
import org.eclipse.xtext.util.Tuples;
import org.eclipse.xtext.xbase.lib.IterableExtensions;
import org.eclipse.xtext.xbase.lib.IteratorExtensions;
import org.eclipse.xtext.xbase.lib.StringExtensions;
import org.lflang.InferredType;
import org.lflang.MessageReporter;
import org.lflang.TimeUnit;
import org.lflang.TimeValue;
import org.lflang.generator.CodeMap;
import org.lflang.generator.InvalidSourceException;
import org.lflang.generator.NamedInstance;
import org.lflang.generator.ReactorInstance;
import org.lflang.lf.Action;
import org.lflang.lf.Assignment;
import org.lflang.lf.Code;
import org.lflang.lf.Connection;
import org.lflang.lf.Element;
import org.lflang.lf.Expression;
import org.lflang.lf.ImportedReactor;
import org.lflang.lf.Initializer;
import org.lflang.lf.Input;
import org.lflang.lf.Instantiation;
import org.lflang.lf.LfFactory;
import org.lflang.lf.LfPackage;
import org.lflang.lf.Literal;
import org.lflang.lf.Method;
import org.lflang.lf.Mode;
import org.lflang.lf.Model;
import org.lflang.lf.Output;
import org.lflang.lf.Parameter;
import org.lflang.lf.ParameterReference;
import org.lflang.lf.Port;
import org.lflang.lf.Preamble;
import org.lflang.lf.Reaction;
import org.lflang.lf.Reactor;
import org.lflang.lf.ReactorDecl;
import org.lflang.lf.StateVar;
import org.lflang.lf.TargetDecl;
import org.lflang.lf.Time;
import org.lflang.lf.Timer;
import org.lflang.lf.Type;
import org.lflang.lf.VarRef;
import org.lflang.lf.Variable;
import org.lflang.lf.Watchdog;
import org.lflang.lf.WidthSpec;
import org.lflang.lf.WidthTerm;
import org.lflang.target.Target;
import org.lflang.target.TargetConfig;
import org.lflang.target.property.CompileDefinitionsProperty;
import org.lflang.util.StringUtil;

/**
 * A helper class for modifying and analyzing the AST.
 *
 * @author Marten Lohstroh
 * @author Edward A. Lee
 * @author Christian Menard
 */
public class ASTUtils {

  /** The Lingua Franca factory for creating new AST nodes. */
  public static final LfFactory factory = LfFactory.eINSTANCE;

  /** The Lingua Franca feature package. */
  public static final LfPackage featurePackage = LfPackage.eINSTANCE;

  /* Match an abbreviated form of a float literal. */
  private static final Pattern ABBREVIATED_FLOAT = Pattern.compile("[+\\-]?\\.\\d+[\\deE+\\-]*");

  /**
   * A mapping from Reactor features to corresponding Mode features for collecting contained
   * elements.
   */
  private static final Map<EStructuralFeature, EStructuralFeature> reactorModeFeatureMap =
      Map.of(
          featurePackage.getReactor_Actions(), featurePackage.getMode_Actions(),
          featurePackage.getReactor_Connections(), featurePackage.getMode_Connections(),
          featurePackage.getReactor_Instantiations(), featurePackage.getMode_Instantiations(),
          featurePackage.getReactor_Reactions(), featurePackage.getMode_Reactions(),
          featurePackage.getReactor_StateVars(), featurePackage.getMode_StateVars(),
          featurePackage.getReactor_Timers(), featurePackage.getMode_Timers());

  /**
   * Get all reactors defined in the given resource.
   *
   * @param resource the resource to extract reactors from
   * @return An iterable over all reactors found in the resource
   */
  public static List<Reactor> getAllReactors(Resource resource) {
    return StreamSupport.stream(
            IteratorExtensions.toIterable(resource.getAllContents()).spliterator(), false)
        .filter(Reactor.class::isInstance)
        .map(Reactor.class::cast)
        .collect(Collectors.toList());
  }

  /**
   * Get the main reactor defined in the given resource.
   *
   * @param resource the resource to extract reactors from
   * @return An iterable over all reactors found in the resource
   */
  public static Optional<Reactor> getMainReactor(Resource resource) {
    return StreamSupport.stream(
            IteratorExtensions.toIterable(resource.getAllContents()).spliterator(), false)
        .filter(Reactor.class::isInstance)
        .map(Reactor.class::cast)
        .filter(it -> it.isMain())
        .findFirst();
  }

  /**
   * Find connections in the given resource that would be conflicting writes if they were not
   * located in mutually exclusive modes.
   *
   * @param resource The AST.
   * @return a list of connections being able to be transformed
   */
  public static Collection<Connection> findConflictingConnectionsInModalReactors(
      Resource resource) {
    var transform = new HashSet<Connection>();

    for (Reactor reactor : getAllReactors(resource)) {
      if (!reactor.getModes().isEmpty()) { // Only for modal reactors
        var allWriters = HashMultimap.<Pair<Instantiation, Variable>, EObject>create();

        // Collect destinations
        for (var rea : allReactions(reactor)) {
          for (var eff : rea.getEffects()) {
            if (eff.getVariable() instanceof Port) {
              allWriters.put(Tuples.pair(eff.getContainer(), eff.getVariable()), rea);
            }
          }
        }
        for (var con :
            ASTUtils.<Connection>collectElements(
                reactor, featurePackage.getReactor_Connections(), false, true)) {
          for (var port : con.getRightPorts()) {
            allWriters.put(Tuples.pair(port.getContainer(), port.getVariable()), con);
          }
        }

        // Handle conflicting writers
        for (var key : allWriters.keySet()) {
          var writers = allWriters.get(key);
          if (writers.size() > 1) { // has multiple sources
            var writerModes = HashMultimap.<Mode, EObject>create();
            // find modes
            for (var writer : writers) {
              if (writer.eContainer() instanceof Mode) {
                writerModes.put((Mode) writer.eContainer(), writer);
              } else {
                writerModes.put(null, writer);
              }
            }
            // Conflicting connection can only be handled if..
            if (!writerModes.containsKey(null)
                && // no writer is on root level (outside of modes) and...
                writerModes.keySet().stream()
                    .map(writerModes::get)
                    .allMatch(
                        writersInMode -> // all writers in a mode are either...
                        writersInMode.size() == 1
                                || // the only writer or...
                                writersInMode.stream()
                                    .allMatch(
                                        w ->
                                            w
                                                instanceof
                                                Reaction) // all are reactions and hence ordered
                        )) {
              // Add connections to transform list
              writers.stream()
                  .filter(w -> w instanceof Connection)
                  .forEach(c -> transform.add((Connection) c));
            }
          }
        }
      }
    }

    return transform;
  }

  /**
   * Return the enclosing reactor of an LF EObject in a reactor or mode.
   *
   * @param obj the LF model element
   * @return the reactor or null
   */
  public static Reactor getEnclosingReactor(EObject obj) {
    if (obj.eContainer() instanceof Reactor) {
      return (Reactor) obj.eContainer();
    } else if (obj.eContainer() instanceof Mode) {
      return (Reactor) obj.eContainer().eContainer();
    }
    return null;
  }

  /** Return the main reactor in the given resource if there is one, null otherwise. */
  public static Reactor findMainReactor(Resource resource) {
    return IteratorExtensions.findFirst(
        Iterators.filter(resource.getAllContents(), Reactor.class), Reactor::isMain);
  }

  /**
   * Find the main reactor and change it to a federated reactor. Return true if the transformation
   * was successful (or the given resource already had a federated reactor); return false otherwise.
   */
  public static boolean makeFederated(Resource resource) {
    // Find the main reactor
    Reactor r = findMainReactor(resource);
    if (r == null) {
      return false;
    }
    r.setMain(false);
    r.setFederated(true);
    return true;
  }

  /** Change the target name to 'newTargetName'. For example, change C to CCpp. */
  public static boolean changeTargetName(Resource resource, String newTargetName) {
    targetDecl(resource).setName(newTargetName);
    return true;
  }

  /** Return the target of the file in which the given node lives. */
  public static Target getTarget(EObject object) {
    TargetDecl targetDecl = targetDecl(object.eResource());
    return Target.fromDecl(targetDecl);
  }

  /**
   * Return true if the connection involves multiple ports on the left or right side of the
   * connection, or if the port on the left or right of the connection involves a bank of reactors
   * or a multiport.
   *
   * @param connection The connection.
   */
  public static boolean hasMultipleConnections(Connection connection) {
    if (connection.getLeftPorts().size() > 1 || connection.getRightPorts().size() > 1) {
      return true;
    }
    VarRef leftPort = connection.getLeftPorts().get(0);
    VarRef rightPort = connection.getRightPorts().get(0);
    Instantiation leftContainer = leftPort.getContainer();
    Instantiation rightContainer = rightPort.getContainer();
    Port leftPortAsPort = (Port) leftPort.getVariable();
    Port rightPortAsPort = (Port) rightPort.getVariable();
    return leftPortAsPort.getWidthSpec() != null
        || leftContainer != null && leftContainer.getWidthSpec() != null
        || rightPortAsPort.getWidthSpec() != null
        || rightContainer != null && rightContainer.getWidthSpec() != null;
  }

  /**
   * Produce a unique identifier within a reactor based on a given based name. If the name does not
   * exists, it is returned; if does exist, an index is appended that makes the name unique.
   *
   * @param reactor The reactor to find a unique identifier within.
   * @param name The name to base the returned identifier on.
   */
  public static String getUniqueIdentifier(Reactor reactor, String name) {
    LinkedHashSet<String> vars = new LinkedHashSet<>();
    allActions(reactor).forEach(it -> vars.add(it.getName()));
    allTimers(reactor).forEach(it -> vars.add(it.getName()));
    allParameters(reactor).forEach(it -> vars.add(it.getName()));
    allInputs(reactor).forEach(it -> vars.add(it.getName()));
    allOutputs(reactor).forEach(it -> vars.add(it.getName()));
    allStateVars(reactor).forEach(it -> vars.add(it.getName()));
    allInstantiations(reactor).forEach(it -> vars.add(it.getName()));

    int index = 0;
    String suffix = "";
    boolean exists = true;
    while (exists) {
      String id = name + suffix;
      if (IterableExtensions.exists(vars, it -> it.equals(id))) {
        suffix = "_" + index;
        index++;
      } else {
        exists = false;
      }
    }
    return name + suffix;
  }

  ////////////////////////////////
  //// Utility functions for supporting inheritance and modes

  /**
   * Given a reactor class, return a list of all its actions, which includes actions of base classes
   * that it extends. This also includes actions in modes, returning a flattened view over all
   * modes.
   *
   * @param definition Reactor class definition.
   */
  public static List<Action> allActions(Reactor definition) {
    return ASTUtils.collectElements(definition, featurePackage.getReactor_Actions());
  }

  /**
   * Given a reactor class, return a list of all its connections, which includes connections of base
   * classes that it extends. This also includes connections in modes, returning a flattened view
   * over all modes.
   *
   * @param definition Reactor class definition.
   */
  public static List<Connection> allConnections(Reactor definition) {
    return ASTUtils.collectElements(definition, featurePackage.getReactor_Connections());
  }

  /**
   * Given a reactor class, return a list of all its inputs, which includes inputs of base classes
   * that it extends. If the base classes include a cycle, where X extends Y and Y extends X, then
   * return only the input defined in the base class. The returned list may be empty.
   *
   * @param definition Reactor class definition.
   */
  public static List<Input> allInputs(Reactor definition) {
    return ASTUtils.collectElements(definition, featurePackage.getReactor_Inputs());
  }

  /** A list of all ports of {@code definition}, in an unspecified order. */
  public static List<Port> allPorts(Reactor definition) {
    return Stream.concat(
            ASTUtils.allInputs(definition).stream(), ASTUtils.allOutputs(definition).stream())
        .toList();
  }

  /**
   * Given a reactor class, return a list of all its preambles, which includes preambles of base
   * classes that it extends. If the base classes include a cycle, where X extends Y and Y extends
   * X, then return only the input defined in the base class. The returned list may be empty.
   *
   * @param definition Reactor class definition.
   */
  public static List<Preamble> allPreambles(Reactor definition) {
    return ASTUtils.collectElements(definition, featurePackage.getReactor_Preambles());
  }

  /**
   * Given a reactor class, return a list of all its instantiations, which includes instantiations
   * of base classes that it extends. This also includes instantiations in modes, returning a
   * flattened view over all modes.
   *
   * @param definition Reactor class definition.
   */
  public static List<Instantiation> allInstantiations(Reactor definition) {
    return ASTUtils.collectElements(definition, featurePackage.getReactor_Instantiations());
  }

  /*
   * Given a reactor class, return a stream of reactor classes that it instantiates.
   * @param definition Reactor class definition.
   * @return A stream of reactor classes.
   */
  public static Stream<Reactor> allNestedClasses(Reactor definition) {
    return new HashSet<>(ASTUtils.allInstantiations(definition))
        .stream().map(Instantiation::getReactorClass).map(ASTUtils::toDefinition);
  }

  /**
   * Given a reactor class, return a list of all its methods, which includes methods of base classes
   * that it extends.
   *
   * @param definition Reactor class definition.
   */
  public static List<Method> allMethods(Reactor definition) {
    return ASTUtils.collectElements(definition, featurePackage.getReactor_Methods());
  }

  /**
   * Given a reactor class, return a list of all its outputs, which includes outputs of base classes
   * that it extends.
   *
   * @param definition Reactor class definition.
   */
  public static List<Output> allOutputs(Reactor definition) {
    return ASTUtils.collectElements(definition, featurePackage.getReactor_Outputs());
  }

  /**
   * Given a reactor class, return a list of all its parameters, which includes parameters of base
   * classes that it extends.
   *
   * @param definition Reactor class definition.
   */
  public static List<Parameter> allParameters(Reactor definition) {
    return ASTUtils.collectElements(definition, featurePackage.getReactor_Parameters());
  }

  /**
   * Given a reactor class, return a list of all its reactions, which includes reactions of base
   * classes that it extends. This also includes reactions in modes, returning a flattened view over
   * all modes.
   *
   * @param definition Reactor class definition.
   */
  public static List<Reaction> allReactions(Reactor definition) {
    return ASTUtils.collectElements(definition, featurePackage.getReactor_Reactions());
  }

  /**
   * Given a reactor class, return a list of all its watchdogs.
   *
   * @param definition Reactor class definition
   * @return List<Watchdog>
   */
  public static List<Watchdog> allWatchdogs(Reactor definition) {
    return ASTUtils.collectElements(definition, featurePackage.getReactor_Watchdogs());
  }

  /**
   * Given a reactor class, return a list of all its state variables, which includes state variables
   * of base classes that it extends. This also includes reactions in modes, returning a flattened
   * view over all modes.
   *
   * @param definition Reactor class definition.
   */
  public static List<StateVar> allStateVars(Reactor definition) {
    return ASTUtils.collectElements(definition, featurePackage.getReactor_StateVars());
  }

  /**
   * Given a reactor class, return a list of all its timers, which includes timers of base classes
   * that it extends. This also includes reactions in modes, returning a flattened view over all
   * modes.
   *
   * @param definition Reactor class definition.
   */
  public static List<Timer> allTimers(Reactor definition) {
    return ASTUtils.collectElements(definition, featurePackage.getReactor_Timers());
  }

  /**
   * Given a reactor class, returns a list of all its modes, which includes modes of base classes
   * that it extends.
   *
   * @param definition Reactor class definition.
   */
  public static List<Mode> allModes(Reactor definition) {
    return ASTUtils.collectElements(definition, featurePackage.getReactor_Modes());
  }

  public static List<ReactorInstance> recursiveChildren(ReactorInstance r) {
    List<ReactorInstance> ret = new ArrayList<>();
    ret.add(r);
    for (var child : r.children) {
      ret.addAll(recursiveChildren(child));
    }
    return ret;
  }

  /**
   * Return all the superclasses of the specified reactor in deepest-first order. For example, if A
   * extends B and C, and B and C both extend D, this will return the list [D, B, C, A]. Duplicates
   * are removed. If the specified reactor does not extend any other reactor, then return an empty
   * list. If a cycle is found, where X extends Y and Y extends X, or if a superclass is declared
   * that is not found, then return null.
   *
   * @param reactor The specified reactor.
   */
  public static LinkedHashSet<Reactor> superClasses(Reactor reactor) {
    return superClasses(reactor, new LinkedHashSet<>());
  }

  /**
   * Return all the file-level preambles in the files that define the specified class and its
   * superclasses in deepest-first order. Duplicates are removed. If there are no file-level
   * preambles, then return an empty list. If a cycle is found, where X extends Y and Y extends X,
   * or if a superclass is declared that is not found, then return null.
   *
   * @param reactor The specified reactor.
   */
  public static LinkedHashSet<Preamble> allFileLevelPreambles(Reactor reactor) {
    return allFileLevelPreambles(reactor, new LinkedHashSet<>());
  }

  /**
   * Collect elements of type T from the class hierarchy and modes defined by a given reactor
   * definition.
   *
   * @param definition The reactor definition.
   * @param <T> The type of elements to collect (e.g., Port, Timer, etc.)
   * @return A list of all elements of type T found
   */
  public static <T extends EObject> List<T> collectElements(
      Reactor definition, EStructuralFeature feature) {
    return ASTUtils.collectElements(definition, feature, true, true);
  }

  /**
   * Collect elements of type T contained in given reactor definition, including modes and the class
   * hierarchy defined depending on configuration.
   *
   * @param definition The reactor definition.
   * @param feature The structual model elements to collect.
   * @param includeSuperClasses Whether to include elements in super classes.
   * @param includeModes Whether to include elements in modes.
   * @param <T> The type of elements to collect (e.g., Port, Timer, etc.)
   * @return A list of all elements of type T found
   */
  @SuppressWarnings("unchecked")
  public static <T extends EObject> List<T> collectElements(
      Reactor definition,
      EStructuralFeature feature,
      boolean includeSuperClasses,
      boolean includeModes) {
    List<T> result = new ArrayList<>();

    if (includeSuperClasses) {
      // Add elements of elements defined in superclasses.
      LinkedHashSet<Reactor> s = superClasses(definition);
      if (s != null) {
        for (Reactor superClass : s) {
          result.addAll((EList<T>) superClass.eGet(feature));
        }
      }
    }

    // Add elements of the current reactor.
    result.addAll((EList<T>) definition.eGet(feature));

    if (includeModes && reactorModeFeatureMap.containsKey(feature)) {
      var modeFeature = reactorModeFeatureMap.get(feature);
      // Add elements of elements defined in modes.
      for (Mode mode : includeSuperClasses ? allModes(definition) : definition.getModes()) {
        insertModeElementsAtTextualPosition(result, (EList<T>) mode.eGet(modeFeature), mode);
      }
    }

    return result;
  }

  /**
   * If a main or federated reactor has been declared, create a ReactorInstance for this top level.
   * This will also assign levels to reactions, then, if the program is federated, perform an AST
   * transformation to disconnect connections between federates.
   */
  public static ReactorInstance createMainReactorInstance(
      Instantiation mainDef,
      List<Reactor> reactors,
      MessageReporter messageReporter,
      TargetConfig targetConfig) {
    if (mainDef != null) {
      // Recursively build instances.
      ReactorInstance main =
          new ReactorInstance(toDefinition(mainDef.getReactorClass()), messageReporter, reactors);
      var reactionInstanceGraph = main.assignLevels();
      if (reactionInstanceGraph.nodeCount() > 0) {
        messageReporter
            .nowhere()
            .error("Main reactor has causality cycles. Skipping code generation.");
        return null;
      }
      // Inform the run-time of the breadth/parallelism of the reaction graph
      var breadth = reactionInstanceGraph.getBreadth(main);
      if (breadth == 0) {
        messageReporter.nowhere().warning("The program has no reactions");
      } else {
<<<<<<< HEAD
        targetConfig.compileDefinitions.put("LF_REACTION_GRAPH_BREADTH", String.valueOf(breadth));
=======
        CompileDefinitionsProperty.INSTANCE.update(
            targetConfig,
            Map.of(
                "LF_REACTION_GRAPH_BREADTH", String.valueOf(reactionInstanceGraph.getBreadth())));
>>>>>>> 63a3d9ce
      }
      return main;
    }
    return null;
  }

  /**
   * Adds the elements into the given list at a location matching to their textual position.
   *
   * <p>When creating a flat view onto reactor elements including modes, the final list must be
   * ordered according to the textual positions.
   *
   * <p>Example: reactor R { reaction // -> is R.reactions[0] mode M { reaction // -> is
   * R.mode[0].reactions[0] reaction // -> is R.mode[0].reactions[1] } reaction // -> is
   * R.reactions[1] } In this example, it is important that the reactions in the mode are inserted
   * between the top-level reactions to retain the correct global reaction ordering, which will be
   * derived from this flattened view.
   *
   * @param list The list to add the elements into.
   * @param elements The elements to add.
   * @param mode The mode containing the elements.
   * @param <T> The type of elements to add (e.g., Port, Timer, etc.)
   */
  private static <T extends EObject> void insertModeElementsAtTextualPosition(
      List<T> list, List<T> elements, Mode mode) {
    if (elements.isEmpty()) {
      return; // Nothing to add
    }

    var idx = list.size();
    if (idx > 0) {
      // If there are elements in the list, first check if the last element has the same container
      // as the mode.
      // I.e. we don't want to compare textual positions of different reactors (super classes)
      if (mode.eContainer() == list.get(list.size() - 1).eContainer()) {
        var modeAstNode = NodeModelUtils.getNode(mode);
        if (modeAstNode != null) {
          var modePos = modeAstNode.getOffset();
          // Now move the insertion index from the last element forward as long as this element has
          // a textual
          // position after the mode.
          do {
            var astNode = NodeModelUtils.getNode(list.get(idx - 1));
            if (astNode != null && astNode.getOffset() > modePos) {
              idx--;
            } else {
              break; // Insertion index is ok.
            }
          } while (idx > 0);
        }
      }
    }
    list.addAll(idx, elements);
  }

  public static <T extends EObject> Iterable<T> allElementsOfClass(
      Resource resource, Class<T> elementClass) {
    //noinspection StaticPseudoFunctionalStyleMethod
    return Iterables.filter(IteratorExtensions.toIterable(resource.getAllContents()), elementClass);
  }

  ////////////////////////////////
  //// Utility functions for translating AST nodes into text

  /**
   * Translate the given code into its textual representation with {@code CodeMap.Correspondence}
   * tags inserted, or return the empty string if {@code node} is {@code null}. This method should
   * be used to generate code.
   *
   * @param node AST node to render as string.
   * @return Textual representation of the given argument.
   */
  public static String toText(EObject node) {
    if (node == null) return "";
    return CodeMap.Correspondence.tag(node, toOriginalText(node), node instanceof Code);
  }

  /**
   * Translate the given code into its textual representation without {@code CodeMap.Correspondence}
   * tags, or return the empty string if {@code node} is {@code null}. This method should be used
   * for analyzing AST nodes in cases where they are easiest to analyze as strings.
   *
   * @param node AST node to render as string.
   * @return Textual representation of the given argument.
   */
  public static String toOriginalText(EObject node) {
    if (node == null) return "";
    return ToText.instance.doSwitch(node);
  }

  /**
   * Return an integer representation of the given element.
   *
   * <p>Internally, this method uses Integer.decode, so it will also understand hexadecimal, binary,
   * etc.
   *
   * @param e The element to be rendered as an integer.
   */
  public static Integer toInteger(Element e) {
    return Integer.decode(e.getLiteral());
  }

  /**
   * Return a time value based on the given element.
   *
   * @param e The element to be rendered as a time value.
   */
  public static TimeValue toTimeValue(Element e) {
    return new TimeValue(e.getTime(), TimeUnit.fromName(e.getUnit()));
  }

  /** Returns the time value represented by the given AST node. */
  public static TimeValue toTimeValue(Time e) {
    if (!isValidTime(e)) {
      // invalid unit, will have been reported by validator
      throw new IllegalArgumentException();
    }
    return new TimeValue(e.getInterval(), TimeUnit.fromName(e.getUnit()));
  }

  /**
   * Return a boolean based on the given element.
   *
   * @param e The element to be rendered as a boolean.
   */
  public static boolean toBoolean(Element e) {
    return elementToSingleString(e).equalsIgnoreCase("true");
  }

  /**
   * Given the right-hand side of a target property, return a string that represents the given
   * value/
   *
   * <p>If the given value is not a literal or and id (but for instance and array or dict), an empty
   * string is returned. If the element is a string, any quotes are removed.
   *
   * @param e The right-hand side of a target property.
   */
  public static String elementToSingleString(Element e) {
    if (e.getLiteral() != null) {
      return StringUtil.removeQuotes(e.getLiteral()).trim();
    } else if (e.getId() != null) {
      return e.getId();
    }
    return "";
  }

  /**
   * Given the right-hand side of a target property, return a list with all the strings that the
   * property lists.
   *
   * <p>Arrays are traversed, so strings are collected recursively. Empty strings are ignored; they
   * are not added to the list.
   *
   * @param value The right-hand side of a target property.
   */
  public static List<String> elementToListOfStrings(Element value) {
    List<String> elements = new ArrayList<>();
    if (value.getArray() != null) {
      for (Element element : value.getArray().getElements()) {
        elements.addAll(elementToListOfStrings(element));
      }
      return elements;
    } else {
      String v = elementToSingleString(value);
      if (!v.isEmpty()) {
        elements.add(v);
      }
    }
    return elements;
  }

  /**
   * Convert key-value pairs in an Element to a map, assuming that both the key and the value are
   * strings.
   */
  public static Map<String, String> elementToStringMaps(Element value) {
    Map<String, String> elements = new HashMap<>();
    for (var element : value.getKeyvalue().getPairs()) {
      elements.put(
          element.getName().trim(),
          StringUtil.removeQuotes(elementToSingleString(element.getValue())));
    }
    return elements;
  }

  // Various utility methods to convert various data types to Elements

  /** Convert a <String, String> map to key-value pairs in an Element. */
  public static Element toElement(Map<String, String> map) {
    Element e = LfFactory.eINSTANCE.createElement();
    if (map.size() == 0) return null;
    else {
      var kv = LfFactory.eINSTANCE.createKeyValuePairs();
      for (var entry : map.entrySet()) {
        var pair = LfFactory.eINSTANCE.createKeyValuePair();
        pair.setName(entry.getKey());
        var element = LfFactory.eINSTANCE.createElement();
        element.setLiteral(StringUtil.addDoubleQuotes(entry.getValue()));
        pair.setValue(element);
        kv.getPairs().add(pair);
      }
      e.setKeyvalue(kv);
    }

    return e;
  }

  /**
   * Given a single string, convert it into its AST representation. {@code addQuotes} controls if
   * the generated representation should be accompanied by double quotes ("") or not.
   */
  private static Element toElement(String str, boolean addQuotes) {
    if (str == null) return null;
    var strToReturn = addQuotes ? StringUtil.addDoubleQuotes(str) : str;
    Element e = LfFactory.eINSTANCE.createElement();
    e.setLiteral(strToReturn);
    return e;
  }

  /** Given a single string, convert it into its AST representation. */
  public static Element toElement(String str) {
    return toElement(str, true);
  }

  /**
   * Given a list of strings, convert it into its AST representation. Stores the list in the Array
   * field of the element, unless the list only has one string, in which case it is stored in the
   * Literal field. Returns null if the provided list is empty.
   */
  public static Element toElement(List<String> list) {
    Element e = LfFactory.eINSTANCE.createElement();
    if (list.size() == 0) return null;
    else if (list.size() == 1) {
      return toElement(list.get(0));
    } else {
      var arr = LfFactory.eINSTANCE.createArray();
      for (String s : list) {
        arr.getElements().add(ASTUtils.toElement(s));
      }
      e.setArray(arr);
    }
    return e;
  }

  /**
   * Convert a TimeValue to its AST representation. The value is type-cast to int in order to fit
   * inside an Element.
   */
  public static Element toElement(TimeValue tv) {
    Element e = LfFactory.eINSTANCE.createElement();
    e.setTime((int) tv.time);
    if (tv.unit != null) {
      e.setUnit(tv.unit.toString());
    }
    return e;
  }

  public static Element toElement(boolean val) {
    return toElement(Boolean.toString(val), false);
  }

  public static Element toElement(int val) {
    return toElement(Integer.toString(val), false);
  }

  /**
   * Translate the given type into its textual representation, but do not append any array
   * specifications or type arguments.
   *
   * @param type AST node to render as string.
   * @return Textual representation of the given argument.
   */
  public static String baseType(Type type) {
    if (type != null) {
      if (type.getCode() != null) {
        return toText(type.getCode());
      } else {
        if (type.isTime()) {
          return "time";
        } else {
          StringBuilder result = new StringBuilder(type.getId());

          for (String s : convertToEmptyListIfNull(type.getStars())) {
            result.append(s);
          }
          return result.toString();
        }
      }
    }
    return "";
  }

  /**
   * Report whether the given literal is zero or not.
   *
   * @param literal AST node to inspect.
   * @return True if the given literal denotes the constant {@code 0}, false otherwise.
   */
  public static boolean isZero(String literal) {
    try {
      if (literal != null && Integer.parseInt(literal) == 0) {
        return true;
      }
    } catch (NumberFormatException e) {
      // Not an int.
    }
    return false;
  }

  /**
   * Report whether the given expression is zero or not.
   *
   * @param expr AST node to inspect.
   * @return True if the given value denotes the constant {@code 0}, false otherwise.
   */
  public static boolean isZero(Expression expr) {
    if (expr instanceof Literal) {
      return isZero(((Literal) expr).getLiteral());
    }
    return false;
  }

  /**
   * Report whether the given string literal is an integer number or not.
   *
   * @param literal AST node to inspect.
   * @return True if the given value is an integer, false otherwise.
   */
  public static boolean isInteger(String literal) {
    try {
      //noinspection ResultOfMethodCallIgnored
      Integer.decode(literal);
    } catch (NumberFormatException e) {
      return false;
    }
    return true;
  }

  /**
   * Report whether the given string literal is a boolean value or not.
   *
   * @param literal AST node to inspect.
   * @return True if the given value is a boolean, false otherwise.
   */
  public static boolean isBoolean(String literal) {
    return literal.equalsIgnoreCase("true") || literal.equalsIgnoreCase("false");
  }

  /**
   * Report whether the given string literal is a float value or not.
   *
   * @param literal AST node to inspect.
   * @return True if the given value is a float, false otherwise.
   */
  public static boolean isFloat(String literal) {
    try {
      //noinspection ResultOfMethodCallIgnored
      Float.parseFloat(literal);
    } catch (NumberFormatException e) {
      return false;
    }
    return true;
  }

  /**
   * Report whether the given code is an integer number or not.
   *
   * @param code AST node to inspect.
   * @return True if the given code is an integer, false otherwise.
   */
  public static boolean isInteger(Code code) {
    return isInteger(toText(code));
  }

  /**
   * Report whether the given expression is an integer number or not.
   *
   * @param expr AST node to inspect.
   * @return True if the given value is an integer, false otherwise.
   */
  public static boolean isInteger(Expression expr) {
    if (expr instanceof Literal) {
      return isInteger(((Literal) expr).getLiteral());
    } else if (expr instanceof Code) {
      return isInteger((Code) expr);
    }
    return false;
  }

  /**
   * Report whether the given expression denotes a valid time or not.
   *
   * @param expr AST node to inspect.
   * @return True if the argument denotes a valid time, false otherwise.
   */
  public static boolean isValidTime(Expression expr) {
    if (expr instanceof ParameterReference) {
      return isOfTimeType(((ParameterReference) expr).getParameter());
    } else if (expr instanceof Time) {
      return isValidTime((Time) expr);
    } else if (expr instanceof Literal) {
      return isZero(((Literal) expr).getLiteral());
    }
    return false;
  }

  /**
   * Report whether the given time denotes a valid time or not.
   *
   * @param t AST node to inspect.
   * @return True if the argument denotes a valid time, false otherwise.
   */
  public static boolean isValidTime(Time t) {
    if (t == null) return false;
    String unit = t.getUnit();
    return t.getInterval() == 0 || TimeUnit.isValidUnit(unit);
  }

  /** If the initializer contains exactly one expression, return it. Otherwise, return null. */
  public static Expression asSingleExpr(Initializer init) {
    if (init == null) {
      return null;
    }
    var exprs = init.getExprs();
    return exprs.size() == 1 ? exprs.get(0) : null;
  }

  public static boolean isSingleExpr(Initializer init) {
    // todo expand that to = initialization
    if (init == null) {
      return false;
    }
    var exprs = init.getExprs();
    return exprs.size() == 1;
  }

  public static boolean isListInitializer(Initializer init) {
    return init != null && !isSingleExpr(init);
  }

  /**
   * Return the type of a declaration with the given (nullable) explicit type, and the given
   * (nullable) initializer. If the explicit type is null, then the type is inferred from the
   * initializer. Only two types can be inferred: "time" and "timeList". Return the "undefined" type
   * if neither can be inferred.
   *
   * @param type Explicit type declared on the declaration
   * @param init The initializer expression
   * @return The inferred type, or "undefined" if none could be inferred.
   */
  public static InferredType getInferredType(Type type, Initializer init) {
    if (type != null) {
      return InferredType.fromAST(type);
    } else if (init == null) {
      return InferredType.undefined();
    }

    var single = asSingleExpr(init);
    if (single != null) {
      // If there is a single element in the list, and it is a proper
      // time value with units, we infer the type "time".
      if (single instanceof ParameterReference) {
        return getInferredType(((ParameterReference) single).getParameter());
      } else if (single instanceof Time) {
        return InferredType.time();
      }
    } else if (init.getExprs().size() > 1) {
      // If there are multiple elements in the list, and there is at
      // least one proper time value with units, and all other elements
      // are valid times (including zero without units), we infer the
      // type "time list".
      var allValidTime = true;
      var foundNonZero = false;

      for (var e : init.getExprs()) {
        if (!ASTUtils.isValidTime(e)) {
          allValidTime = false;
        }
        if (!ASTUtils.isZero(e)) {
          foundNonZero = true;
        }
      }

      if (allValidTime && foundNonZero) {
        // Conservatively, no bounds are inferred; the returned type
        // is a variable-size list.
        return InferredType.timeList();
      }
    }
    return InferredType.undefined();
  }

  /**
   * Given a parameter, return an inferred type. Only two types can be inferred: "time" and
   * "timeList". Return the "undefined" type if neither can be inferred.
   *
   * @param p A parameter to infer the type of.
   * @return The inferred type, or "undefined" if none could be inferred.
   */
  public static InferredType getInferredType(Parameter p) {
    return getInferredType(p.getType(), p.getInit());
  }

  /**
   * Given a state variable, return an inferred type. Only two types can be inferred: "time" and
   * "timeList". Return the "undefined" type if neither can be inferred.
   *
   * @param s A state variable to infer the type of.
   * @return The inferred type, or "undefined" if none could be inferred.
   */
  public static InferredType getInferredType(StateVar s) {
    return getInferredType(s.getType(), s.getInit());
  }

  /**
   * Construct an inferred type from an "action" AST node based on its declared type. If no type is
   * declared, return the "undefined" type.
   *
   * @param a An action to construct an inferred type object for.
   * @return The inferred type, or "undefined" if none was declared.
   */
  public static InferredType getInferredType(Action a) {
    return getInferredType(a.getType(), null);
  }

  /**
   * Construct an inferred type from a "port" AST node based on its declared type. If no type is
   * declared, return the "undefined" type.
   *
   * @param p A port to construct an inferred type object for.
   * @return The inferred type, or "undefined" if none was declared.
   */
  public static InferredType getInferredType(Port p) {
    return getInferredType(p.getType(), null);
  }

  /**
   * If the given string can be recognized as a floating-point number that has a leading decimal
   * point, prepend the string with a zero and return it. Otherwise, return the original string.
   *
   * @param literal A string might be recognizable as a floating point number with a leading decimal
   *     point.
   * @return an equivalent representation of <code>literal
   * </code>
   */
  public static String addZeroToLeadingDot(String literal) {
    Matcher m = ABBREVIATED_FLOAT.matcher(literal);
    if (m.matches()) {
      return literal.replace(".", "0.");
    }
    return literal;
  }

  /**
   * Return true if the specified port is a multiport.
   *
   * @param port The port.
   * @return True if the port is a multiport.
   */
  public static boolean isMultiport(Port port) {
    return port.getWidthSpec() != null;
  }

  ////////////////////////////////
  //// Utility functions for translating AST nodes into text
  // This is a continuation of a large section of ASTUtils.xtend
  // with the same name.

  /**
   * Generate code for referencing a port, action, or timer.
   *
   * @param reference The reference to the variable.
   */
  public static String generateVarRef(VarRef reference) {
    var prefix = "";
    if (reference.getContainer() != null) {
      prefix = reference.getContainer().getName() + ".";
    }
    return prefix + reference.getVariable().getName();
  }

  /** Assuming that the given expression denotes a valid time literal, return a time value. */
  public static TimeValue getLiteralTimeValue(Expression expr) {
    if (expr instanceof Time) {
      return toTimeValue((Time) expr);
    } else if (expr instanceof Literal && isZero(((Literal) expr).getLiteral())) {
      return TimeValue.ZERO;
    } else {
      return null;
    }
  }

  /** If the parameter is of time type, return its default value. Otherwise, return null. */
  public static TimeValue getDefaultAsTimeValue(Parameter p) {
    if (isOfTimeType(p)) {
      var init = asSingleExpr(p.getInit());
      if (init != null) {
        return getLiteralTimeValue(init);
      }
    }
    return null;
  }

  /** Return whether the given state variable is inferred to a time type. */
  public static boolean isOfTimeType(StateVar state) {
    InferredType t = getInferredType(state);
    return t.isTime && !t.isList;
  }

  /** Return whether the given parameter is inferred to a time type. */
  public static boolean isOfTimeType(Parameter param) {
    InferredType t = getInferredType(param);
    return t.isTime && !t.isList;
  }

  /**
   * Given a parameter, return its initial value. The initial value is a list of instances of
   * Expressions.
   *
   * <p>If the instantiations argument is null or an empty list, then the value returned is simply
   * the default value given when the parameter is defined.
   *
   * <p>If a list of instantiations is given, then the first instantiation is required to be an
   * instantiation of the reactor class that is parameterized by the parameter. I.e.,
   *
   * <pre>
   * <code>     <span class="hljs-keyword">parameter</span>.eContainer <span class="hljs-comment">== instantiations.get(0).reactorClass</span>
   * </code></pre>
   *
   * <p>If a second instantiation is given, then it is required to be an instantiation of a reactor
   * class that contains the first instantiation. That is,
   *
   * <pre>
   * <code>     instantiations.<span class="hljs-keyword">get</span>(<span class="hljs-number">0</span>).eContainer == instantiations.<span class="hljs-keyword">get</span>(<span class="hljs-number">1</span>).reactorClass
   * </code></pre>
   *
   * <p>More generally, for all 0 &lt;= i &lt; instantiations.size - 1,
   *
   * <pre>
   * <code>     instantiations.get(i)<span class="hljs-selector-class">.eContainer</span> == instantiations.get(<span class="hljs-selector-tag">i</span> + <span class="hljs-number">1</span>).reactorClass
   * </code></pre>
   *
   * <p>If any of these conditions is not satisfied, then an IllegalArgumentException will be
   * thrown.
   *
   * <p>Note that this chain of reactions cannot be inferred from the parameter because in each of
   * the predicates above, there may be more than one instantiation that can appear on the right
   * hand side of the predicate.
   *
   * <p>For example, consider the following program:
   *
   * <pre><code>     reactor A(x:int(<span class="hljs-number">1</span>)) {}
   *      reactor <span class="hljs-keyword">B(y:int(2)) </span>{
   *          <span class="hljs-built_in">a1</span> = new A(x = y)<span class="hljs-comment">;</span>
   *          <span class="hljs-built_in">a2</span> = new A(x = -<span class="hljs-number">1</span>)<span class="hljs-comment">;</span>
   *      }
   *      reactor C(z:int(<span class="hljs-number">3</span>)) {
   *          <span class="hljs-keyword">b1 </span>= new <span class="hljs-keyword">B(y </span>= z)<span class="hljs-comment">;</span>
   *          <span class="hljs-keyword">b2 </span>= new <span class="hljs-keyword">B(y </span>= -<span class="hljs-number">2</span>)<span class="hljs-comment">;</span>
   *      }
   * </code></pre>
   *
   * <p>Notice that there are a total of four instances of reactor class A. Then
   *
   * <pre>
   * <code>     initialValue(<span class="hljs-name">x</span>, null) returns <span class="hljs-number">1</span>
   *      initialValue(<span class="hljs-name">x</span>, [a1]) returns <span class="hljs-number">2</span>
   *      initialValue(<span class="hljs-name">x</span>, [a2]) returns <span class="hljs-number">-1</span>
   *      initialValue(<span class="hljs-name">x</span>, [a1, b1]) returns <span class="hljs-number">3</span>
   *      initialValue(<span class="hljs-name">x</span>, [a2, b1]) returns <span class="hljs-number">-1</span>
   *      initialValue(<span class="hljs-name">x</span>, [a1, b2]) returns <span class="hljs-number">-2</span>
   *      initialValue(<span class="hljs-name">x</span>, [a2, b2]) returns <span class="hljs-number">-1</span>
   * </code></pre>
   *
   * <p>(Actually, in each of the above cases, the returned value is a list with one entry, a
   * Literal, e.g. [&quot;1&quot;]).
   *
   * <p>There are two instances of reactor class B.
   *
   * <pre>
   * <code>     initialValue(<span class="hljs-name">y</span>, null) returns <span class="hljs-number">2</span>
   *      initialValue(<span class="hljs-name">y</span>, [a1]) throws an IllegalArgumentException
   *      initialValue(<span class="hljs-name">y</span>, [b1]) returns <span class="hljs-number">3</span>
   *      initialValue(<span class="hljs-name">y</span>, [b2]) returns <span class="hljs-number">-2</span>
   * </code></pre>
   *
   * @param parameter The parameter.
   * @param instantiations The (optional) list of instantiations.
   * @return The value of the parameter.
   * @throws IllegalArgumentException If an instantiation provided is not an instantiation of the
   *     reactor class that is parameterized by the respective parameter or if the chain of
   *     instantiations is not nested.
   */
  public static List<Expression> initialValue(
      Parameter parameter, List<Instantiation> instantiations) {
    // If instantiations are given, then check to see whether this parameter gets overridden in
    // the first of those instantiations.
    if (instantiations != null && instantiations.size() > 0) {
      // Check to be sure that the instantiation is in fact an instantiation
      // of the reactor class for which this is a parameter.
      Instantiation instantiation = instantiations.get(0);

      if (!belongsTo(parameter, instantiation)) {
        throw new IllegalArgumentException(
            "Parameter "
                + parameter.getName()
                + " is not a parameter of reactor instance "
                + instantiation.getName()
                + ".");
      }
      // In case there is more than one assignment to this parameter, we need to
      // find the last one.
      Assignment lastAssignment = null;
      for (Assignment assignment : instantiation.getParameters()) {
        if (assignment.getLhs().equals(parameter)) {
          lastAssignment = assignment;
        }
      }
      if (lastAssignment != null) {
        // Right hand side can be a list. Collect the entries.
        List<Expression> result = new ArrayList<>();
        for (Expression expr : lastAssignment.getRhs().getExprs()) {
          if (expr instanceof ParameterReference) {
            if (instantiations.size() > 1
                && instantiation.eContainer() != instantiations.get(1).getReactorClass()) {
              throw new IllegalArgumentException(
                  "Reactor instance "
                      + instantiation.getName()
                      + " is not contained by instance "
                      + instantiations.get(1).getName()
                      + ".");
            }
            result.addAll(
                initialValue(
                    ((ParameterReference) expr).getParameter(),
                    instantiations.subList(1, instantiations.size())));
          } else {
            result.add(expr);
          }
        }
        return result;
      }
    }
    // If we reach here, then either no instantiation was supplied or
    // there was no assignment in the instantiation. So just use the
    // parameter's initial value.
    return parameter.getInit().getExprs();
  }

  /**
   * Return true if the specified object (a Parameter, Port, Action, or Timer) belongs to the
   * specified instantiation, meaning that it is defined in the reactor class being instantiated or
   * one of its base classes.
   *
   * @param eobject The object.
   * @param instantiation The instantiation.
   */
  public static boolean belongsTo(EObject eobject, Instantiation instantiation) {
    Reactor reactor = toDefinition(instantiation.getReactorClass());
    return belongsTo(eobject, reactor);
  }

  /**
   * Return true if the specified object (a Parameter, Port, Action, or Timer) belongs to the
   * specified reactor, meaning that it is defined in reactor class or one of its base classes.
   *
   * @param eobject The object.
   * @param reactor The reactor.
   */
  public static boolean belongsTo(EObject eobject, Reactor reactor) {
    if (eobject.eContainer() == reactor) return true;
    for (ReactorDecl baseClass : reactor.getSuperClasses()) {
      if (belongsTo(eobject, toDefinition(baseClass))) {
        return true;
      }
    }
    return false;
  }

  /**
   * Given a parameter return its integer value or null if it does not have an integer value. If the
   * value of the parameter is a list of integers, return the sum of value in the list. The
   * instantiations parameter is as in {@link #initialValue(Parameter, List)}.
   *
   * @param parameter The parameter.
   * @param instantiations The (optional) list of instantiations.
   * @return The integer value of the parameter, or null if it does not have an integer value.
   * @throws IllegalArgumentException If an instantiation provided is not an instantiation of the
   *     reactor class that is parameterized by the respective parameter or if the chain of
   *     instantiations is not nested.
   */
  public static Integer initialValueInt(Parameter parameter, List<Instantiation> instantiations) {
    List<Expression> expressions = initialValue(parameter, instantiations);
    int result = 0;
    for (Expression expr : expressions) {
      if (!(expr instanceof Literal)) {
        return null;
      }
      try {
        result += Integer.decode(((Literal) expr).getLiteral());
      } catch (NumberFormatException ex) {
        return null;
      }
    }
    return result;
  }

  /**
   * Return the delay (in nanoseconds) denoted by {@code delay}, or {@code null} if the delay cannot
   * be determined.
   */
  public static Long getDelay(Expression delay) {
    Long ret = null;
    if (delay != null) {
      TimeValue tv;
      if (delay instanceof ParameterReference) {
        // The parameter has to be parameter of the main reactor.
        // And that value has to be a Time.
        tv = ASTUtils.getDefaultAsTimeValue(((ParameterReference) delay).getParameter());
      } else {
        tv = ASTUtils.getLiteralTimeValue(delay);
      }
      ret = tv == null ? null : tv.toNanoSeconds();
    }
    return ret;
  }

  /**
   * Given the width specification of port or instantiation and an (optional) list of nested
   * instantiations, return the width if it can be determined and -1 if not. It will not be able to
   * be determined if either the width is variable (in which case you should use {@link
   * #inferPortWidth(VarRef, Connection, List)} ) or the list of instantiations is incomplete or
   * missing. If there are parameter references in the width, they are evaluated to the extent
   * possible given the instantiations list.
   *
   * <p>The instantiations list is as in {@link #initialValue(Parameter, List)}. If the spec belongs
   * to an instantiation (for a bank of reactors), then the first element on this list should be the
   * instantiation that contains this instantiation. If the spec belongs to a port, then the first
   * element on the list should be the instantiation of the reactor that contains the port.
   *
   * @param spec The width specification or null (to return 1).
   * @param instantiations The (optional) list of instantiations.
   * @return The width, or -1 if the width could not be determined.
   * @throws IllegalArgumentException If an instantiation provided is not as given above or if the
   *     chain of instantiations is not nested.
   */
  public static int width(WidthSpec spec, List<Instantiation> instantiations) {
    if (spec == null) {
      return 1;
    }
    if (spec.isOfVariableLength() && spec.eContainer() instanceof Instantiation) {
      return inferWidthFromConnections(spec, instantiations);
    }
    var result = 0;
    for (WidthTerm term : spec.getTerms()) {
      if (term.getParameter() != null) {
        Integer termWidth = initialValueInt(term.getParameter(), instantiations);
        if (termWidth != null) {
          result += termWidth;
        } else {
          return -1;
        }
      } else if (term.getCode() != null) {
        // The width is given in target language code, so we can't know what it is.
        return -1;
      } else if (term.getWidth() > 0) {
        result += term.getWidth();
      } else {
        // If the width cannot be determined because term's width <= 0, which means the term's width
        // must be inferred, try to infer the width using connections.
        if (spec.eContainer() instanceof Instantiation) {
          try {
            return inferWidthFromConnections(spec, instantiations);
          } catch (InvalidSourceException e) {
            // If the inference fails, return -1.
            return -1;
          }
        }
      }
    }
    return result;
  }

  /**
   * Infer the width of a port reference in a connection. The port reference one or two parts, a
   * port and an (optional) container which is an Instantiation that may refer to a bank of
   * reactors. The width will be the product of the bank width and the port width. The returned
   * value will be 1 if the port is not in a bank and is not a multiport.
   *
   * <p>If the width cannot be determined, this will return -1. The width cannot be determined if
   * the list of instantiations is missing or incomplete.
   *
   * <p>The instantiations list is as in {@link #initialValue(Parameter, List)}. The first element
   * on this list should be the instantiation that contains the specified connection.
   *
   * @param reference A port reference.
   * @param connection A connection, or null if not in the context of a connection.
   * @param instantiations The (optional) list of instantiations.
   * @return The width or -1 if it could not be determined.
   * @throws IllegalArgumentException If an instantiation provided is not as given above or if the
   *     chain of instantiations is not nested.
   */
  public static int inferPortWidth(
      VarRef reference, Connection connection, List<Instantiation> instantiations) {
    if (reference.getVariable() instanceof Port) {
      // If the port is given as a.b, then we want to prepend a to
      // the list of instantiations to determine the width of this port.
      List<Instantiation> extended = instantiations;
      if (reference.getContainer() != null) {
        extended = new ArrayList<>();
        extended.add(reference.getContainer());
        if (instantiations != null) {
          extended.addAll(instantiations);
        }
      }

      int portWidth = width(((Port) reference.getVariable()).getWidthSpec(), extended);
      if (portWidth < 0) {
        // Could not determine port width.
        return -1;
      }

      // Next determine the bank width. This may be unspecified, in which
      // case it has to be inferred using the connection.
      int bankWidth = 1;
      if (reference.getContainer() != null) {
        bankWidth = width(reference.getContainer().getWidthSpec(), instantiations);
        if (bankWidth < 0 && connection != null) {
          // Try to infer the bank width from the connection.
          if (reference.getContainer().getWidthSpec().isOfVariableLength()) {
            // This occurs for a bank of delays.
            int leftWidth = 0;
            int rightWidth = 0;
            int leftOrRight = 0;
            for (VarRef leftPort : connection.getLeftPorts()) {
              if (leftPort == reference) {
                if (leftOrRight != 0) {
                  throw new InvalidSourceException(
                      "Multiple ports with variable width on a connection.");
                }
                // Indicate that this port is on the left.
                leftOrRight = -1;
              } else {
                // The left port is not the same as this reference.
                int otherWidth = inferPortWidth(leftPort, connection, instantiations);
                if (otherWidth < 0) {
                  // Cannot determine width.
                  return -1;
                }
                leftWidth += otherWidth;
              }
            }
            for (VarRef rightPort : connection.getRightPorts()) {
              if (rightPort == reference) {
                if (leftOrRight != 0) {
                  throw new InvalidSourceException(
                      "Multiple ports with variable width on a connection.");
                }
                // Indicate that this port is on the right.
                leftOrRight = 1;
              } else {
                int otherWidth = inferPortWidth(rightPort, connection, instantiations);
                if (otherWidth < 0) {
                  // Cannot determine width.
                  return -1;
                }
                rightWidth += otherWidth;
              }
            }
            int discrepancy = 0;
            if (leftOrRight < 0) {
              // This port is on the left.
              discrepancy = rightWidth - leftWidth;
            } else if (leftOrRight > 0) {
              // This port is on the right.
              discrepancy = leftWidth - rightWidth;
            }
            // Check that portWidth divides the discrepancy.
            if (discrepancy % portWidth != 0) {
              // This is an error.
              return -1;
            }
            bankWidth = discrepancy / portWidth;
          } else {
            // Could not determine the bank width.
            return -1;
          }
        }
      }
      return portWidth * bankWidth;
    }
    // Argument is not a port.
    return -1;
  }

  /**
   * Given an instantiation of a reactor or bank of reactors, return the width. This will be 1 if
   * this is not a reactor bank. Otherwise, this will attempt to determine the width. If the width
   * is declared as a literal constant, it will return that constant. If the width is specified as a
   * reference to a parameter, this will throw an exception. If the width is variable, this will
   * find connections in the enclosing reactor and attempt to infer the width. If the width cannot
   * be determined, it will throw an exception.
   *
   * <p>IMPORTANT: This method should not be used you really need to determine the width! It will
   * not evaluate parameter values.
   *
   * @see #width(WidthSpec, List)
   * @param instantiation A reactor instantiation.
   * @return The width, if it can be determined.
   * @deprecated
   */
  @Deprecated
  public static int widthSpecification(Instantiation instantiation) {
    int result = width(instantiation.getWidthSpec(), null);
    if (result < 0) {
      throw new InvalidSourceException(
          "Cannot determine width for the instance " + instantiation.getName());
    }
    return result;
  }

  /**
   * Report whether a state variable has been initialized or not.
   *
   * @param v The state variable to be checked.
   * @return True if the variable was initialized, false otherwise.
   */
  public static boolean isInitialized(StateVar v) {
    return v != null && v.getInit() != null;
  }

  /**
   * Report whether the given time state variable is initialized using a parameter or not.
   *
   * @param s A state variable.
   * @return True if the argument is initialized using a parameter, false otherwise.
   */
  public static boolean isParameterized(StateVar s) {
    return s.getInit() != null
        && IterableExtensions.exists(
            s.getInit().getExprs(), it -> it instanceof ParameterReference);
  }

  /**
   * Check if the reactor class uses generics
   *
   * @param r the reactor to check
   * @return true if the reactor uses generics
   */
  public static boolean isGeneric(Reactor r) {
    if (r == null) {
      return false;
    }
    return r.getTypeParms().size() != 0;
  }

  /**
   * If the specified reactor declaration is an import, then return the imported reactor class
   * definition. Otherwise, just return the argument.
   *
   * @param r A Reactor or an ImportedReactor.
   * @return The Reactor class definition or null if no definition is found.
   */
  public static Reactor toDefinition(ReactorDecl r) {
    if (r == null) return null;
    if (r instanceof Reactor) {
      return (Reactor) r;
    } else if (r instanceof ImportedReactor) {
      return ((ImportedReactor) r).getReactorClass();
    }
    return null;
  }

  /** Return all single-line or multi-line comments immediately preceding the given EObject. */
  public static Stream<String> getPrecedingComments(
      ICompositeNode compNode, Predicate<INode> filter) {
    return getPrecedingCommentNodes(compNode, filter).map(INode::getText);
  }

  /** Return all single-line or multi-line comments immediately preceding the given EObject. */
  public static Stream<INode> getPrecedingCommentNodes(
      ICompositeNode compNode, Predicate<INode> filter) {
    if (compNode == null) return Stream.of();
    List<INode> ret = new ArrayList<>();
    for (INode node : compNode.getAsTreeIterable()) {
      if (!(node instanceof ICompositeNode)) {
        if (isComment(node)) {
          if (filter.test(node)) ret.add(node);
        } else if (!node.getText().isBlank()) {
          break;
        }
      }
    }
    return ret.stream();
  }

  /** Return whether {@code node} is a comment. */
  public static boolean isComment(INode node) {
    return isMultilineComment(node) || isSingleLineComment(node);
  }

  /** Return whether {@code node} is a multiline comment. */
  public static boolean isMultilineComment(INode node) {
    return node instanceof HiddenLeafNode hlNode
        && hlNode.getGrammarElement() instanceof TerminalRule tRule
        && tRule.getName().equals("ML_COMMENT");
  }

  /** Return whether {@code node} is a multiline comment. */
  public static boolean isSingleLineComment(INode node) {
    return node instanceof HiddenLeafNode hlNode
        && hlNode.getGrammarElement() instanceof TerminalRule tRule
        && tRule.getName().equals("SL_COMMENT");
  }

  public static boolean isInCode(INode node) {
    return node.getParent() != null
        && node.getParent().getGrammarElement().eContainer() instanceof ParserRuleImpl pri
        && pri.getName().equals("Body");
  }

  /**
   * Return {@code true} if the given instance is top-level, i.e., its parent is {@code null}.
   *
   * @param instance The instance to check.
   */
  public static boolean isTopLevel(NamedInstance instance) {
    return instance.getParent() == null;
  }

  /** Return true if the given node starts on the same line as the given other node. */
  public static Predicate<INode> sameLine(ICompositeNode compNode) {
    return other -> {
      for (INode node : compNode.getAsTreeIterable()) {
        if (!(node instanceof ICompositeNode) && !node.getText().isBlank() && !isComment(node)) {
          return node.getStartLine() == other.getStartLine();
        }
      }
      return false;
    };
  }

  /**
   * Find the main reactor and set its name if none was defined.
   *
   * @param resource The resource to find the main reactor in.
   */
  public static void setMainName(Resource resource, String name) {
    Reactor main =
        IteratorExtensions.findFirst(
            Iterators.filter(resource.getAllContents(), Reactor.class),
            it -> it.isMain() || it.isFederated());
    if (main != null && StringExtensions.isNullOrEmpty(main.getName())) {
      main.setName(name);
    }
  }

  /**
   * Create a new instantiation node with the given reactor as its defining class.
   *
   * @param reactor The reactor class to create an instantiation of.
   */
  public static Instantiation createInstantiation(Reactor reactor) {
    Instantiation inst = LfFactory.eINSTANCE.createInstantiation();
    inst.setReactorClass(reactor);
    // If the reactor is federated or at the top level, then it
    // may not have a name. In the generator's doGenerate()
    // method, the name gets set using setMainName().
    // But this may be called before that, e.g. during
    // diagram synthesis.  We assign a temporary name here.
    if (reactor.getName() == null) {
      if (reactor.isFederated() || reactor.isMain()) {
        inst.setName("main");
      } else {
        inst.setName("");
      }
    } else {
      inst.setName(reactor.getName());
    }
    for (int i = 0; i < reactor.getTypeParms().size(); i++) {
      Type t = LfFactory.eINSTANCE.createType();
      t.setId("UNSPECIFIED_TYPE");
      inst.getTypeArgs().add(t);
    }
    return inst;
  }

  /**
   * Returns the target declaration in the given model. Non-null because it would cause a parse
   * error.
   */
  public static TargetDecl targetDecl(Model model) {
    return IteratorExtensions.head(Iterators.filter(model.eAllContents(), TargetDecl.class));
  }

  /**
   * Returns the target declaration in the given resource. Non-null because it would cause a parse
   * error.
   */
  public static TargetDecl targetDecl(Resource model) {
    return IteratorExtensions.head(Iterators.filter(model.getAllContents(), TargetDecl.class));
  }

  /////////////////////////////////////////////////////////
  //// Private methods

  /** Returns the list if it is not null. Otherwise, return an empty list. */
  public static <T> List<T> convertToEmptyListIfNull(List<T> list) {
    return list != null ? list : new ArrayList<>();
  }

  /**
   * Return all the superclasses of the specified reactor in deepest-first order. For example, if A
   * extends B and C, and B and C both extend D, this will return the list [D, B, C, A]. Duplicates
   * are removed. If the specified reactor does not extend any other reactor, then return an empty
   * list. If a cycle is found, where X extends Y and Y extends X, or if a superclass is declared
   * that is not found, then return null.
   *
   * @param reactor The specified reactor.
   * @param extensions A set of reactors extending the specified reactor (used to detect circular
   *     extensions).
   */
  private static LinkedHashSet<Reactor> superClasses(Reactor reactor, Set<Reactor> extensions) {
    LinkedHashSet<Reactor> result = new LinkedHashSet<>();
    for (ReactorDecl superDecl : convertToEmptyListIfNull(reactor.getSuperClasses())) {
      Reactor r = toDefinition(superDecl);
      if (r == reactor || r == null) return null;
      // If r is in the extensions, then we have a circular inheritance structure.
      if (extensions.contains(r)) return null;
      extensions.add(r);
      LinkedHashSet<Reactor> baseExtends = superClasses(r, extensions);
      extensions.remove(r);
      if (baseExtends == null) return null;
      result.addAll(baseExtends);
      result.add(r);
    }
    return result;
  }

  /**
   * Return all the file-level preambles in the files that define the specified class and its
   * superclasses in deepest-first order. Duplicates are removed. If there are no file-level
   * preambles, then return an empty list. If a cycle is found, where X extends Y and Y extends X,
   * or if a superclass is declared that is not found, then return null.
   *
   * @param reactor The specified reactor.
   * @param extensions A set of reactors extending the specified reactor (used to detect circular
   *     extensions).
   */
  private static LinkedHashSet<Preamble> allFileLevelPreambles(
      Reactor reactor, Set<Reactor> extensions) {
    LinkedHashSet<Preamble> result = new LinkedHashSet<>();
    for (ReactorDecl superDecl : convertToEmptyListIfNull(reactor.getSuperClasses())) {
      Reactor r = toDefinition(superDecl);
      if (r == reactor || r == null) return null;
      // If r is in the extensions, then we have a circular inheritance structure.
      if (extensions.contains(r)) return null;
      extensions.add(r);
      LinkedHashSet<Preamble> basePreambles = allFileLevelPreambles(r, extensions);
      extensions.remove(r);
      if (basePreambles == null) return null;
      result.addAll(basePreambles);
    }
    result.addAll(((Model) reactor.eContainer()).getPreambles());
    return result;
  }

  /**
   * We may be able to infer the width by examining the connections of the enclosing reactor
   * definition. This works, for example, with delays between multiports or banks of reactors.
   * Attempt to infer the width from connections and return -1 if the width cannot be inferred.
   *
   * @param spec The width specification or null (to return 1).
   * @param instantiations The (optional) list of instantiations.
   * @return The width, or -1 if the width could not be inferred from connections.
   */
  private static int inferWidthFromConnections(WidthSpec spec, List<Instantiation> instantiations) {
    for (Connection c : ((Reactor) spec.eContainer().eContainer()).getConnections()) {
      int leftWidth = 0;
      int rightWidth = 0;
      int leftOrRight = 0;
      for (VarRef leftPort : c.getLeftPorts()) {
        if (leftPort.getContainer() == spec.eContainer()) {
          if (leftOrRight != 0) {
            throw new InvalidSourceException("Multiple ports with variable width on a connection.");
          }
          // Indicate that the port is on the left.
          leftOrRight = -1;
        } else {
          leftWidth += inferPortWidth(leftPort, c, instantiations);
        }
      }
      for (VarRef rightPort : c.getRightPorts()) {
        if (rightPort.getContainer() == spec.eContainer()) {
          if (leftOrRight != 0) {
            throw new InvalidSourceException("Multiple ports with variable width on a connection.");
          }
          // Indicate that the port is on the right.
          leftOrRight = 1;
        } else {
          rightWidth += inferPortWidth(rightPort, c, instantiations);
        }
      }
      if (leftOrRight < 0) {
        return rightWidth - leftWidth;
      } else if (leftOrRight > 0) {
        return leftWidth - rightWidth;
      }
    }
    // A connection was not found with the instantiation.
    return -1;
  }

  public static void addReactionAttribute(Reaction reaction, String name) {
    var fedAttr = factory.createAttribute();
    fedAttr.setAttrName(name);
    reaction.getAttributes().add(fedAttr);
  }

  /**
   * Given a reactor definition, e.g. the main reactor, returns a list of all reactor instantiations
   * which are enclaves. The same Instantiation might appear multiple times.
   *
   * @param top
   * @return
   */
  public static List<Instantiation> getEnclaves(Reactor top) {
    List<Instantiation> enclaves = new ArrayList<>();
    Queue<Reactor> queue = new LinkedList<>();
    queue.add(top);

    while (!queue.isEmpty()) {
      Reactor inst = queue.poll();
      for (Instantiation child : ASTUtils.allInstantiations(inst)) {
        if (isEnclave(child)) {
          enclaves.add(child);
        }
        queue.add(ASTUtils.toDefinition(child.getReactorClass()));
      }
    }
    return enclaves;
  }
}<|MERGE_RESOLUTION|>--- conflicted
+++ resolved
@@ -619,14 +619,10 @@
       if (breadth == 0) {
         messageReporter.nowhere().warning("The program has no reactions");
       } else {
-<<<<<<< HEAD
-        targetConfig.compileDefinitions.put("LF_REACTION_GRAPH_BREADTH", String.valueOf(breadth));
-=======
         CompileDefinitionsProperty.INSTANCE.update(
             targetConfig,
             Map.of(
                 "LF_REACTION_GRAPH_BREADTH", String.valueOf(reactionInstanceGraph.getBreadth())));
->>>>>>> 63a3d9ce
       }
       return main;
     }
