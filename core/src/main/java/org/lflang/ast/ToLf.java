--- conflicted
+++ resolved
@@ -619,14 +619,9 @@
     } else {
       msb.append("reaction");
     }
-<<<<<<< HEAD
+    if (object.getName() != null) msb.append(" ").append(object.getName());
     msb.append(list(false, object.getTriggers()));
-    msb.append(list(", ", " ", "", true, false, object.getSources()));
-=======
-    if (object.getName() != null) msb.append(" ").append(object.getName());
-    msb.append(list(true, object.getTriggers()));
     msb.append(list(", ", " ", "", true, false, true, object.getSources()));
->>>>>>> ca5b06da
     if (!object.getEffects().isEmpty()) {
       List<Mode> allModes = ASTUtils.allModes(ASTUtils.getEnclosingReactor(object));
       msb.append(" -> ", " ->\n")
