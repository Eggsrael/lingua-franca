--- conflicted
+++ resolved
@@ -716,14 +716,9 @@
         Path referencePath;
         try {
           referencePath = FileUtil.toPath(value.eResource().getURI()).toAbsolutePath();
-<<<<<<< HEAD
-        } catch (IOException e) {
+        } catch (IllegalArgumentException e) {
           err.at(value).error("Invalid path? " + e.getMessage());
-=======
-        } catch (IllegalArgumentException e) {
-          err.reportError(value, "Invalid path? " + e.getMessage());
->>>>>>> 1b865f37
-          throw new RuntimeIOException(e);
+          throw e;
         }
 
         // we'll resolve relative paths to check that the files
