--- conflicted
+++ resolved
@@ -216,10 +216,7 @@
     ATTRIBUTE_SPECS_BY_NAME.put(
         "enclave",
         new AttributeSpec(List.of(new AttrParamSpec(EACH_ATTR, AttrParamType.BOOLEAN, true))));
-<<<<<<< HEAD
-
     ATTRIBUTE_SPECS_BY_NAME.put("_fed_config", new AttributeSpec(List.of()));
-=======
     // @property(name="<property_name>", tactic="<induction|bmc>", spec="<SMTL_spec>")
     // SMTL is the safety fragment of Metric Temporal Logic (MTL).
     ATTRIBUTE_SPECS_BY_NAME.put(
@@ -231,15 +228,6 @@
                 new AttrParamSpec("spec", AttrParamType.STRING, false),
                 new AttrParamSpec("CT", AttrParamType.INT, true),
                 new AttrParamSpec("expect", AttrParamType.BOOLEAN, true))));
-    // attributes that are used internally only by the federated code generation
-    ATTRIBUTE_SPECS_BY_NAME.put("_unordered", new AttributeSpec(null));
-    ATTRIBUTE_SPECS_BY_NAME.put(
-        "_fed_config",
-        new AttributeSpec(
-            List.of(
-                new AttrParamSpec(
-                    AttributeSpec.NETWORK_MESSAGE_ACTIONS, AttrParamType.STRING, false))));
->>>>>>> 97763090
     ATTRIBUTE_SPECS_BY_NAME.put("_c_body", new AttributeSpec(null));
     ATTRIBUTE_SPECS_BY_NAME.put(
         "_tpoLevel",
