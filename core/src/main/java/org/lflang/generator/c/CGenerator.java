/*************
 * Copyright (c) 2019-2021, The University of California at Berkeley.
 *
 * Redistribution and use in source and binary forms, with or without modification,
 * are permitted provided that the following conditions are met:
 *
 * 1. Redistributions of source code must retain the above copyright notice,
 * this list of conditions and the following disclaimer.
 *
 * 2. Redistributions in binary form must reproduce the above copyright notice,
 * this list of conditions and the following disclaimer in the documentation
 * and/or other materials provided with the distribution.
 *
 * THIS SOFTWARE IS PROVIDED BY THE COPYRIGHT HOLDERS AND CONTRIBUTORS "AS IS" AND ANY
 * EXPRESS OR IMPLIED WARRANTIES, INCLUDING, BUT NOT LIMITED TO, THE IMPLIED WARRANTIES OF
 * MERCHANTABILITY AND FITNESS FOR A PARTICULAR PURPOSE ARE DISCLAIMED. IN NO EVENT SHALL
 * THE COPYRIGHT HOLDER OR CONTRIBUTORS BE LIABLE FOR ANY DIRECT, INDIRECT, INCIDENTAL,
 * SPECIAL, EXEMPLARY, OR CONSEQUENTIAL DAMAGES (INCLUDING, BUT NOT LIMITED TO,
 * PROCUREMENT OF SUBSTITUTE GOODS OR SERVICES; LOSS OF USE, DATA, OR PROFITS; OR BUSINESS
 * INTERRUPTION) HOWEVER CAUSED AND ON ANY THEORY OF LIABILITY, WHETHER IN CONTRACT,
 * STRICT LIABILITY, OR TORT (INCLUDING NEGLIGENCE OR OTHERWISE) ARISING IN ANY WAY OUT OF
 * THE USE OF THIS SOFTWARE, EVEN IF ADVISED OF THE POSSIBILITY OF SUCH DAMAGE.
 ***************/

package org.lflang.generator.c;

import static org.lflang.ast.ASTUtils.allActions;
import static org.lflang.ast.ASTUtils.allPorts;
import static org.lflang.ast.ASTUtils.allReactions;
import static org.lflang.ast.ASTUtils.allStateVars;
import static org.lflang.ast.ASTUtils.getInferredType;
import static org.lflang.ast.ASTUtils.isInitialized;
import static org.lflang.ast.ASTUtils.toDefinition;
import static org.lflang.ast.ASTUtils.toText;
import static org.lflang.util.StringUtil.addDoubleQuotes;

import com.google.common.base.Objects;
import com.google.common.collect.Iterables;
import java.io.File;
import java.io.IOException;
import java.nio.file.Path;
import java.nio.file.Paths;
import java.util.ArrayList;
import java.util.HashMap;
import java.util.LinkedHashSet;
import java.util.List;
import java.util.Map;
import java.util.regex.Pattern;
import java.util.stream.Collectors;
import java.util.stream.Stream;
import org.eclipse.emf.ecore.resource.Resource;
import org.eclipse.xtext.xbase.lib.Exceptions;
import org.eclipse.xtext.xbase.lib.IterableExtensions;
import org.lflang.FileConfig;
import org.lflang.ast.ASTUtils;
import org.lflang.ast.DelayedConnectionTransformation;
import org.lflang.federated.extensions.CExtensionUtils;
import org.lflang.generator.ActionInstance;
import org.lflang.generator.CodeBuilder;
import org.lflang.generator.CodeMap;
import org.lflang.generator.DelayBodyGenerator;
import org.lflang.generator.DockerComposeGenerator;
import org.lflang.generator.DockerGenerator;
import org.lflang.generator.GeneratorBase;
import org.lflang.generator.GeneratorResult;
import org.lflang.generator.GeneratorUtils;
import org.lflang.generator.LFGeneratorContext;
import org.lflang.generator.LFResource;
import org.lflang.generator.ParameterInstance;
import org.lflang.generator.PortInstance;
import org.lflang.generator.ReactionInstance;
import org.lflang.generator.ReactorInstance;
import org.lflang.generator.TargetTypes;
import org.lflang.generator.TimerInstance;
import org.lflang.generator.TriggerInstance;
import org.lflang.generator.python.PythonGenerator;
import org.lflang.lf.Action;
import org.lflang.lf.ActionOrigin;
import org.lflang.lf.Input;
import org.lflang.lf.Instantiation;
import org.lflang.lf.Mode;
import org.lflang.lf.Port;
import org.lflang.lf.Preamble;
import org.lflang.lf.Reaction;
import org.lflang.lf.Reactor;
import org.lflang.lf.ReactorDecl;
import org.lflang.lf.StateVar;
import org.lflang.lf.Variable;
import org.lflang.target.Target;
import org.lflang.target.TargetConfig;
import org.lflang.target.property.BuildCommandsProperty;
import org.lflang.target.property.CmakeIncludeProperty;
import org.lflang.target.property.CompileDefinitionsProperty;
import org.lflang.target.property.DockerProperty;
import org.lflang.target.property.FedSetupProperty;
import org.lflang.target.property.LoggingProperty;
import org.lflang.target.property.NoCompileProperty;
import org.lflang.target.property.PlatformProperty;
import org.lflang.target.property.PlatformProperty.PlatformOption;
import org.lflang.target.property.ProtobufsProperty;
import org.lflang.target.property.SchedulerProperty;
import org.lflang.target.property.SingleThreadedProperty;
import org.lflang.target.property.TracingProperty;
import org.lflang.target.property.WorkersProperty;
import org.lflang.target.property.type.PlatformType.Platform;
import org.lflang.target.property.type.SchedulerType.Scheduler;
import org.lflang.util.ArduinoUtil;
import org.lflang.util.FileUtil;

/**
 * Generator for C target. This class generates C code defining each reactor class given in the
 * input .lf file and imported .lf files. The generated code has the following components:
 *
 * <ul>
 *   <li>A typedef for inputs, outputs, and actions of each reactor class. These define the types of
 *       the variables that reactions use to access inputs and action values and to set output
 *       values.
 *   <li>A typedef for a &quot;self&quot; struct for each reactor class. One instance of this struct
 *       will be created for each reactor instance. See below for details.
 *   <li>A function definition for each reaction in each reactor class. These functions take an
 *       instance of the self struct as an argument.
 *   <li>A constructor function for each reactor class. This is used to create a new instance of the
 *       reactor. After these, the main generated function is <code>_lf_initialize_trigger_objects()
 *       </code>. This function creates the instances of reactors (using their constructors) and
 *       makes connections between them. A few other smaller functions are also generated.
 *       <h2 id="self-struct">Self Struct</h2>
 *       The &quot;self&quot; struct has fields for each of the following:
 *   <li>parameter: the field name and type match the parameter.
 *   <li>state: the field name and type match the state.
 *   <li>action: the field name prepends the action name with &quot;<em>lf</em>&quot;. A second
 *       field for the action is also created to house the trigger_t object. That second field
 *       prepends the action name with &quot;_lf__&quot;.
 *   <li>output: the field name prepends the output name with &quot;<em>lf</em>&quot;.
 *   <li>input: the field name prepends the output name with &quot;<em>lf</em>&quot;. A second field
 *       for the input is also created to house the trigger_t object. That second field prepends the
 *       input name with &quot;_lf__&quot;. If, in addition, the reactor contains other reactors and
 *       reacts to their outputs, then there will be a struct within the self struct for each such
 *       contained reactor. The name of that self struct will be the name of the contained reactor
 *       prepended with &quot;<em>lf</em>&quot;. That inside struct will contain pointers the
 *       outputs of the contained reactors that are read together with pointers to booleans
 *       indicating whether those outputs are present. If, in addition, the reactor has a reaction
 *       to shutdown, then there will be a pointer to trigger_t object (see reactor.h) for the
 *       shutdown event and an action struct named _lf_shutdown on the self struct.
 *       <h2 id="reaction-functions">Reaction Functions</h2>
 *       For each reaction in a reactor class, this generator will produce a C function that expects
 *       a pointer to an instance of the &quot;self&quot; struct as an argument. This function will
 *       contain verbatim the C code specified in the reaction, but before that C code, the
 *       generator inserts a few lines of code that extract from the self struct the variables that
 *       that code has declared it will use. For example, if the reaction declares that it is
 *       triggered by or uses an input named &quot;x&quot; of type int, the function will contain a
 *       line like this:
 *       <pre><code>  r_x_t* x = <span class="hljs-keyword">self</span>-&gt;_lf_x;
 * </code></pre>
 *       where <code>r</code> is the full name of the reactor class and the struct type <code>r_x_t
 *       </code> has fields <code>is_present</code> and <code>value</code>, where the type of <code>
 *       value</code> matches the port type. If the programmer fails to declare that it uses x, then
 *       the absence of the above code will trigger a compile error when the verbatim code attempts
 *       to read <code>x</code>.
 *       <h2 id="constructor">Constructor</h2>
 *       For each reactor class, this generator will create a constructor function named <code>new_r
 *       </code>, where <code>r</code> is the reactor class name. This function will malloc and
 *       return a pointer to an instance of the &quot;self&quot; struct. This struct initially
 *       represents an unconnected reactor. To establish connections between reactors, additional
 *       information needs to be inserted (see below). The self struct is made visible to the body
 *       of a reaction as a variable named &quot;self&quot;. The self struct contains the following:
 *   <li>Parameters: For each parameter <code>p</code> of the reactor, there will be a field <code>p
 *       </code> with the type and value of the parameter. So C code in the body of a reaction can
 *       access parameter values as <code>self-&gt;p</code>.
 *   <li>State variables: For each state variable <code>s</code> of the reactor, there will be a
 *       field <code>s</code> with the type and value of the state variable. So C code in the body
 *       of a reaction can access state variables as <code>self-&gt;s</code>. The self struct also
 *       contains various fields that the user is not intended to use. The names of these fields
 *       begin with at least two underscores. They are:
 *   <li>Outputs: For each output named <code>out</code>, there will be a field <code>_lf_out</code>
 *       that is a struct containing a value field whose type matches that of the output. The output
 *       value is stored here. That struct also has a field <code>is_present</code> that is a
 *       boolean indicating whether the output has been set. This field is reset to false at the
 *       start of every time step. There is also a field <code>num_destinations</code> whose value
 *       matches the number of downstream reactors that use this variable. This field must be set
 *       when connections are made or changed. It is used to determine for a mutable input
 *       destination whether a copy needs to be made.
 *   <li>Inputs: For each input named <code>in</code> of type T, there is a field named <code>_lf_in
 *       </code> that is a pointer struct with a value field of type T. The struct pointed to also
 *       has an <code>is_present</code> field of type bool that indicates whether the input is
 *       present.
 *   <li>Outputs of contained reactors: If a reactor reacts to outputs of a contained reactor <code>
 *       r</code>, then the self struct will contain a nested struct named <code>_lf_r</code> that
 *       has fields pointing to those outputs. For example, if <code>r</code> has an output <code>
 *       out</code> of type T, then there will be field in <code>_lf_r</code> named <code>out</code>
 *       that points to a struct containing a value field of type T and a field named <code>
 *       is_present</code> of type bool.
 *   <li>Inputs of contained reactors: If a reactor sends to inputs of a contained reactor <code>r
 *       </code>, then the self struct will contain a nested struct named <code>_lf_r</code> that
 *       has fields for storing the values provided to those inputs. For example, if R has an input
 *       <code>in</code> of type T, then there will be field in _lf_R named <code>in</code> that is
 *       a struct with a value field of type T and a field named <code>is_present</code> of type
 *       bool.
 *   <li>Actions: If the reactor has an action a (logical or physical), then there will be a field
 *       in the self struct named <code>_lf_a</code> and another named <code>_lf__a</code>. The type
 *       of the first is specific to the action and contains a <code>value</code> field with the
 *       type and value of the action (if it has a value). That struct also has a <code>has_value
 *       </code> field, an <code>is_present</code> field, and a <code>token</code> field (which is
 *       NULL if the action carries no value). The <code>_lf__a</code> field is of type trigger_t.
 *       That struct contains various things, including an array of reactions sensitive to this
 *       trigger and a lf_token_t struct containing the value of the action, if it has a value. See
 *       reactor.h in the C library for details.
 *   <li>Reactions: Each reaction will have several fields in the self struct. Each of these has a
 *       name that begins with <code>_lf__reaction_i</code>, where i is the number of the reaction,
 *       starting with 0. The fields are:
 *       <ul>
 *         <li>_lf__reaction_i: The struct that is put onto the reaction queue to execute the
 *             reaction (see reactor.h in the C library).
 *         <li>Timers: For each timer t, there is are two fields in the self struct:
 *             <ul>
 *               <li>_lf__t: The trigger_t struct for this timer (see reactor.h).
 *               <li>_lf__t_reactions: An array of reactions (pointers to the reaction_t structs on
 *                   this self struct) sensitive to this timer.
 *             </ul>
 *       </ul>
 *   <li>Triggers: For each Timer, Action, Input, and Output of a contained reactor that triggers
 *       reactions, there will be a trigger_t struct on the self struct with name <code>_lf__t
 *       </code>, where t is the name of the trigger.
 *       <h2 id="connections-between-reactors">Connections Between Reactors</h2>
 *       Establishing connections between reactors involves two steps. First, each destination (e.g.
 *       an input port) must have pointers to the source (the output port). As explained above, for
 *       an input named <code>in</code>, the field <code>_lf_in-&gt;value</code> is a pointer to the
 *       output data being read. In addition, <code>_lf_in-&gt;is_present</code> is a pointer to the
 *       corresponding <code>out-&gt;is_present</code> field of the output reactor&#39;s self
 *       struct. In addition, the <code>reaction_i</code> struct on the self struct has a <code>
 *       triggers</code> field that records all the trigger_t structs for ports and actions that are
 *       triggered by the i-th reaction. The triggers field is an array of arrays of pointers to
 *       trigger_t structs. The length of the outer array is the number of output channels (single
 *       ports plus multiport widths) that the reaction effects plus the number of input port
 *       channels of contained reactors that it effects. Each inner array has a length equal to the
 *       number of final destinations of that output channel or input channel. The reaction_i struct
 *       has an array triggered_sizes that indicates the sizes of these inner arrays. The
 *       num_outputs field of the reaction_i struct gives the length of the triggered_sizes and
 *       (outer) triggers arrays. The num_outputs field is equal to the total number of single ports
 *       and multiport channels that the reaction writes to.
 *       <h2 id="runtime-tables">Runtime Tables</h2>
 *       This generator creates an populates the following tables used at run time. These tables may
 *       have to be resized and adjusted when mutations occur.
 *   <li>is_present_fields: An array of pointers to booleans indicating whether an event is present.
 *       The _lf_start_time_step() function in reactor_common.c uses this to mark every event absent
 *       at the start of a time step. The size of this table is contained in the variable
 *       is_present_fields_size.
 *       <ul>
 *         <li>This table is accompanied by another list, is_present_fields_abbreviated, which only
 *             contains the is_present fields that have been set to true in the current tag. This
 *             list can allow a performance improvement if most ports are seldom present because
 *             only fields that have been set to true need to be reset to false.
 *       </ul>
 *   <li>_lf_shutdown_triggers: An array of pointers to trigger_t structs for shutdown reactions.
 *       The length of this table is in the _lf_shutdown_triggers_size variable.
 *   <li>timer_triggers: An array of pointers to trigger_t structs for timers that need to be
 *       started when the program runs. The length of this table is in the timer_triggers_size
 *       variable.
 *   <li>_lf_action_table: For a federated execution, each federate will have this table that maps
 *       port IDs to the corresponding action struct, which can be cast to action_base_t.
 * </ul>
 *
 * @author Edward A. Lee
 * @author Marten Lohstroh
 * @author Mehrdad Niknami
 * @author Christian Menard
 * @author Matt Weber
 * @author Soroush Bateni
 * @author Alexander Schulz-Rosengarten
 * @author Hou Seng Wong
 * @author Anirudh Rengarajan
 */
@SuppressWarnings("StaticPseudoFunctionalStyleMethod")
public class CGenerator extends GeneratorBase {

  // Regular expression pattern for compiler error messages with resource
  // and line number information. The first match will a resource URI in the
  // form of "file:/path/file.lf". The second match will be a line number.
  // The third match is a character position within the line.
  // The fourth match will be the error message.
  static final Pattern compileErrorPattern =
      Pattern.compile("^(?<path>.*):(?<line>\\d+):(?<column>\\d+):(?<message>.*)$");

  public static int UNDEFINED_MIN_SPACING = -1;

  ////////////////////////////////////////////
  //// Protected fields

  /** The main place to put generated code. */
  protected CodeBuilder code = new CodeBuilder();

  /** Place to collect code to initialize the trigger objects for all reactor instances. */
  protected CodeBuilder initializeTriggerObjects = new CodeBuilder();

  protected final CFileConfig fileConfig;

  /**
   * Count of the number of is_present fields of the self struct that need to be reinitialized in
   * _lf_start_time_step().
   */

  ////////////////////////////////////////////
  //// Private fields
  /** Extra lines that need to go into the generated CMakeLists.txt. */
  private final String cMakeExtras = "";

  /** Place to collect code to execute at the start of a time step. */
  private final CodeBuilder startTimeStep = new CodeBuilder();

  private int watchdogCount = 0;

  // Indicate whether the generator is in Cpp mode or not
  private final boolean cppMode;

  private final CTypes types;

  private final CCmakeGenerator cmakeGenerator;

  private CEnclaveGenerator enclaveGenerator;

  protected CGenerator(
      LFGeneratorContext context,
      boolean cppMode,
      CTypes types,
      CCmakeGenerator cmakeGenerator,
      DelayBodyGenerator delayConnectionBodyGenerator) {
    super(context);
    this.fileConfig = (CFileConfig) context.getFileConfig();
    this.cppMode = cppMode;
    this.types = types;
    this.cmakeGenerator = cmakeGenerator;

    registerTransformation(
        new CEnclavedReactorTransformation(fileConfig.resource, context.getErrorReporter(), types));

    registerTransformation(
        new DelayedConnectionTransformation(
            delayConnectionBodyGenerator, types, fileConfig.resource, true, true));
  }

  public CGenerator(LFGeneratorContext context, boolean ccppMode) {
    this(
        context,
        ccppMode,
        new CTypes(),
        new CCmakeGenerator(context.getFileConfig(), List.of()),
        new CDelayBodyGenerator(new CTypes()));
  }

  /**
   * Look for physical actions in all resources. If found, set threads to be at least one to allow
   * asynchronous schedule calls.
   */
  public void accommodatePhysicalActionsIfPresent() {
    // If there are any physical actions, ensure the threaded engine is used and that
    // keepalive is set to true, unless the user has explicitly set it to false.
    for (Resource resource : GeneratorUtils.getResources(reactors)) {
      for (Action action : ASTUtils.allElementsOfClass(resource, Action.class)) {
        if (ActionOrigin.PHYSICAL.equals(action.getOrigin())) {
          // If the unthreaded runtime is not requested by the user, use the threaded runtime
          // instead
          // because it is the only one currently capable of handling asynchronous events.
          var singleThreaded = SingleThreadedProperty.INSTANCE;
          if (!targetConfig.isSet(singleThreaded) && targetConfig.get(singleThreaded)) {
            singleThreaded.override(targetConfig, true);
            String message =
                "Using the threaded C runtime to allow for asynchronous handling of physical action"
                    + " "
                    + action.getName();
            messageReporter.at(action).warning(message);
            return;
          }
        }
      }
    }
  }

  /**
   * Return true if the host operating system is compatible and otherwise report an error and return
   * false.
   */
  protected boolean isOSCompatible() {
    if (GeneratorUtils.isHostWindows()) {
      if (cppMode) {
        messageReporter
            .nowhere()
            .error(
                "LF programs with a CCpp target are currently not supported on Windows. "
                    + "Exiting code generation.");
        return false;
      }
    }
    return true;
  }

  /**
   * Generate C code from the Lingua Franca model contained by the specified resource. This is the
   * main entry point for code generation.
   *
   * @param resource The resource containing the source code.
   * @param context The context in which the generator is invoked, including whether it is cancelled
   *     and whether it is a standalone context
   */
  @Override
  public void doGenerate(Resource resource, LFGeneratorContext context) {
    super.doGenerate(resource, context);

    if (!GeneratorUtils.canGenerate(errorsOccurred(), mainDef, messageReporter, context)) return;
    if (!isOSCompatible()) return; // Incompatible OS and configuration

    // Perform set up that does not generate code
    setUpGeneralParameters();
    if (!GeneratorUtils.canGenerate(errorsOccurred(), mainDef, messageReporter, context)) return;

    FileUtil.createDirectoryIfDoesNotExist(fileConfig.getSrcGenPath().toFile());
    FileUtil.createDirectoryIfDoesNotExist(fileConfig.binPath.toFile());
    FileUtil.createDirectoryIfDoesNotExist(fileConfig.getIncludePath().toFile());
    handleProtoFiles();

    // Derive target filename from the .lf filename.
    var lfModuleName = fileConfig.name;
    var cFilename = CCompiler.getTargetFileName(lfModuleName, this.cppMode, targetConfig);
    var targetFile = fileConfig.getSrcGenPath() + File.separator + cFilename;
    try {
      generateCodeFor(lfModuleName);
      copyTargetFiles();
      generateHeaders();
      code.writeToFile(targetFile);
    } catch (IOException e) {
      String message = e.getMessage();
      messageReporter.nowhere().error(message);
    } catch (RuntimeException e) {
      String message = e.getMessage();
      messageReporter.nowhere().error(message);
      throw e;
    }

    // Create docker file.
    if (targetConfig.get(DockerProperty.INSTANCE).enabled && mainDef != null) {
      try {
        var dockerData = getDockerGenerator(context).generateDockerData();
        dockerData.writeDockerFile();
        (new DockerComposeGenerator(context)).writeDockerComposeFile(List.of(dockerData));
      } catch (IOException e) {
        throw new RuntimeException("Error while writing Docker files", e);
      }
    }

    var isArduino =
        targetConfig.getOrDefault(PlatformProperty.INSTANCE).platform() == Platform.ARDUINO;

    // If cmake is requested, generate the CMakeLists.txt
    if (!isArduino) {
      var cmakeFile = fileConfig.getSrcGenPath() + File.separator + "CMakeLists.txt";
      var sources =
          allTypeParameterizedReactors()
              .map(CUtil::getName)
              .map(it -> it + (cppMode ? ".cpp" : ".c"))
              .collect(Collectors.toCollection(ArrayList::new));
      sources.add(cFilename);
      var cmakeCode =
          cmakeGenerator.generateCMakeCode(sources, cppMode, mainDef != null, cMakeExtras, context);
      try {
        cmakeCode.writeToFile(cmakeFile);
      } catch (IOException e) {
        //noinspection ThrowableNotThrown,ResultOfMethodCallIgnored
        Exceptions.sneakyThrow(e);
      }
    } else {
      try {
        Path include = fileConfig.getSrcGenPath().resolve("include/");
        Path src = fileConfig.getSrcGenPath().resolve("src/");
<<<<<<< HEAD
        FileUtil.arduinoDeleteHelper(fileConfig.getSrcGenPath(), targetConfig.get(ThreadingProperty.INSTANCE));
=======
        FileUtil.arduinoDeleteHelper(src, !targetConfig.get(SingleThreadedProperty.INSTANCE));
>>>>>>> 1a965986
        FileUtil.relativeIncludeHelper(src, include, messageReporter);
        FileUtil.relativeIncludeHelper(include, include, messageReporter);
      } catch (IOException e) {
        //noinspection ThrowableNotThrown,ResultOfMethodCallIgnored
        Exceptions.sneakyThrow(e);
      }
      if (!targetConfig.get(NoCompileProperty.INSTANCE)) {
        ArduinoUtil arduinoUtil = new ArduinoUtil(context, commandFactory, messageReporter);
        arduinoUtil.buildArduino(fileConfig, targetConfig);
        context.finish(GeneratorResult.Status.COMPILED, null);
      } else {
        messageReporter.nowhere().info("********");
        messageReporter
            .nowhere()
            .info(
                "To compile your program, run the following command to see information about the"
                    + " board you plugged in:\n\n"
                    + "\tarduino-cli board list\n\n"
                    + "Grab the FQBN and PORT from the command and run the following command in the"
                    + " generated sources directory:\n\n"
                    + "\tarduino-cli compile -b <FQBN> --build-property"
                    + " compiler.c.extra_flags='-DLF_SINGLE_THREADED -DPLATFORM_ARDUINO"
                    + " -DINITIAL_EVENT_QUEUE_SIZE=10 -DINITIAL_REACT_QUEUE_SIZE=10'"
                    + " --build-property compiler.cpp.extra_flags='-DLF_SINGLE_THREADED"
                    + " -DPLATFORM_ARDUINO -DINITIAL_EVENT_QUEUE_SIZE=10"
                    + " -DINITIAL_REACT_QUEUE_SIZE=10' .\n\n"
                    + "To flash/upload your generated sketch to the board, run the following"
                    + " command in the generated sources directory:\n\n"
                    + "\tarduino-cli upload -b <FQBN> -p <PORT>\n");
        // System.out.println("For a list of all boards installed on your computer, you can use the
        // following command:\n\n\tarduino-cli board listall\n");
        context.finish(GeneratorResult.GENERATED_NO_EXECUTABLE.apply(context, null));
      }
      GeneratorUtils.refreshProject(resource, context.getMode());
      return;
    }

    // If this code generator is directly compiling the code, compile it now so that we
    // clean it up after, removing the #line directives after errors have been reported.
    if (!targetConfig.get(NoCompileProperty.INSTANCE)
        && !targetConfig.get(DockerProperty.INSTANCE).enabled
        && IterableExtensions.isNullOrEmpty(targetConfig.get(BuildCommandsProperty.INSTANCE))
        // This code is unreachable in LSP_FAST mode, so that check is omitted.
        && context.getMode() != LFGeneratorContext.Mode.LSP_MEDIUM) {
      // FIXME: Currently, a lack of main is treated as a request to not produce
      // a binary and produce a .o file instead. There should be a way to control
      // this.
      // Create an anonymous Runnable class and add it to the compileThreadPool
      // so that compilation can happen in parallel.
      var cleanCode = code.removeLines("#line");

      var execName = lfModuleName;
      var threadFileConfig = fileConfig;
      var generator =
          this; // FIXME: currently only passed to report errors with line numbers in the Eclipse
      // IDE
      var CppMode = cppMode;
      // generatingContext.reportProgress(
      //     String.format("Generated code for %d/%d executables. Compiling...", federateCount,
      // federates.size()),
      //     100 * federateCount / federates.size()
      // ); // FIXME: Move to FedGenerator
      // Create the compiler to be used later

      var cCompiler = new CCompiler(targetConfig, threadFileConfig, messageReporter, CppMode);
      try {
        if (!cCompiler.runCCompiler(generator, context)) {
          // If compilation failed, remove any bin files that may have been created.
          CUtil.deleteBinFiles(threadFileConfig);
          // If finish has already been called, it is illegal and makes no sense. However,
          //  if finish has already been called, then this must be a federated execution.
          context.unsuccessfulFinish();
        } else {
          context.finish(GeneratorResult.Status.COMPILED, null);
        }
        cleanCode.writeToFile(targetFile);
      } catch (IOException e) {
        Exceptions.sneakyThrow(e);
      }
    }

    // If a build directive has been given, invoke it now.
    // Note that the code does not get cleaned in this case.
    if (!targetConfig.get(NoCompileProperty.INSTANCE)) {
      if (!IterableExtensions.isNullOrEmpty(targetConfig.get(BuildCommandsProperty.INSTANCE))) {
        CUtil.runBuildCommand(
            fileConfig,
            targetConfig,
            commandFactory,
            messageReporter,
            this::reportCommandErrors,
            context.getMode());
        context.finish(GeneratorResult.Status.COMPILED, null);
      }
      if (!errorsOccurred()) {
        messageReporter.nowhere().info("Compiled binary is in " + fileConfig.binPath);
      }
    } else {
      context.finish(GeneratorResult.GENERATED_NO_EXECUTABLE.apply(context, null));
    }

    // In case we are in Eclipse, make sure the generated code is visible.
    GeneratorUtils.refreshProject(resource, context.getMode());
  }

  private void generateCodeFor(String lfModuleName) throws IOException {
    code.pr(generateDirectives());
    code.pr(new CMainFunctionGenerator(targetConfig).generateCode());
    // Generate code for each reactor.
    generateReactorDefinitions();

    // Generate main instance, if there is one.
    // Note that any main reactors in imported files are ignored.
    // Skip generation if there are cycles.
    if (main != null) {

      code.pr(enclaveGenerator.generateDeclarations());
      initializeTriggerObjects.pr(
          String.join(
              "\n",
              "int bank_index;",
              "SUPPRESS_UNUSED_WARNING(bank_index);",
              "int watchdog_number = 0;",
              "SUPPRESS_UNUSED_WARNING(watchdog_number);"));

      if (enclaveGenerator.numEnclaves() > 1) {
        targetConfig
                .get(CompileDefinitionsProperty.INSTANCE)
                .put("LF_ENCLAVES", Integer.toString(enclaveGenerator.numEnclaves()));
      }

      // Create an array of arrays to store all self structs.
      // This is needed because connections cannot be established until
      // all reactor instances have self structs because ports that
      // receive data reference the self structs of the originating
      // reactors, which are arbitarily far away in the program graph.
      generateSelfStructs(main);
      generateReactorInstance(main);

      code.pr(enclaveGenerator.generateDefinitions(targetConfig));

      if (targetConfig.isSet(FedSetupProperty.INSTANCE)) {
        if (targetLanguageIsCpp()) code.pr("extern \"C\" {");
        code.pr("#include \"" + targetConfig.get(FedSetupProperty.INSTANCE) + "\"");
        if (targetLanguageIsCpp()) code.pr("}");
      }

      // If there are watchdogs, create a table of triggers.
      code.pr(CWatchdogGenerator.generateWatchdogTable(watchdogCount));

      // Generate function to initialize the trigger objects for all reactors.
      code.pr(
          CTriggerObjectsGenerator.generateInitializeTriggerObjects(
              main, targetConfig, initializeTriggerObjects, startTimeStep, types, lfModuleName));

      // Generate a function that will either do nothing
      // (if there is only one federate or the coordination
      // is set to decentralized) or, if there are
      // downstream federates, will notify the RTI
      // that the specified logical time is complete.
      if (!(this instanceof PythonGenerator)
          && (cppMode
              || targetConfig.get(PlatformProperty.INSTANCE).platform() == Platform.ARDUINO))
        code.pr("extern \"C\"");
      code.pr(
          String.join(
              "\n",
              "void logical_tag_complete(tag_t tag_to_send) {",
              CExtensionUtils.surroundWithIfFederatedCentralized(
                  "        _lf_logical_tag_complete(tag_to_send);"),
              "}"));

      // Generate an empty termination function for non-federated
      // execution. For federated execution, an implementation is
      // provided in federate.c.  That implementation will resign
      // from the federation and close any open sockets.
      code.pr(
          """
                 #ifndef FEDERATED
                 void terminate_execution(environment_t* env) {}
                 #endif""");
    }
  }

  @Override
  public void checkModalReactorSupport(boolean __) {
    // Modal reactors are currently only supported for non federated applications
    super.checkModalReactorSupport(true);
  }

  @Override
  protected String getConflictingConnectionsInModalReactorsBody(String source, String dest) {
    return String.join(
        "\n",
        "// Generated forwarding reaction for connections with the same destination",
        "// but located in mutually exclusive modes.",
        "lf_set(" + dest + ", " + source + "->value);");
  }

  /** Set the scheduler type in the target config as needed. */
  private void pickScheduler() {
    // Don't use a scheduler that does not prioritize reactions based on deadlines
    // if the program contains a deadline (handler). Use the GEDF_NP scheduler instead.
    if (!targetConfig.get(SchedulerProperty.INSTANCE).prioritizesDeadline()) {
      // Check if a deadline is assigned to any reaction
      if (hasDeadlines(reactors)) {
        if (!targetConfig.isSet(SchedulerProperty.INSTANCE)) {
          SchedulerProperty.INSTANCE.override(targetConfig, Scheduler.GEDF_NP);
        }
      }
    }
  }

  private boolean hasDeadlines(List<Reactor> reactors) {
    for (Reactor reactor : reactors) {
      for (Reaction reaction : allReactions(reactor)) {
        if (reaction.getDeadline() != null) {
          return true;
        }
      }
    }
    return false;
  }

  /**
   * Look at the 'reactor' eResource. If it is an imported .lf file, incorporate it into the current
   * program in the following manner:
   *
   * <ul>
   *   <li>Merge its target property with {@code targetConfig}
   *   <li>If there are any preambles, add them to the preambles of the reactor.
   * </ul>
   */
  private void inspectReactorEResource(ReactorDecl reactor) {
    // If the reactor is imported, look at the
    // target definition of the .lf file in which the reactor is imported from and
    // append any cmake-include.
    // Check if the reactor definition is imported
    if (reactor.eResource() != mainDef.getReactorClass().eResource()) {
      // Find the LFResource corresponding to this eResource
      LFResource lfResource = null;
      for (var resource : resources) {
        if (resource.getEResource() == reactor.eResource()) {
          lfResource = resource;
          break;
        }
      }
      // FIXME: we're doing ad-hoc merging, and no validation. This is **not** the way to do it.

      if (lfResource != null) {
        // Copy the user files and cmake-includes to the src-gen path of the main .lf file
        copyUserFiles(lfResource.getTargetConfig(), lfResource.getFileConfig());
        // Merge the CMake includes from the imported file into the target config
        if (lfResource.getTargetConfig().isSet(CmakeIncludeProperty.INSTANCE)) {
          CmakeIncludeProperty.INSTANCE.update(
              this.targetConfig, lfResource.getTargetConfig().get(CmakeIncludeProperty.INSTANCE));
        }
      }
    }
  }

  /**
   * Copy all files or directories listed in the target property {@code files}, {@code
   * cmake-include}, and {@code _fed_setup} into the src-gen folder of the main .lf file
   *
   * @param targetConfig The targetConfig to read the target properties from.
   * @param fileConfig The fileConfig used to make the copy and resolve paths.
   */
  @Override
  protected void copyUserFiles(TargetConfig targetConfig, FileConfig fileConfig) {
    super.copyUserFiles(targetConfig, fileConfig);
    // Must use class variable to determine destination!
    var destination = this.fileConfig.getSrcGenPath();

    if (targetConfig.isSet(CmakeIncludeProperty.INSTANCE)) {
      FileUtil.copyFilesOrDirectories(
          targetConfig.get(CmakeIncludeProperty.INSTANCE),
          destination,
          fileConfig,
          messageReporter,
          true);
    }

    try {
      var file = targetConfig.get(FedSetupProperty.INSTANCE);
      if (file != null) {
        FileUtil.copyFile(fileConfig.srcFile.getParent().resolve(file), destination.resolve(file));
      }
    } catch (IOException e) {
      messageReporter
          .nowhere()
          .error("Failed to find _fed_setup file " + targetConfig.get(FedSetupProperty.INSTANCE));
    }
  }

  /**
   * Generate code for defining all instantiated reactors.
   *
   * <p>Imported reactors' original .lf file is incorporated in the following manner:
   *
   * <ul>
   *   <li>If there are any cmake-include files, add them to the current list of cmake-include
   *       files.
   *   <li>If there are any preambles, add them to the preambles of the reactor.
   * </ul>
   */
  private void generateReactorDefinitions() throws IOException {
    var generatedReactors = new LinkedHashSet<TypeParameterizedReactor>();
    if (this.main != null) {
      generateReactorChildren(this.main, generatedReactors);
      generateReactorClass(new TypeParameterizedReactor(this.mainDef, reactors));
    }
    // do not generate code for reactors that are not instantiated
  }

  private record TypeParameterizedReactorWithDecl(TypeParameterizedReactor tpr, ReactorDecl decl) {
    @Override
    public boolean equals(Object obj) {
      // This is equivalence modulo decl
      return obj == this
          || obj instanceof TypeParameterizedReactorWithDecl tprd && tprd.tpr.equals(this.tpr);
    }

    @Override
    public int hashCode() {
      return tpr.hashCode();
    }
  }

  /** Generate user-visible header files for all reactors instantiated. */
  private void generateHeaders() throws IOException {
    FileUtil.deleteDirectory(fileConfig.getIncludePath());
    FileUtil.copyFromClassPath(
        fileConfig.getRuntimeIncludePath(), fileConfig.getIncludePath(), false, true);
    for (TypeParameterizedReactor tpr :
        (Iterable<TypeParameterizedReactor>) () -> allTypeParameterizedReactors().iterator()) {
      CReactorHeaderFileGenerator.doGenerate(
          types,
          tpr,
          fileConfig,
          (builder, rr, userFacing) -> {
            generateAuxiliaryStructs(builder, rr, userFacing);
            if (userFacing) {
              rr.reactor().getInstantiations().stream()
                  .map(
                      it ->
                          new TypeParameterizedReactorWithDecl(
                              new TypeParameterizedReactor(it, rr), it.getReactorClass()))
                  .distinct()
                  .forEach(
                      it ->
                          ASTUtils.allPorts(it.tpr.reactor())
                              .forEach(
                                  p ->
                                      builder.pr(
                                          CPortGenerator.generateAuxiliaryStruct(
                                              it.tpr,
                                              p,
                                              getTarget(),
                                              messageReporter,
                                              types,
                                              new CodeBuilder(),
                                              true,
                                              it.decl()))));
            }
          },
          this::generateTopLevelPreambles);
    }
    FileUtil.copyDirectoryContents(
        fileConfig.getIncludePath(), fileConfig.getSrcGenPath().resolve("include"), false);
  }

  /**
   * Generate code for the children of 'reactor' that belong to 'federate'. Duplicates are avoided.
   *
   * <p>Imported reactors' original .lf file is incorporated in the following manner:
   *
   * <ul>
   *   <li>If there are any cmake-include files, add them to the current list of cmake-include
   *       files.
   *   <li>If there are any preambles, add them to the preambles of the reactor.
   * </ul>
   *
   * @param reactor Used to extract children from
   */
  private void generateReactorChildren(
      ReactorInstance reactor, LinkedHashSet<TypeParameterizedReactor> generatedReactors)
      throws IOException {
    for (ReactorInstance r : reactor.children) {
      var newTpr = r.tpr;
      if (r.reactorDeclaration != null && !generatedReactors.contains(newTpr)) {
        generatedReactors.add(newTpr);
        generateReactorChildren(r, generatedReactors);
        inspectReactorEResource(r.reactorDeclaration);
        generateReactorClass(newTpr);
      }
    }
  }

  /**
   * Choose which platform files to compile with according to the OS. If there is no main reactor,
   * then compilation will produce a .o file requiring further linking. Also, if useCmake is set to
   * true, we don't need to add platform files. The CMakeLists.txt file will detect and use the
   * appropriate platform file based on the platform that cmake is invoked on.
   */
  private void pickCompilePlatform() {
    var osName = System.getProperty("os.name").toLowerCase();
    // if platform target was set, use given platform instead
    if (targetConfig.get(PlatformProperty.INSTANCE).platform() != Platform.AUTO) {
      osName = targetConfig.get(PlatformProperty.INSTANCE).platform().toString();
    } else if (Stream.of("mac", "darwin", "win", "nux").noneMatch(osName::contains)) {
      messageReporter.nowhere().error("Platform " + osName + " is not supported");
    }
  }

  /** Copy target-specific header file to the src-gen directory. */
  protected void copyTargetFiles() throws IOException {
    Path dest = fileConfig.getSrcGenPath();
    if (targetConfig.isSet(PlatformProperty.INSTANCE)) {
      var platform = targetConfig.get(PlatformProperty.INSTANCE).platform();
      switch (platform) {
        case ARDUINO -> {
          // For Arduino, alter the destination directory.
          dest = dest.resolve("src");
        }
        case ZEPHYR -> {
          // For the Zephyr target, copy default config and board files.
          FileUtil.copyFromClassPath(
              "/lib/platform/zephyr/boards", fileConfig.getSrcGenPath(), false, false);
          FileUtil.copyFileFromClassPath(
              "/lib/platform/zephyr/prj_lf.conf", fileConfig.getSrcGenPath(), true);

          FileUtil.copyFileFromClassPath(
              "/lib/platform/zephyr/Kconfig", fileConfig.getSrcGenPath(), true);
        }
        case RP2040 -> {
          // For the pico src-gen, copy over vscode configurations for debugging
          Path vscodePath = fileConfig.getSrcGenPath().resolve(".vscode");
          // If pico-sdk-path not defined, this can be used to pull the sdk into src-gen
          FileUtil.copyFileFromClassPath(
              "/lib/platform/rp2040/pico_sdk_import.cmake", fileConfig.getSrcGenPath(), true);
          // VS Code configurations
          FileUtil.copyFileFromClassPath("/lib/platform/rp2040/launch.json", vscodePath, true);
        }
      }
    }

    // Copy the core lib
    if (context.getArgs().externalRuntimeUri() != null) {
      Path coreLib = Paths.get(context.getArgs().externalRuntimeUri());
      FileUtil.copyDirectoryContents(coreLib, dest, true);
    } else {
      FileUtil.copyFromClassPath("/lib/c/reactor-c/core", dest, true, false);
      FileUtil.copyFromClassPath("/lib/c/reactor-c/lib", dest, true, false);
    }
  }

  ////////////////////////////////////////////
  //// Code generators.

  /**
   * Generate a reactor class definition for the specified federate. A class definition has four
   * parts:
   *
   * <ul>
   *   <li>Preamble code, if any, specified in the Lingua Franca file.
   *   <li>A &quot;self&quot; struct type definition (see the class documentation above).
   *   <li>A function for each reaction.
   *   <li>A constructor for creating an instance. for deleting an instance.
   * </ul>
   *
   * <p>If the reactor is the main reactor, then the generated code may be customized. Specifically,
   * if the main reactor has reactions, these reactions will not be generated if they are triggered
   * by or send data to contained reactors that are not in the federate.
   */
  private void generateReactorClass(TypeParameterizedReactor tpr) throws IOException {
    // FIXME: Currently we're not reusing definitions for declarations that point to the same
    // definition.
    CodeBuilder header = new CodeBuilder();
    CodeBuilder src = new CodeBuilder();
    final String headerName = CUtil.getName(tpr) + ".h";
    var guardMacro = headerName.toUpperCase().replace(".", "_");
    header.pr("#ifndef " + guardMacro);
    header.pr("#define " + guardMacro);
    generateReactorClassHeaders(tpr, headerName, header, src);
    header.pr(generateTopLevelPreambles(tpr.reactor()));
    generateUserPreamblesForReactor(tpr.reactor(), src);
    generateReactorClassBody(tpr, header, src);
    header.pr("#endif // " + guardMacro);
    FileUtil.writeToFile(
        CodeMap.fromGeneratedCode(header.toString()).getGeneratedCode(),
        fileConfig.getSrcGenPath().resolve(headerName),
        true);
    var extension = CCompiler.getFileExtension(cppMode, targetConfig);
    FileUtil.writeToFile(
        CodeMap.fromGeneratedCode(src.toString()).getGeneratedCode(),
        fileConfig.getSrcGenPath().resolve(CUtil.getName(tpr) + extension),
        true);
  }

  protected void generateReactorClassHeaders(
      TypeParameterizedReactor tpr, String headerName, CodeBuilder header, CodeBuilder src) {
    if (cppMode) {
      src.pr("extern \"C\" {");
      header.pr("extern \"C\" {");
    }
    header.pr("#include \"include/core/reactor.h\"");
    src.pr("#include \"include/api/api.h\"");
    src.pr("#include \"include/core/platform.h\"");
    generateIncludes(tpr);
    if (cppMode) {
      src.pr("}");
      header.pr("}");
    }
    src.pr("#include \"include/" + CReactorHeaderFileGenerator.outputPath(tpr) + "\"");
    src.pr("#include \"" + headerName + "\"");
    tpr.doDefines(src);
    CUtil.allIncludes(tpr).stream().map(name -> "#include \"" + name + ".h\"").forEach(header::pr);
  }

  private void generateReactorClassBody(
      TypeParameterizedReactor tpr, CodeBuilder header, CodeBuilder src) {
    // Some of the following methods create lines of code that need to
    // go into the constructor.  Collect those lines of code here:
    var constructorCode = new CodeBuilder();
    generateAuxiliaryStructs(header, tpr, false);
    // The following must go before the self struct so the #include watchdog.h ends up in the
    // header.
    CWatchdogGenerator.generateWatchdogs(src, header, tpr, messageReporter);
    generateSelfStruct(header, tpr, constructorCode);
    generateMethods(src, tpr);
    generateReactions(src, tpr);
    generateConstructor(src, header, tpr, constructorCode);
  }

  /** Generate methods for {@code reactor}. */
  protected void generateMethods(CodeBuilder src, TypeParameterizedReactor tpr) {
    CMethodGenerator.generateMethods(tpr, src, types);
  }

  /**
   * Generates preambles defined by user for a given reactor
   *
   * @param reactor The given reactor
   */
  protected void generateUserPreamblesForReactor(Reactor reactor, CodeBuilder src) {
    for (Preamble p : ASTUtils.allPreambles(reactor)) {
      src.pr("// *********** From the preamble, verbatim:");
      src.prSourceLineNumber(p.getCode());
      src.pr(toText(p.getCode()));
      src.pr("\n// *********** End of preamble.");
    }
  }

  /**
   * Generate a constructor for the specified reactor in the specified federate.
   *
   * @param tpr The parsed reactor data structure.
   * @param constructorCode Lines of code previously generated that need to go into the constructor.
   */
  protected void generateConstructor(
      CodeBuilder src,
      CodeBuilder header,
      TypeParameterizedReactor tpr,
      CodeBuilder constructorCode) {
    header.pr(CConstructorGenerator.generateConstructorPrototype(tpr));
    src.pr(CConstructorGenerator.generateConstructor(tpr, constructorCode.toString()));
  }

  protected void generateIncludes(TypeParameterizedReactor tpr) {
    code.pr("#include \"" + CUtil.getName(tpr) + ".h\"");
  }

  /**
   * Generate the struct type definitions for inputs, outputs, and actions of the specified reactor.
   */
  protected void generateAuxiliaryStructs(
      CodeBuilder builder, TypeParameterizedReactor tpr, boolean userFacing) {
    // In the case where there are incoming
    // p2p logical connections in decentralized
    // federated execution, there will be an
    // intended_tag field added to accommodate
    // the case where a reaction triggered by a
    // port or action is late due to network
    // latency, etc..
    var federatedExtension = new CodeBuilder();
    federatedExtension.pr(
        String.format(
            """
             #ifdef FEDERATED
             #ifdef FEDERATED_DECENTRALIZED
             %s intended_tag;
             #endif
             %s physical_time_of_arrival;
             #endif
             """,
            types.getTargetTagType(), types.getTargetTimeType()));
    for (Port p : allPorts(tpr.reactor())) {
      builder.pr(
          CPortGenerator.generateAuxiliaryStruct(
              tpr, p, getTarget(), messageReporter, types, federatedExtension, userFacing, null));
    }
    // The very first item on this struct needs to be
    // a trigger_t* because the struct will be cast to (trigger_t*)
    // by the lf_schedule() functions to get to the trigger.
    for (Action action : allActions(tpr.reactor())) {
      builder.pr(
          CActionGenerator.generateAuxiliaryStruct(
              tpr, action, getTarget(), types, federatedExtension, userFacing));
    }
  }

  /**
   * Generate the self struct type definition for the specified reactor in the specified federate.
   *
   * @param constructorCode Place to put lines of code that need to go into the constructor.
   */
  private void generateSelfStruct(
      CodeBuilder builder, TypeParameterizedReactor tpr, CodeBuilder constructorCode) {
    var reactor = toDefinition(tpr.reactor());
    var selfType = CUtil.selfType(tpr);

    // Construct the typedef for the "self" struct.
    // Create a type name for the self struct.
    var body = new CodeBuilder();

    // Extensions can add functionality to the CGenerator
    generateSelfStructExtension(body, reactor, constructorCode);

    // Next handle parameters.
    body.pr(CParameterGenerator.generateDeclarations(tpr, types));

    // Next handle states.
    body.pr(CStateGenerator.generateDeclarations(tpr, types));

    // Next handle actions.
    CActionGenerator.generateDeclarations(tpr, body, constructorCode);

    // Next handle inputs and outputs.
    CPortGenerator.generateDeclarations(tpr, reactor, body, constructorCode);

    // If there are contained reactors that either receive inputs
    // from reactions of this reactor or produce outputs that trigger
    // reactions of this reactor, then we need to create a struct
    // inside the self struct for each contained reactor. That
    // struct has a place to hold the data produced by this reactor's
    // reactions and a place to put pointers to data produced by
    // the contained reactors.
    generateInteractingContainedReactors(tpr, body, constructorCode);

    // Next, generate the fields needed for each reaction.
    CReactionGenerator.generateReactionAndTriggerStructs(body, tpr, constructorCode, types);

    // Generate the fields needed for each watchdog.
    CWatchdogGenerator.generateWatchdogStruct(body, tpr, constructorCode);

    // Next, generate fields for modes
    CModesGenerator.generateDeclarations(reactor, body, constructorCode);

    // The first field has to always be a pointer to the list of
    // of allocated memory that must be freed when the reactor is freed.
    // This means that the struct can be safely cast to self_base_t.
    builder.pr("typedef struct {");
    builder.indent();
    builder.pr("struct self_base_t base;");
    builder.pr(body.toString());
    builder.unindent();
    builder.pr("} " + selfType + ";");
  }

  /**
   * Generate structs and associated code for contained reactors that send or receive data to or
   * from the container's reactions.
   *
   * <p>If there are contained reactors that either receive inputs from reactions of this reactor or
   * produce outputs that trigger reactions of this reactor, then we need to create a struct inside
   * the self struct of the container for each contained reactor. That struct has a place to hold
   * the data produced by the container reactor's reactions and a place to put pointers to data
   * produced by the contained reactors.
   *
   * @param tpr {@link TypeParameterizedReactor}
   * @param body The place to put the struct definition for the contained reactors.
   * @param constructorCode The place to put matching code that goes in the container's constructor.
   */
  private void generateInteractingContainedReactors(
      TypeParameterizedReactor tpr, CodeBuilder body, CodeBuilder constructorCode) {
    // The contents of the struct will be collected first so that
    // we avoid duplicate entries and then the struct will be constructed.
    var contained = new InteractingContainedReactors(tpr.reactor());
    // Next generate the relevant code.
    for (Instantiation containedReactor : contained.containedReactors()) {
      var containedTpr = new TypeParameterizedReactor(containedReactor, tpr);
      // First define an _width variable in case it is a bank.
      var array = "";
      var width = -2;
      // If the instantiation is a bank, find the maximum bank width
      // to define an array.
      if (containedReactor.getWidthSpec() != null) {
        width = CReactionGenerator.maxContainedReactorBankWidth(containedReactor, null, 0, mainDef);
        array = "[" + width + "]";
      }
      // NOTE: The following needs to be done for each instance
      // so that the width can be parameter, not in the constructor.
      // Here, we conservatively use a width that is the largest of all instances.
      constructorCode.pr(
          String.join(
              "\n",
              "// Set the _width variable for all cases. This will be -2",
              "// if the reactor is not a bank of reactors.",
              "self->_lf_" + containedReactor.getName() + "_width = " + width + ";"));

      // Generate one struct for each contained reactor that interacts.
      body.pr("struct {");
      body.indent();
      for (Port port : contained.portsOfInstance(containedReactor)) {
        if (port instanceof Input) {
          // If the variable is a multiport, then the place to store the data has
          // to be malloc'd at initialization.
          if (!ASTUtils.isMultiport(port)) {
            // Not a multiport.
            body.pr(
                port, variableStructType(port, containedTpr, false) + " " + port.getName() + ";");
          } else {
            // Is a multiport.
            // Memory will be malloc'd in initialization.
            body.pr(
                port,
                String.join(
                    "\n",
                    variableStructType(port, containedTpr, false) + "** " + port.getName() + ";",
                    "int " + port.getName() + "_width;"));
          }
        } else {
          // Must be an output port.
          // Outputs of contained reactors are pointers to the source of data on the
          // self struct of the container.
          if (!ASTUtils.isMultiport(port)) {
            // Not a multiport.
            body.pr(
                port, variableStructType(port, containedTpr, false) + "* " + port.getName() + ";");
          } else {
            // Is a multiport.
            // Here, we will use an array of pointers.
            // Memory will be malloc'd in initialization.
            body.pr(
                port,
                String.join(
                    "\n",
                    variableStructType(port, containedTpr, false) + "** " + port.getName() + ";",
                    "int " + port.getName() + "_width;"));
          }
          body.pr(port, "trigger_t " + port.getName() + "_trigger;");
          var reactorIndex = "";
          if (containedReactor.getWidthSpec() != null) {
            reactorIndex = "[reactor_index]";
            constructorCode.pr(
                "for (int reactor_index = 0; reactor_index < self->_lf_"
                    + containedReactor.getName()
                    + "_width; reactor_index++) {");
            constructorCode.indent();
          }
          var portOnSelf =
              "self->_lf_" + containedReactor.getName() + reactorIndex + "." + port.getName();

          constructorCode.pr(
              port,
              CExtensionUtils.surroundWithIfFederatedDecentralized(
                  portOnSelf
                      + "_trigger.intended_tag = (tag_t) { .time = NEVER, .microstep = 0u};"));

          var triggered = contained.reactionsTriggered(containedReactor, port);
          //noinspection StatementWithEmptyBody
          if (triggered.size() > 0) {
            body.pr(
                port, "reaction_t* " + port.getName() + "_reactions[" + triggered.size() + "];");
            var triggeredCount = 0;
            for (Integer index : triggered) {
              constructorCode.pr(
                  port,
                  portOnSelf
                      + "_reactions["
                      + triggeredCount++
                      + "] = &self->_lf__reaction_"
                      + index
                      + ";");
            }
            constructorCode.pr(
                port, portOnSelf + "_trigger.reactions = " + portOnSelf + "_reactions;");
          } else {
            // Since the self struct is created using calloc, there is no need to set
            // self->_lf_"+containedReactor.getName()+"."+port.getName()+"_trigger.reactions = NULL
          }
          // Since the self struct is created using calloc, there is no need to set falsy fields.
          constructorCode.pr(
              port,
              String.join(
                  "\n",
                  portOnSelf + "_trigger.last = NULL;",
                  portOnSelf + "_trigger.number_of_reactions = " + triggered.size() + ";"));

          // Set the physical_time_of_arrival
          constructorCode.pr(
              port,
              CExtensionUtils.surroundWithIfFederated(
                  portOnSelf + "_trigger.physical_time_of_arrival = NEVER;"));

          if (containedReactor.getWidthSpec() != null) {
            constructorCode.unindent();
            constructorCode.pr("}");
          }
        }
      }
      body.unindent();
      body.pr(
          String.join(
              "\n",
              "} _lf_" + containedReactor.getName() + array + ";",
              "int _lf_" + containedReactor.getName() + "_width;"));
    }
  }

  /**
   * This function is provided to allow extensions of the CGenerator to append the structure of the
   * self struct
   *
   * @param body The body of the self struct
   * @param reactor The reactor declaration for the self struct
   * @param constructorCode Code that is executed when the reactor is instantiated
   */
  protected void generateSelfStructExtension(
      CodeBuilder body, Reactor reactor, CodeBuilder constructorCode) {
    // Do nothing
  }

  /**
   * Generate reaction functions definition for a reactor. These functions have a single argument
   * that is a void* pointing to a struct that contains parameters, state variables, inputs
   * (triggering or not), actions (triggering or produced), and outputs.
   *
   * @param tpr The reactor.
   */
  public void generateReactions(CodeBuilder src, TypeParameterizedReactor tpr) {
    var reactionIndex = 0;
    var reactor = ASTUtils.toDefinition(tpr.reactor());
    for (Reaction reaction : allReactions(reactor)) {
      generateReaction(src, reaction, tpr, reactionIndex);
      // Increment reaction index even if the reaction is not in the federate
      // so that across federates, the reaction indices are consistent.
      reactionIndex++;
    }
  }

  /**
   * Generate a reaction function definition for a reactor. This function will have a single
   * argument that is a void* pointing to a struct that contains parameters, state variables, inputs
   * (triggering or not), actions (triggering or produced), and outputs.
   *
   * @param reaction The reaction.
   * @param tpr The reactor.
   * @param reactionIndex The position of the reaction within the reactor.
   */
  protected void generateReaction(
      CodeBuilder src, Reaction reaction, TypeParameterizedReactor tpr, int reactionIndex) {
    src.pr(
        CReactionGenerator.generateReaction(
            reaction,
            tpr,
            reactionIndex,
            mainDef,
            messageReporter,
            types,
            targetConfig,
            getTarget().requiresTypes));
  }

  /**
   * Record startup, shutdown, and reset reactions.
   *
   * @param instance A reactor instance.
   */
  private void recordBuiltinTriggers(ReactorInstance instance) {
    // For each reaction instance, allocate the arrays that will be used to
    // trigger downstream reactions.

    var enclaveInfo = instance.enclaveTop.enclaveInfo;
    var enclaveStruct = CUtil.getEnvironmentStruct(instance);
    var enclaveId = CUtil.getEnvironmentId(instance);
    for (ReactionInstance reaction : instance.reactions) {
      var reactor = reaction.getParent();
      var temp = new CodeBuilder();
      var foundOne = false;

      var reactionRef = CUtil.reactionRef(reaction);

      // Next handle triggers of the reaction that come from a multiport output
      // of a contained reactor.  Also, handle startup and shutdown triggers.
      for (TriggerInstance<?> trigger : reaction.triggers) {
        if (trigger.isStartup()) {
          temp.pr(
              enclaveStruct
                  + ".startup_reactions[startup_reaction_count["
                  + enclaveId
                  + "]++] = &"
                  + reactionRef
                  + ";");
          enclaveInfo.numStartupReactions += reactor.getTotalWidth();
          foundOne = true;
        } else if (trigger.isShutdown()) {
          temp.pr(
              enclaveStruct
                  + ".shutdown_reactions[shutdown_reaction_count["
                  + enclaveId
                  + "]++] = &"
                  + reactionRef
                  + ";");
          foundOne = true;
          enclaveInfo.numShutdownReactions += reactor.getTotalWidth();

          if (targetConfig.get(TracingProperty.INSTANCE).isEnabled()) {
            var description = CUtil.getShortenedName(reactor);
            var reactorRef = CUtil.reactorRef(reactor);
            var envTraceRef = CUtil.getEnvironmentStruct(reactor) + ".trace";
            temp.pr(
                String.join(
                    "\n",
                    "_lf_register_trace_event("
                        + envTraceRef
                        + ","
                        + reactorRef
                        + ", &("
                        + reactorRef
                        + "->_lf__shutdown),",
                    "trace_trigger, " + addDoubleQuotes(description + ".shutdown") + ");"));
          }
        } else if (trigger.isReset()) {
          temp.pr(
              enclaveStruct
                  + ".reset_reactions[reset_reaction_count["
                  + enclaveId
                  + "]++] = &"
                  + reactionRef
                  + ";");
          enclaveInfo.numResetReactions += reactor.getTotalWidth();
          foundOne = true;
        }
      }
      if (foundOne) initializeTriggerObjects.pr(temp.toString());
    }
  }

  /**
   * Generate code to set up the tables used in _lf_start_time_step to decrement reference counts
   * and mark outputs absent between time steps. This function puts the code into startTimeStep.
   */
  private void generateStartTimeStep(ReactorInstance instance) {
    // Avoid generating dead code if nothing is relevant.
    var foundOne = false;
    var temp = new CodeBuilder();
    var containerSelfStructName = CUtil.reactorRef(instance);
    var enclave = instance.enclaveTop;
    var enclaveInfo = enclave.enclaveInfo;
    var enclaveStruct = CUtil.getEnvironmentStruct(enclave);

    // Handle inputs that get sent data from a reaction rather than from
    // another contained reactor and reactions that are triggered by an
    // output of a contained reactor.
    // Note that there may be more than one reaction reacting to the same
    // port so we have to avoid listing the port more than once.
    var portsSeen = new LinkedHashSet<PortInstance>();
    for (ReactionInstance reaction : instance.reactions) {
      for (PortInstance port : Iterables.filter(reaction.effects, PortInstance.class)) {
        if (port.getDefinition() instanceof Input && !portsSeen.contains(port)) {
          portsSeen.add(port);
          // This reaction is sending to an input. Must be
          // the input of a contained reactor in the federate.
          // NOTE: If instance == main and the federate is within a bank,
          // this assumes that the reaction writes only to the bank member in the federate.
          foundOne = true;

          temp.pr("// Add port " + port.getFullName() + " to array of is_present fields.");

          if (!Objects.equal(port.getParent(), instance)) {
            // The port belongs to contained reactor, so we also have
            // iterate over the instance bank members.
            temp.startScopedBlock();
            temp.pr("int count = 0; SUPPRESS_UNUSED_WARNING(count);");
            temp.startScopedBlock(instance);
            temp.startScopedBankChannelIteration(port, null);
          } else {
            temp.startScopedBankChannelIteration(port, "count");
          }
          var portRef = CUtil.portRefNested(port);
          var con = (port.isMultiport()) ? "->" : ".";

          temp.pr(
              enclaveStruct
                  + ".is_present_fields["
                  + enclaveInfo.numIsPresentFields
                  + " + count] = &"
                  + portRef
                  + con
                  + "is_present;");
          // Intended_tag is only applicable to ports in federated execution.
          temp.pr(
              CExtensionUtils.surroundWithIfFederatedDecentralized(
                  enclaveStruct
                      + "._lf_intended_tag_fields["
                      + enclaveInfo.numIsPresentFields
                      + " + count] = &"
                      + portRef
                      + con
                      + "intended_tag;"));

          enclaveInfo.numIsPresentFields += port.getWidth() * port.getParent().getTotalWidth();

          if (!Objects.equal(port.getParent(), instance)) {
            temp.pr("count++;");
            temp.endScopedBlock();
            temp.endScopedBlock();
            temp.endScopedBankChannelIteration(port, null);
          } else {
            temp.endScopedBankChannelIteration(port, "count");
          }
        }
      }
    }
    if (foundOne) startTimeStep.pr(temp.toString());
    temp = new CodeBuilder();
    foundOne = false;

    for (ActionInstance action : instance.actions) {
      foundOne = true;
      temp.startScopedBlock(instance);

      temp.pr(
          String.join(
              "\n",
              "// Add action " + action.getFullName() + " to array of is_present fields.",
              enclaveStruct + ".is_present_fields[" + enclaveInfo.numIsPresentFields + "] ",
              "        = &"
                  + containerSelfStructName
                  + "->_lf_"
                  + action.getName()
                  + ".is_present;"));

      // Intended_tag is only applicable to actions in federated execution with decentralized
      // coordination.
      temp.pr(
          CExtensionUtils.surroundWithIfFederatedDecentralized(
              String.join(
                  "\n",
                  "// Add action " + action.getFullName() + " to array of intended_tag fields.",
                  enclaveStruct
                      + "._lf_intended_tag_fields["
                      + enclaveInfo.numIsPresentFields
                      + "] ",
                  "        = &"
                      + containerSelfStructName
                      + "->_lf_"
                      + action.getName()
                      + ".intended_tag;")));

      enclaveInfo.numIsPresentFields += action.getParent().getTotalWidth();
      temp.endScopedBlock();
    }
    if (foundOne) startTimeStep.pr(temp.toString());
    temp = new CodeBuilder();
    foundOne = false;

    // Next, set up the table to mark each output of each contained reactor absent.
    for (ReactorInstance child : instance.children) {
      if (child.outputs.size() > 0) {

        temp.startScopedBlock();
        temp.pr("int count = 0; SUPPRESS_UNUSED_WARNING(count);");
        temp.startScopedBlock(child);

        var channelCount = 0;
        for (PortInstance output : child.outputs) {
          if (!output.getDependsOnReactions().isEmpty()) {
            foundOne = true;
            temp.pr("// Add port " + output.getFullName() + " to array of is_present fields.");
            temp.startChannelIteration(output);
            temp.pr(
                enclaveStruct
                    + ".is_present_fields["
                    + enclaveInfo.numIsPresentFields
                    + " + count] = &"
                    + CUtil.portRef(output)
                    + ".is_present;");

            // Intended_tag is only applicable to ports in federated execution with decentralized
            // coordination.
            temp.pr(
                CExtensionUtils.surroundWithIfFederatedDecentralized(
                    String.join(
                        "\n",
                        "// Add port " + output.getFullName() + " to array of intended_tag fields.",
                        enclaveStruct
                            + "._lf_intended_tag_fields["
                            + enclaveInfo.numIsPresentFields
                            + " + count] = &"
                            + CUtil.portRef(output)
                            + ".intended_tag;")));

            temp.pr("count++;");
            channelCount += output.getWidth();
            temp.endChannelIteration(output);
          }
        }
        enclaveInfo.numIsPresentFields += channelCount * child.getTotalWidth();
        temp.endScopedBlock();
        temp.endScopedBlock();
      }
    }
    if (foundOne) startTimeStep.pr(temp.toString());
  }

  /**
   * For each timer in the given reactor, generate initialization code for the offset and period
   * fields.
   *
   * <p>This method will also populate the global timer_triggers array, which is used to start all
   * timers at the start of execution.
   *
   * @param instance A reactor instance.
   */
  private void generateTimerInitializations(ReactorInstance instance) {
    for (TimerInstance timer : instance.timers) {
      if (!timer.isStartup()) {
        initializeTriggerObjects.pr(CTimerGenerator.generateInitializer(timer));
        instance.enclaveTop.enclaveInfo.numTimerTriggers += timer.getParent().getTotalWidth();
      }
    }
  }

  /**
   * Process a given .proto file.
   *
   * <p>Run, if possible, the proto-c protocol buffer code generator to produce the required .h and
   * .c files.
   *
   * @param filename Name of the file to process.
   */
  public void processProtoFile(String filename) {
    var protoc =
        commandFactory.createCommand(
            "protoc-c",
            List.of("--c_out=" + this.fileConfig.getSrcGenPath(), filename),
            fileConfig.srcPath);
    if (protoc == null) {
      messageReporter.nowhere().error("Processing .proto files requires protoc-c >= 1.3.3.");
      return;
    }
    var returnCode = protoc.run();
    if (returnCode == 0) {
      var nameSansProto = filename.substring(0, filename.length() - 6);
      targetConfig.compileAdditionalSources.add(
          fileConfig.getSrcGenPath().resolve(nameSansProto + ".pb-c.c").toString());
    } else {
      messageReporter.nowhere().error("protoc-c returns error code " + returnCode);
    }
  }

  /**
   * Construct a unique type for the struct of the specified typed variable (port or action) of the
   * specified reactor class. This is required to be the same as the type name returned by {@link
   * #variableStructType(TriggerInstance)}.
   */
  public static String variableStructType(
      Variable variable, TypeParameterizedReactor tpr, boolean userFacing) {
    return (userFacing ? tpr.getName().toLowerCase() : CUtil.getName(tpr))
        + "_"
        + variable.getName()
        + "_t";
  }

  /**
   * Construct a unique type for the struct of the specified instance (port or action). This is
   * required to be the same as the type name returned by {@link #variableStructType(Variable,
   * TypeParameterizedReactor, boolean)}.
   *
   * @param portOrAction The port or action instance.
   * @return The name of the self struct.
   */
  public static String variableStructType(TriggerInstance<?> portOrAction) {
    return CUtil.getName(portOrAction.getParent().tpr) + "_" + portOrAction.getName() + "_t";
  }

  /**
   * If tracing is turned on, then generate code that records the full name of the specified reactor
   * instance in the trace table. If tracing is not turned on, do nothing.
   *
   * @param instance The reactor instance.
   */
  private void generateTraceTableEntries(ReactorInstance instance) {
    if (targetConfig.get(TracingProperty.INSTANCE).isEnabled()) {
      initializeTriggerObjects.pr(CTracingGenerator.generateTraceTableEntries(instance));
    }
  }

  /**
   * Generate code to instantiate the specified reactor instance and initialize it.
   *
   * @param instance A reactor instance.
   */
  public void generateReactorInstance(ReactorInstance instance) {
    var reactorClass = ASTUtils.toDefinition(instance.getDefinition().getReactorClass());
    var fullName = instance.getFullName();
    initializeTriggerObjects.pr(
        "// ***** Start initializing " + fullName + " of class " + reactorClass.getName());
    // Generate the instance self struct containing parameters, state variables,
    // and outputs (the "self" struct).
    initializeTriggerObjects.pr(
        CUtil.reactorRefName(instance)
            + "["
            + CUtil.runtimeIndex(instance)
            + "] = new_"
            + CUtil.getName(instance.tpr)
            + "();");
    initializeTriggerObjects.pr(
        CUtil.reactorRefName(instance)
            + "["
            + CUtil.runtimeIndex(instance)
            + "]->base.environment = &envs["
            + CUtil.getEnvironmentId(instance)
            + "];");
    // Generate code to initialize the "self" struct in the
    // _lf_initialize_trigger_objects function.
    generateTraceTableEntries(instance);
    generateReactorInstanceExtension(instance);
    generateParameterInitialization(instance);
    initializeOutputMultiports(instance);
    initializeInputMultiports(instance);
    recordBuiltinTriggers(instance);
    watchdogCount +=
        CWatchdogGenerator.generateInitializeWatchdogs(initializeTriggerObjects, instance);

    // Next, initialize the "self" struct with state variables.
    // These values may be expressions that refer to the parameter values defined above.
    generateStateVariableInitializations(instance);

    // Generate trigger objects for the instance.
    generateTimerInitializations(instance);
    generateActionInitializations(instance);
    generateInitializeActionToken(instance);
    generateSetDeadline(instance);
    generateInitializeLocalMutex(instance);
    generateModeStructure(instance);

    // Recursively generate code for the children.
    for (ReactorInstance child : instance.children) {
      // If this reactor is a placeholder for a bank of reactors, then generate
      // an array of instances of reactors and create an enclosing for loop.
      // Need to do this for each of the builders into which the code writes.
      startTimeStep.startScopedBlock(child);
      initializeTriggerObjects.startScopedBlock(child);
      // Generate the parent self struct for children to access its params
      initializeTriggerObjects.pr(
          CUtil.selfType(instance)
              + " *self = "
              + CUtil.reactorRefName(instance)
              + "["
              + CUtil.runtimeIndex(instance)
              + "];");
      generateReactorInstance(child);
      initializeTriggerObjects.endScopedBlock();
      startTimeStep.endScopedBlock();
    }

    // For this instance, define what must be done at the start of
    // each time step. This sets up the tables that are used by the
    // _lf_start_time_step() function in reactor_common.c.
    // Note that this function is also run once at the end
    // so that it can deallocate any memory.
    generateStartTimeStep(instance);
    initializeTriggerObjects.pr("//***** End initializing " + fullName);
  }

  /**
   * For each action of the specified reactor instance, generate initialization code for the offset
   * and period fields.
   *
   * @param instance The reactor.
   */
  private void generateActionInitializations(ReactorInstance instance) {
    initializeTriggerObjects.pr(CActionGenerator.generateInitializers(instance));
  }

  /**
   * Initialize actions by creating a lf_token_t in the self struct. This has the information
   * required to allocate memory for the action payload. Skip any action that is not actually used
   * as a trigger.
   *
   * @param reactor The reactor containing the actions.
   */
  private void generateInitializeActionToken(ReactorInstance reactor) {
    for (ActionInstance action : reactor.actions) {
      // Skip this step if the action is not in use.
      if (action.getParent().getTriggers().contains(action)) {
        var type = reactor.tpr.resolveType(getInferredType(action.getDefinition()));
        var payloadSize = "0";
        if (!type.isUndefined()) {
          var typeStr = types.getTargetType(type);
          if (CUtil.isTokenType(type, types)) {
            typeStr = CUtil.rootType(typeStr);
          }
          if (typeStr != null && !typeStr.equals("") && !typeStr.equals("void")) {
            payloadSize = "sizeof(" + typeStr + ")";
          }
        }

        var selfStruct = CUtil.reactorRef(action.getParent());
        initializeTriggerObjects.pr(
            CActionGenerator.generateTokenInitializer(selfStruct, action.getName(), payloadSize));
      }
    }
  }

  /**
   * Generate code that is executed while the reactor instance is being initialized. This is
   * provided as an extension point for subclasses. Normally, the reactions argument is the full
   * list of reactions, but for the top-level of a federate, will be a subset of reactions that is
   * relevant to the federate.
   *
   * @param instance The reactor instance.
   */
  protected void generateReactorInstanceExtension(ReactorInstance instance) {
    // Do nothing
  }

  /**
   * Generate code that initializes the state variables for a given instance. Unlike parameters,
   * state variables are uniformly initialized for all instances of the same reactor.
   *
   * @param instance The reactor class instance
   */
  protected void generateStateVariableInitializations(ReactorInstance instance) {
    var reactorClass = instance.getDefinition().getReactorClass();
    var selfRef = CUtil.reactorRef(instance);
    for (StateVar stateVar : allStateVars(toDefinition(reactorClass))) {
      if (isInitialized(stateVar)) {
        var mode =
            stateVar.eContainer() instanceof Mode
                ? instance.lookupModeInstance((Mode) stateVar.eContainer())
                : instance.getMode(false);
        initializeTriggerObjects.pr(
            CStateGenerator.generateInitializer(instance, selfRef, stateVar, mode, types));
        if (mode != null && stateVar.isReset()) {
          instance.enclaveTop.enclaveInfo.numModalResetStates += instance.getTotalWidth();
        }
      }
    }
  }

  /**
   * Generate code to set the deadline field of the reactions in the specified reactor instance.
   *
   * @param instance The reactor instance.
   */
  private void generateSetDeadline(ReactorInstance instance) {
    for (ReactionInstance reaction : instance.reactions) {
      var selfRef = CUtil.reactorRef(reaction.getParent()) + "->_lf__reaction_" + reaction.index;
      if (reaction.declaredDeadline != null) {
        var deadline = reaction.declaredDeadline.maxDelay;
        initializeTriggerObjects.pr(
            selfRef + ".deadline = " + types.getTargetTimeExpr(deadline) + ";");
      } else { // No deadline.
        initializeTriggerObjects.pr(selfRef + ".deadline = NEVER;");
      }
    }
  }

  /**
   * Generate the code that initializes the reactor_mutex of each self_base_t.
   *
   * @param instance The reactor instance.
   */
  private void generateInitializeLocalMutex(ReactorInstance instance) {
    var selfRef = CUtil.reactorRef(instance);
    if (instance.hasLocalMutex() || watchdogCount > 0) {
      initializeTriggerObjects.pr(
          String.join(
              "\n",
              "// Allocate and initialize the local mutex",
              selfRef + "->base.reactor_mutex = (void *) calloc(1, sizeof(lf_mutex_t));",
              "lf_mutex_init((lf_mutex_t *) " + selfRef + "->base.reactor_mutex);"));
    } else {
      initializeTriggerObjects.pr("#if defined LF_THREADED");
      initializeTriggerObjects.pr(selfRef + "->base.reactor_mutex = NULL;");
      initializeTriggerObjects.pr("#endif");
    }
  }

  /**
   * Generate code to initialize modes.
   *
   * @param instance The reactor instance.
   */
  private void generateModeStructure(ReactorInstance instance) {
    CModesGenerator.generateModeStructure(instance, initializeTriggerObjects);
    if (!instance.modes.isEmpty()) {
      instance.enclaveTop.enclaveInfo.numModalReactors += instance.getTotalWidth();
    }
  }

  /**
   * Generate runtime initialization code for parameters of a given reactor instance
   *
   * @param instance The reactor instance.
   */
  protected void generateParameterInitialization(ReactorInstance instance) {
    var selfRef = CUtil.reactorRef(instance);
    // Set the local bank_index variable so that initializers can use it.
    initializeTriggerObjects.pr(
        "bank_index = "
            + CUtil.bankIndex(instance)
            + ";"
            + " SUPPRESS_UNUSED_WARNING(bank_index);");
    for (ParameterInstance parameter : instance.parameters) {
      // NOTE: we now use the resolved literal value. For better efficiency, we could
      // store constants in a global array and refer to its elements to avoid duplicate
      // memory allocations.
      // NOTE: If the parameter is initialized with a static initializer for an array
      // or struct (the initialization expression is surrounded by { ... }), then we
      // have to declare a static variable to ensure that the memory is put in data space
      // and not on the stack.
      // FIXME: Is there a better way to determine this than the string comparison?
      var initializer = CParameterGenerator.getInitializer(parameter);
      if (initializer.startsWith("{")) {
        var temporaryVariableName = parameter.uniqueID();
        initializeTriggerObjects.pr(
            String.join(
                "\n",
                "static "
                    + types.getVariableDeclaration(
                        instance.tpr, parameter.type, temporaryVariableName, true)
                    + " = "
                    + initializer
                    + ";",
                selfRef + "->" + parameter.getName() + " = " + temporaryVariableName + ";"));
      } else {
        initializeTriggerObjects.pr(
            selfRef + "->" + parameter.getName() + " = " + initializer + ";");
      }
    }
  }

  /**
   * Generate code that mallocs memory for any output multiports.
   *
   * @param reactor The reactor instance.
   */
  private void initializeOutputMultiports(ReactorInstance reactor) {
    var reactorSelfStruct = CUtil.reactorRef(reactor);
    for (PortInstance output : reactor.outputs) {
      initializeTriggerObjects.pr(
          CPortGenerator.initializeOutputMultiport(output, reactorSelfStruct));
    }
  }

  /**
   * Allocate memory for inputs.
   *
   * @param reactor The reactor.
   */
  private void initializeInputMultiports(ReactorInstance reactor) {
    var reactorSelfStruct = CUtil.reactorRef(reactor);
    for (PortInstance input : reactor.inputs) {
      initializeTriggerObjects.pr(
          CPortGenerator.initializeInputMultiport(input, reactorSelfStruct));
    }
  }

  @Override
  public TargetTypes getTargetTypes() {
    return types;
  }

  /**
   * Get the Docker generator.
   *
   * @param context
   * @return
   */
  protected DockerGenerator getDockerGenerator(LFGeneratorContext context) {
    return new CDockerGenerator(context);
  }

  // //////////////////////////////////////////
  // // Protected methods.

  // Perform set up that does not generate code
  protected void setUpGeneralParameters() {
    accommodatePhysicalActionsIfPresent();
    CompileDefinitionsProperty.INSTANCE.update(
        targetConfig,
        Map.of("LOG_LEVEL", String.valueOf(targetConfig.get(LoggingProperty.INSTANCE).ordinal())));

    targetConfig.compileAdditionalSources.addAll(CCoreFilesUtils.getCTargetSrc());
    // Create the main reactor instance if there is a main reactor.
    this.main =
        ASTUtils.createMainReactorInstance(mainDef, reactors, messageReporter, targetConfig);

    // Create enclave generator which also checks for
    if (main != null) {
      enclaveGenerator =
          new CEnclaveGenerator(main, fileConfig.name, messageReporter);
    }

    if (hasModalReactors) {
      // So that each separate compile knows about modal reactors, do this:
      CompileDefinitionsProperty.INSTANCE.update(targetConfig, Map.of("MODAL_REACTORS", "TRUE"));
    }
    if (targetConfig.isSet(PlatformProperty.INSTANCE)) {

      final var platformOptions = targetConfig.get(PlatformProperty.INSTANCE);
      if (!targetConfig.get(SingleThreadedProperty.INSTANCE)
          && platformOptions.platform() == Platform.ARDUINO
          && (platformOptions.board() == null || !platformOptions.board().contains("mbed"))) {
        // non-MBED boards should not use threading
        messageReporter
            .nowhere()
            .info(
                "Threading is incompatible with plain (non-MBED) Arduino. Setting threading to"
                    + " false.");
        SingleThreadedProperty.INSTANCE.override(targetConfig, true);
      }

      if (platformOptions.platform() == Platform.ARDUINO
          && !targetConfig.get(NoCompileProperty.INSTANCE)
          && platformOptions.board() == null) {
        messageReporter
            .nowhere()
            .info(
                "To enable compilation for the Arduino platform, you must specify the"
                    + " fully-qualified board name (FQBN) in the target property. For example,"
                    + " platform: {name: arduino, board: arduino:avr:leonardo}. Entering"
                    + " \"no-compile\" mode and generating target code only.");
        NoCompileProperty.INSTANCE.override(targetConfig, true);
      }

      if (platformOptions.platform() == Platform.ZEPHYR
          && !targetConfig.get(SingleThreadedProperty.INSTANCE)
          && platformOptions.userThreads() >= 0) {
        targetConfig
            .get(CompileDefinitionsProperty.INSTANCE)
            .put(PlatformOption.USER_THREADS.name(), String.valueOf(platformOptions.userThreads()));
      } else if (platformOptions.userThreads() > 0) {
        messageReporter
            .nowhere()
            .warning(
                "Specifying user threads is only for threaded Lingua Franca on the Zephyr platform."
                    + " This option will be ignored."); // FIXME: do this during validation instead
      }

      if (!targetConfig.get(
          SingleThreadedProperty.INSTANCE)) { // FIXME: This logic is duplicated in CMake
        pickScheduler();
        // FIXME: this and pickScheduler should be combined.
        var map = new HashMap<String, String>();
        map.put("SCHEDULER", targetConfig.get(SchedulerProperty.INSTANCE).getSchedulerCompileDef());
        map.put("NUMBER_OF_WORKERS", String.valueOf(targetConfig.get(WorkersProperty.INSTANCE)));
        CompileDefinitionsProperty.INSTANCE.update(targetConfig, map);
      }
      pickCompilePlatform();
    }
  }

  protected void handleProtoFiles() {
    // Handle .proto files.
    for (String file : targetConfig.get(ProtobufsProperty.INSTANCE)) {
      this.processProtoFile(file);
    }
  }

  /**
   * Generate code that needs to appear at the top of the generated C file, such as #define and
   * #include statements.
   */
  public String generateDirectives() {
    CodeBuilder code = new CodeBuilder();
    code.prComment("Code generated by the Lingua Franca compiler from:");
    code.prComment("file:/" + FileUtil.toUnixString(fileConfig.srcFile));
    code.pr(CPreambleGenerator.generateDefineDirectives(targetConfig, fileConfig.getSrcGenPath()));
    code.pr(CPreambleGenerator.generateIncludeStatements(targetConfig, cppMode));
    return code.toString();
  }

  /** Generate top-level preamble code. */
  protected String generateTopLevelPreambles(Reactor reactor) {
    CodeBuilder builder = new CodeBuilder();
    var guard = "TOP_LEVEL_PREAMBLE_" + reactor.eContainer().hashCode() + "_H";
    builder.pr("#ifndef " + guard);
    builder.pr("#define " + guard);
    // Reactors that are instantiated by the specified reactor need to have
    // their file-level preambles included.  This needs to also include file-level
    // preambles of base classes of those reactors.
    Stream.concat(Stream.of(reactor), ASTUtils.allNestedClasses(reactor))
        .flatMap(it -> ASTUtils.allFileLevelPreambles(it).stream())
        .collect(Collectors.toSet())
        .forEach(it -> builder.pr(toText(it.getCode())));
    for (String file : targetConfig.get(ProtobufsProperty.INSTANCE)) {
      var dotIndex = file.lastIndexOf(".");
      var rootFilename = file;
      if (dotIndex > 0) {
        rootFilename = file.substring(0, dotIndex);
      }
      code.pr("#include " + addDoubleQuotes(rootFilename + ".pb-c.h"));
      builder.pr("#include " + addDoubleQuotes(rootFilename + ".pb-c.h"));
    }
    builder.pr("#endif");
    return builder.toString();
  }

  protected boolean targetLanguageIsCpp() {
    return cppMode;
  }

  /**
   * Given a line of text from the output of a compiler, return an instance of ErrorFileAndLine if
   * the line is recognized as the first line of an error message. Otherwise, return null.
   *
   * @param line A line of output from a compiler or other external tool that might generate errors.
   * @return If the line is recognized as the start of an error message, then return a class
   *     containing the path to the file on which the error occurred (or null if there is none), the
   *     line number (or the string "1" if there is none), the character position (or the string "0"
   *     if there is none), and the message (or an empty string if there is none).
   */
  @Override
  public GeneratorBase.ErrorFileAndLine parseCommandOutput(String line) {
    var matcher = compileErrorPattern.matcher(line);
    if (matcher.find()) {
      var result = new ErrorFileAndLine();
      result.filepath = matcher.group("path");
      result.line = matcher.group("line");
      result.character = matcher.group("column");
      result.message = matcher.group("message");

      if (!result.message.toLowerCase().contains("error:")) {
        result.isError = false;
      }
      return result;
    }
    return null;
  }

  ////////////////////////////////////////////
  //// Private methods.

  /** Returns the Target enum for this generator */
  @Override
  public Target getTarget() {
    return Target.C;
  }

  ////////////////////////////////////////////////////////////
  //// Private methods

  /**
   * Generate an array of self structs for the reactor and one for each of its children.
   *
   * @param r The reactor instance.
   */
  private void generateSelfStructs(ReactorInstance r) {
    initializeTriggerObjects.pr(
        CUtil.selfType(r) + "* " + CUtil.reactorRefName(r) + "[" + r.getTotalWidth() + "];");
    initializeTriggerObjects.pr("SUPPRESS_UNUSED_WARNING(" + CUtil.reactorRefName(r) + ");");
    for (ReactorInstance child : r.children) {
      generateSelfStructs(child);
    }
  }

  private Stream<TypeParameterizedReactor> allTypeParameterizedReactors() {
    return ASTUtils.recursiveChildren(main).stream().map(it -> it.tpr).distinct();
  }
}<|MERGE_RESOLUTION|>--- conflicted
+++ resolved
@@ -469,11 +469,7 @@
       try {
         Path include = fileConfig.getSrcGenPath().resolve("include/");
         Path src = fileConfig.getSrcGenPath().resolve("src/");
-<<<<<<< HEAD
-        FileUtil.arduinoDeleteHelper(fileConfig.getSrcGenPath(), targetConfig.get(ThreadingProperty.INSTANCE));
-=======
         FileUtil.arduinoDeleteHelper(src, !targetConfig.get(SingleThreadedProperty.INSTANCE));
->>>>>>> 1a965986
         FileUtil.relativeIncludeHelper(src, include, messageReporter);
         FileUtil.relativeIncludeHelper(include, include, messageReporter);
       } catch (IOException e) {
