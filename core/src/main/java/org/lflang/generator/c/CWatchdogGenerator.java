--- conflicted
+++ resolved
@@ -80,9 +80,6 @@
                   + CTypes.getInstance()
                       .getTargetTimeExpr(instance.getTimeValue(watchdog.getTimeout()))
                   + ";",
-<<<<<<< HEAD
-              watchdogField + ".thread_active = false;"));
-=======
               watchdogField + ".active = false;",
               watchdogField + ".terminate = false;",
               "if (" + watchdogField + ".base->reactor_mutex == NULL) {",
@@ -90,7 +87,6 @@
                   + watchdogField
                   + ".base->reactor_mutex = (lf_mutex_t*)calloc(1, sizeof(lf_mutex_t));",
               "}"));
->>>>>>> 8c9a4651
       watchdogCount += 1;
       foundOne = true;
     }
