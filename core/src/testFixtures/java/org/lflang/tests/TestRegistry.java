package org.lflang.tests;

import static java.nio.file.FileVisitResult.CONTINUE;
import static java.nio.file.FileVisitResult.SKIP_SUBTREE;

import java.io.File;
import java.io.IOException;
import java.nio.file.FileVisitResult;
import java.nio.file.Files;
import java.nio.file.Path;
import java.nio.file.Paths;
import java.nio.file.SimpleFileVisitor;
import java.nio.file.attribute.BasicFileAttributes;
import java.util.Arrays;
import java.util.HashMap;
import java.util.Iterator;
import java.util.Map;
import java.util.Set;
import java.util.Stack;
import java.util.TreeSet;
import org.eclipse.emf.common.util.URI;
import org.eclipse.emf.ecore.resource.Resource;
import org.eclipse.emf.ecore.resource.ResourceSet;
import org.eclipse.xtext.xbase.lib.IteratorExtensions;
import org.lflang.LFResourceProvider;
import org.lflang.LFStandaloneSetup;
import org.lflang.Target;
import org.lflang.lf.Reactor;
import org.lflang.tests.TestBase.TestLevel;

/**
 * A registry to retrieve tests from, organized by target and category.
 *
 * @author Marten Lohstroh
 */
public class TestRegistry {

  static class TestMap {
    /** Registry that maps targets to maps from categories to sets of tests. */
    protected final Map<Target, Map<TestCategory, Set<LFTest>>> map = new HashMap<>();

    /** Create a new test map. */
    public TestMap() {
      // Populate the internal datastructures.
      for (Target target : Target.values()) {
        Map<TestCategory, Set<LFTest>> categories = new HashMap<>();
        for (TestCategory cat : TestCategory.values()) {
          categories.put(cat, new TreeSet<>());
        }
        map.put(target, categories);
      }
    }

    /**
     * Return a set of tests given a target and test category.
     *
     * @param t The target.
     * @param c The test category.
     * @return A set of tests for the given target and test category.
     */
    public Set<LFTest> getTests(Target t, TestCategory c) {
      return this.map.get(t).get(c);
    }
  }

  /**
   * List of directories that should be skipped when indexing test files. Any test file that has a
   * directory in its path that matches an entry in this array will not be discovered.
   */
  public static final String[] IGNORED_DIRECTORIES = {
    "failing", "knownfailed", "failed", "fed-gen"
  };

  /** Path to the root of the repository. */
  public static final Path LF_REPO_PATH = Paths.get("").toAbsolutePath();

  /** Path to the test directory in the repository. */
  public static final Path LF_TEST_PATH = LF_REPO_PATH.resolve("test");

  /** Internal data structure that stores registered tests. */
  protected static final TestMap registered = new TestMap();

  /**
   * Internal data structure that stores ignored tests. For instance, source files with no main
   * reactor are indexed here.
   */
  protected static final TestMap ignored = new TestMap();

  /**
   * A map from each test category to a set of tests that is the union of all registered tests in
   * that category across all targets.
   */
  protected static final Map<TestCategory, Set<LFTest>> allTargets = new HashMap<>();

  /**
   * Enumeration of test categories, used to map tests to categories. The nearest containing
   * directory that matches any of the categories will determine the category that the test is
   * mapped to. Matching is case insensitive.
   *
   * <p>For example, the following files will all map to THREADED:
   *
   * <ul>
   *   <li>C/threaded/Foo.lf
   *   <li>C/THREADED/Foo.lf
   *   <li>C/Threaded/Foo.lf
   *   <li>C/foo/threaded/Bar.lf
   *   <li>C/foo/bar/threaded/Threaded.lf
   *   <li>C/federated/threaded/bar.lf but the following will not:
   *   <li>C/Foo.lf (maps to COMMON)
   *   <li>C/Threaded.lf (maps to COMMON)
   *   <li>C/threaded/federated/foo.lf (maps to FEDERATED)
   * </ul>
   *
   * @author Marten Lohstroh
   */
  public enum TestCategory {
    /** Tests about concurrent execution. */
    CONCURRENT(true, "", TestLevel.EXECUTION),
    /** Test about enclaves */
<<<<<<< HEAD
    ENCLAVE(false, "", TestLevel.EXECUTION),
    /** Generic tests, ie, tests that all targets are supposed to implement. */
    GENERIC(true, "", TestLevel.EXECUTION),
    /** Tests about generics, not to confuse with {@link #GENERIC}. */
    GENERICS(true, "", TestLevel.EXECUTION),
=======
    ENCLAVE(false),
    /** Basic tests, i.e., tests that all targets are supposed to implement. */
    BASIC(true),
    /** Tests about generics. */
    GENERICS(true),
>>>>>>> 6e1e6b89
    /** Tests about multiports and banks of reactors. */
    MULTIPORT(true, "", TestLevel.EXECUTION),
    /** Tests about federated execution. */
    FEDERATED(true, "", TestLevel.EXECUTION),
    /** Tests about specific target properties. */
    PROPERTIES(true, "", TestLevel.EXECUTION),
    /** Tests concerning modal reactors */
    MODAL_MODELS(true, "", TestLevel.EXECUTION),
    NO_INLINING(false, "", TestLevel.EXECUTION),
    // non-shared tests
    DOCKER(true, "", TestLevel.EXECUTION),
    DOCKER_FEDERATED(true, "docker" + File.separator + "federated", TestLevel.EXECUTION),
    SERIALIZATION(false, "", TestLevel.EXECUTION),
    ARDUINO(false, "", TestLevel.BUILD),

    ZEPHYR_THREADED(false, "zephyr" + File.separator + "threaded", TestLevel.BUILD),
    ZEPHYR_UNTHREADED(false, "zephyr" + File.separator + "unthreaded", TestLevel.BUILD),
    TARGET(false, "", TestLevel.EXECUTION);

    /** Whether we should compare coverage against other targets. */
    public final boolean isCommon;

    public final String path;
    public final TestLevel level;

    /** Create a new test category. */
    TestCategory(boolean isCommon, String path, TestLevel level) {
      this.isCommon = isCommon;
      if (!path.isEmpty()) {
        this.path = path;
      } else {
        this.path = this.name().toLowerCase();
      }
      this.level = level;
    }

    public String getPath() {
      return path;
    }

    /**
     * Return a header associated with the category.
     *
     * @return A header to print in the test report.
     */
    public String getHeader() {
      return TestBase.THICK_LINE + "Category: " + this.name();
    }
  }

  // Static code that performs the file system traversal and discovers
  // all .lf files to be included in the registry.
  static {
    System.out.println("Indexing...");
    ResourceSet rs =
        new LFStandaloneSetup()
            .createInjectorAndDoEMFRegistration()
            .getInstance(LFResourceProvider.class)
            .getResourceSet();

    // Prepare for the collection of tests per category.
    for (TestCategory t : TestCategory.values()) {
      allTargets.put(t, new TreeSet<>());
    }
    // Populate the registry.
    for (Target target : Target.values()) {

      // Walk the tree.
      try {
        Path dir = LF_TEST_PATH.resolve(target.getDirectoryName()).resolve("src");
        System.out.println(dir.toAbsolutePath());
        if (Files.exists(dir)) {
          new TestDirVisitor(rs, target, dir).walk();
        } else {
          System.out.println("WARNING: No test directory for target  " + target + "\n");
        }

      } catch (IOException e) {
        System.err.println("ERROR: Caught exception while indexing tests for target " + target);
        e.printStackTrace();
      }
      // Record the tests for later use when reporting coverage.
      Arrays.asList(TestCategory.values())
          .forEach(c -> allTargets.get(c).addAll(getRegisteredTests(target, c, false)));
    }
  }

  /**
   * Calling this function forces the lazy initialization of the static code that indexes all files.
   * It is advisable to do this prior to executing other code that prints to standard out so that
   * any error messages printed while indexing are printed first.
   */
  public static void initialize() {}

  /**
   * Return the tests that were indexed for a given target and category.
   *
   * @param target The target to get indexed tests for.
   * @param category The category of tests to include in the returned tests.
   * @param copy Whether to return copies of the indexed tests instead of the indexed tests
   *     themselves.
   * @return A set of tests for the given target/category.
   */
  public static Set<LFTest> getRegisteredTests(Target target, TestCategory category, boolean copy) {
    if (copy) {
      Set<LFTest> copies = new TreeSet<>();
      for (LFTest test : registered.getTests(target, category)) {
        copies.add(new LFTest(test));
      }
      return copies;
    } else {
      return registered.getTests(target, category);
    }
  }

  /** Return the test that were found but not indexed because they did not have a main reactor. */
  public static Set<LFTest> getIgnoredTests(Target target, TestCategory category) {
    return ignored.getTests(target, category);
  }

  public static String getCoverageReport(Target target, TestCategory category) {
    StringBuilder s = new StringBuilder();
    Set<LFTest> ignored = TestRegistry.getIgnoredTests(target, category);
    s.append(TestBase.THIN_LINE);
    s.append("Ignored: ").append(ignored.size()).append("\n");
    s.append(TestBase.THIN_LINE);

    for (LFTest test : ignored) {
      s.append("No main reactor in: ").append(test).append("\n");
    }

    Set<LFTest> own = getRegisteredTests(target, category, false);
    if (category.isCommon) {
      Set<LFTest> all = allTargets.get(category);
      s.append("\n").append(TestBase.THIN_LINE);
      s.append("Covered: ").append(own.size()).append("/").append(all.size()).append("\n");
      s.append(TestBase.THIN_LINE);
      int missing = all.size() - own.size();
      if (missing > 0) {
        all.stream()
            .filter(test -> !own.contains(test))
            .forEach(test -> s.append("Missing: ").append(test).append("\n"));
      }
    } else {
      s.append("\n").append(TestBase.THIN_LINE);
      s.append("Covered: ").append(own.size()).append("/").append(own.size()).append("\n");
      s.append(TestBase.THIN_LINE);
    }
    return s.toString();
  }

  /**
   * FileVisitor implementation that maintains a stack to map found tests to the appropriate
   * category and excludes directories that are listed as "ignored" from walks.
   *
   * <p>Specifically, when a directory is encountered that matches a category, this category is
   * pushed onto the stack. Similarly, when the DFS leaves such a directory, its corresponding
   * category is popped from the stack. Any test (*.lf) file that is encountered will be mapped to
   * the category that is on top of the stack. Initially, the stack has one element that is
   * TestCategory.COMMON, meaning that test files in the top-level test directory for a given target
   * will be mapped to that category.
   *
   * @author Marten Lohstroh
   */
  public static class TestDirVisitor extends SimpleFileVisitor<Path> {

    /** The stack of which the top element indicates the "current" category. */
    protected Stack<TestCategory> stack = new Stack<>();

    /** The target that all encountered tests belong to. */
    protected Target target;

    protected ResourceSet rs;

    protected Path srcBasePath;

    /**
     * Create a new file visitor based on a given target.
     *
     * @param target The target that all encountered tests belong to.
     * @param srcBasePath The test sources directory
     */
    public TestDirVisitor(ResourceSet rs, Target target, Path srcBasePath) {
      stack.push(TestCategory.BASIC);
      this.rs = rs;
      this.target = target;
      this.srcBasePath = srcBasePath;
    }

    /**
     * Push categories onto the stack as appropriate and skip directories that should be ignored.
     */
    @Override
    public FileVisitResult preVisitDirectory(Path dir, BasicFileAttributes attrs) {
      for (String ignored : IGNORED_DIRECTORIES) {
        if (dir.getFileName().toString().equalsIgnoreCase(ignored)) {
          return SKIP_SUBTREE;
        }
      }
      for (TestCategory category : TestCategory.values()) {
        var relativePathName = srcBasePath.relativize(dir).toString();
        if (relativePathName.equalsIgnoreCase(category.getPath())) {
          stack.push(category);
        }
      }
      return CONTINUE;
    }

    /** Pop categories from the stack as appropriate. */
    @Override
    public FileVisitResult postVisitDirectory(Path dir, IOException exc) {
      for (TestCategory category : TestCategory.values()) {
        var relativePathName = srcBasePath.relativize(dir).toString();
        if (relativePathName.equalsIgnoreCase(category.getPath())) {
          this.stack.pop();
        }
      }
      return CONTINUE;
    }

    /**
     * Add test files to the registry if they end with ".lf", but only if they have a main reactor.
     */
    @Override
    public FileVisitResult visitFile(Path path, BasicFileAttributes attr) {
      if (attr.isRegularFile() && path.toString().endsWith(".lf")) {
        // Try to parse the file.
        Resource r = rs.getResource(URI.createFileURI(path.toFile().getAbsolutePath()), true);
        // FIXME: issue warning if target doesn't match!
        LFTest test = new LFTest(target, path);

        Iterator<Reactor> reactors = IteratorExtensions.filter(r.getAllContents(), Reactor.class);

        if (r.getErrors().isEmpty()
            && !IteratorExtensions.exists(reactors, it -> it.isMain() || it.isFederated())) {
          // If the test compiles but doesn't have a main reactor,
          // _do not add the file_. We assume it is a library
          // file.
          ignored.getTests(this.target, this.stack.peek()).add(test);
          return CONTINUE;
        }

        registered.getTests(this.target, this.stack.peek()).add(test);
      }
      return CONTINUE;
    }

    public void walk() throws IOException {
      Files.walkFileTree(srcBasePath, this);
    }
  }
}<|MERGE_RESOLUTION|>--- conflicted
+++ resolved
@@ -117,19 +117,11 @@
     /** Tests about concurrent execution. */
     CONCURRENT(true, "", TestLevel.EXECUTION),
     /** Test about enclaves */
-<<<<<<< HEAD
     ENCLAVE(false, "", TestLevel.EXECUTION),
     /** Generic tests, ie, tests that all targets are supposed to implement. */
     GENERIC(true, "", TestLevel.EXECUTION),
     /** Tests about generics, not to confuse with {@link #GENERIC}. */
     GENERICS(true, "", TestLevel.EXECUTION),
-=======
-    ENCLAVE(false),
-    /** Basic tests, i.e., tests that all targets are supposed to implement. */
-    BASIC(true),
-    /** Tests about generics. */
-    GENERICS(true),
->>>>>>> 6e1e6b89
     /** Tests about multiports and banks of reactors. */
     MULTIPORT(true, "", TestLevel.EXECUTION),
     /** Tests about federated execution. */
