--- conflicted
+++ resolved
@@ -6,13 +6,7 @@
  * @author Edward A. Lee
  * @author Hokeun Kim
  */
-<<<<<<< HEAD
-target TypeScript {
-    timeout: 2 secs
-}
-=======
-target TypeScript;
->>>>>>> cf7d3a5e
+target TypeScript
 
 reactor Source {
     output out: string
