// Check multiport output to multiport input, where the former is a hierarchical
// reactor.
target C {
    timeout: 2 sec,
    fast: true
}

<<<<<<< HEAD
preamble {=
    #include <stdio.h>
=}

reactor Source(width: int(3)) {
=======
reactor Source(width: int = 3) {
>>>>>>> 6547ceae
    timer t(0, 200 msec)
    output[width] out: int
    state s: int = 0

    reaction(t) -> out {=
        for(int i = 0; i < out_width; i++) {
            lf_set(out[i], self->s++);
        }
    =}
}

reactor Destination(width: int = 3) {
    state s: int = 6
    input[width] in: int

    reaction(in) {=
        int sum = 0;
        for (int i = 0; i < in_width; i++) {
            if (in[i]->is_present) sum += in[i]->value;
        }
        printf("Sum of received: %d.\n", sum);
        if (sum != self->s) {
            printf("ERROR: Expected %d.\n", self->s);
            exit(1);
        }
        self->s += 16;
    =}

    reaction(shutdown) {=
        if (self->s <= 6) {
            fprintf(stderr, "ERROR: Destination received no input!\n");
            exit(1);
        }
        printf("Success.\n");
    =}
}

reactor Container(width: int = 3) {
    output[width] out: int
    src = new InsideContainer(width = width)
    src.out -> out
}

reactor InsideContainer(width: int = 3) {
    output[width] out: int
    src = new Source(width = width)
    src.out -> out
}

main reactor MultiportFromHierarchy(width: int = 4) {
    a = new Container(width = width)
    b = new Destination(width = width)
    a.out -> b.in
}<|MERGE_RESOLUTION|>--- conflicted
+++ resolved
@@ -5,15 +5,11 @@
     fast: true
 }
 
-<<<<<<< HEAD
 preamble {=
     #include <stdio.h>
 =}
 
-reactor Source(width: int(3)) {
-=======
 reactor Source(width: int = 3) {
->>>>>>> 6547ceae
     timer t(0, 200 msec)
     output[width] out: int
     state s: int = 0
