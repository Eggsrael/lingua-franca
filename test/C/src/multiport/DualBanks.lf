--- conflicted
+++ resolved
@@ -1,14 +1,10 @@
 target C
 
-<<<<<<< HEAD
 preamble {=
     #include <stdio.h>
 =}
 
-reactor Base(bank_index: int(0)) {
-=======
 reactor Base(bank_index: int = 0) {
->>>>>>> 6547ceae
     input I: int
     state received: bool = false
 
