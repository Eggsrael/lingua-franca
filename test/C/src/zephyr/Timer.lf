target C {
<<<<<<< HEAD
  platform: {
    name: Zephyr,
    board: qemu_cortex_m3
  },
  threading: false,
  timeout: 10 sec
=======
    platform: {
        name: Zephyr,
        board: qemu_cortex_m3
    },
    timeout: 10 sec
>>>>>>> e8e48b7b
}

main reactor {
  timer t(0, 1 sec)

  reaction(t) {= printf("Hello\n"); =}
}<|MERGE_RESOLUTION|>--- conflicted
+++ resolved
@@ -1,18 +1,9 @@
 target C {
-<<<<<<< HEAD
   platform: {
     name: Zephyr,
     board: qemu_cortex_m3
   },
-  threading: false,
   timeout: 10 sec
-=======
-    platform: {
-        name: Zephyr,
-        board: qemu_cortex_m3
-    },
-    timeout: 10 sec
->>>>>>> e8e48b7b
 }
 
 main reactor {
