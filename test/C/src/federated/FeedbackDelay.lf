--- conflicted
+++ resolved
@@ -17,23 +17,13 @@
     =}
 
     reaction(control) {=
-<<<<<<< HEAD
         instant_t control_time = lf_time_physical();
         lf_print("Latency %lld.", control_time - self->previous_sensor_time);
         lf_print("Logical time: %lld.", lf_time_logical_elapsed());
-    =} STP(33 msec) {=
-        lf_print_warning("STP violation.");
-    =}
-=======
-        instant_t control_time = get_physical_time();
-        info_print("Latency %lld.", control_time - self->previous_sensor_time);
-        info_print("Logical time: %lld.", get_elapsed_logical_time());
-    =} STP(33 msec) {= warning_print("STP violation."); =}
->>>>>>> ba4ff649
+    =} STP(33 msec) {= lf_print_warning("STP violation."); =}
 }
 
 reactor Controller {
-<<<<<<< HEAD
     input sensor:double;
     output control:double;
 
@@ -46,19 +36,6 @@
     reaction(planning) {=
         self->latest_control = planning->value;
     =}
-=======
-    input sensor: double
-    output control: double
-
-    state latest_control: double(0.0)
-    state first: bool(true)
-
-    output request_for_planning: double
-    input planning: double
-
-    reaction(planning) {= self->latest_control = planning->value; =}
-
->>>>>>> ba4ff649
     reaction(sensor) -> control, request_for_planning {=
         if (!self->first) {
             SET(control, self->latest_control);
@@ -79,7 +56,6 @@
 }
 
 federated reactor {
-<<<<<<< HEAD
     p = new PhysicalPlant();
     c = new Controller();
     pl = new Planner();
@@ -88,14 +64,4 @@
     c.request_for_planning -> pl.request;
     pl.response -> c.planning after 0;
     c.control -> p.control;
-=======
-    p = new PhysicalPlant()
-    c = new Controller()
-    pl = new Planner()
-
-    p.sensor -> c.sensor
-    c.request_for_planning -> pl.request
-    pl.response -> c.planning after 0
-    c.control -> p.control
->>>>>>> ba4ff649
 }