// This tests actions with immutable payloads that are neither malloc'd nor
// freed.
target C

<<<<<<< HEAD
preamble {=
    #ifdef __cplusplus
    extern "C" {
    #endif
    #include <stdio.h>
    #include <string.h>
    #ifdef __cplusplus
    }
    #endif
=}

reactor DelayString2(delay: time(100 msec)) {
=======
reactor DelayString2(delay: time = 100 msec) {
>>>>>>> 6547ceae
    input in: string
    output out: string
    logical action a: string

    reaction(a) -> out {= lf_set(out, a->value); =}

    reaction(in) -> a {=
        // The following copies the char*, not the string.
        lf_schedule_copy(a, self->delay, &(in->value), 1);
    =}
}

reactor Test {
    input in: string
    state start_time: time = 0

    reaction(in) {=
        printf("Received: %s.\n", in->value);
        // Check the time of the input.
        interval_t elapsed = lf_time_logical_elapsed();
        printf("After %lld nsec of logical time.\n", elapsed);
        if (elapsed != 100000000LL) {
            printf("ERROR: Expected elapsed time to be 100000000. It was %lld.\n", elapsed);
            exit(1);
        }
        if (strcmp(in->value, "Hello") != 0) {
            printf("ERROR: Expected input value to be \"Hello\". It was \"%s\".\n", in->value);
            exit(2);
        }
    =}
}

main reactor {
    d = new DelayString2()
    t = new Test()
    d.out -> t.in

    reaction(startup) -> d.in {= lf_set(d.in, "Hello"); =}
}<|MERGE_RESOLUTION|>--- conflicted
+++ resolved
@@ -2,7 +2,6 @@
 // freed.
 target C
 
-<<<<<<< HEAD
 preamble {=
     #ifdef __cplusplus
     extern "C" {
@@ -14,10 +13,7 @@
     #endif
 =}
 
-reactor DelayString2(delay: time(100 msec)) {
-=======
 reactor DelayString2(delay: time = 100 msec) {
->>>>>>> 6547ceae
     input in: string
     output out: string
     logical action a: string
