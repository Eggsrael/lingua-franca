/*
 * Modal Reactor Test.
 *
 * Tests if a connection and a reaction in the same reactor can have the same destination if they are located in separate modes.
 */
target C {
    fast: false,
    timeout: 2 sec
};

import TraceTesting from "util/TraceTesting.lf"

reactor Modal {
    input next:bool;
    output count:int;

    initial mode One {
        counter1 = new Counter(period=250msec);
        counter1.value -> count;

        reaction(next) -> Two {=
            lf_set_mode(Two);
        =}
    }
    mode Two {
        counter2 = new Counter(period=100msec);

        reaction(counter2.value) -> count {=
            lf_set(count, counter2.value->value * 10);
        =}

        reaction(next) -> continue(One) {=
            lf_set_mode(One);
        =}
    }
}

reactor Counter(period:time(1sec)) {
    output value:int

    timer t(0, period)
<<<<<<< HEAD
    state curval:int(0) reset
    
=======
    state curval:int(0)

>>>>>>> 0dcebcfb
    reaction(t) -> value {=
        lf_set(value, self->curval++);
    =}
}

main reactor {
    timer stepper(500msec, 500msec)

    modal = new Modal()
    test = new TraceTesting(
        events_size = 1,
        trace_size = 51,
        trace = (
            0,1,0,
            250000000,1,1,
            250000000,1,2,
            0,1,0,
            100000000,1,10,
            100000000,1,20,
            100000000,1,30,
            100000000,1,40,
            100000000,1,50,
            250000000,1,3,
            250000000,1,4,
            0,1,0,
            100000000,1,10,
            100000000,1,20,
            100000000,1,30,
            100000000,1,40,
            100000000,1,50
        ), training = false)

    // Trigger mode change
    reaction(stepper) -> modal.next {=
        lf_set(modal.next, true);
    =}

    // Print
    reaction(modal.count) {=
        printf("%d\n", modal.count->value);
    =}

    modal.count
    -> test.events
}<|MERGE_RESOLUTION|>--- conflicted
+++ resolved
@@ -39,13 +39,8 @@
     output value:int
 
     timer t(0, period)
-<<<<<<< HEAD
     state curval:int(0) reset
-    
-=======
-    state curval:int(0)
 
->>>>>>> 0dcebcfb
     reaction(t) -> value {=
         lf_set(value, self->curval++);
     =}
