--- conflicted
+++ resolved
@@ -1,107 +1,103 @@
-/**
- * Test for request_stop() at tag (0,0).
- * This version uses the threaded runtime.
- * 
- * @author Soroush Bateni
- */
+/**
+ * Test for request_stop() at tag (0,0).
+ * This version uses the threaded runtime.
+ * 
+ * @author Soroush Bateni
+ */
 target C {
-<<<<<<< HEAD
-    workers: 4
-=======
->>>>>>> 87f8baba
-};
-
-reactor Sender {
-    output out:int;
-    state reaction_invoked_correctly:bool(false);
-    timer t(0, 1 usec);
-    logical action act;
-    reaction(t) -> out, act {=
-        printf("Sending 42 at (%lld, %u).\n",
-                     get_elapsed_logical_time(),
-                     get_microstep());
-        SET(out, 42);
-        schedule(act, 0);
-        tag_t zero = (tag_t) { .time = get_start_time(), .microstep = 0u };
-        tag_t one = (tag_t) { .time = get_start_time(), .microstep = 1u };
-        if (compare_tags(get_current_tag(), zero) == 0) {
-            // Request stop at (0,0)
-            printf("Requesting stop at (%lld, %u).\n",
-                     get_elapsed_logical_time(),
-                     get_microstep());
-        	request_stop();
-        } else if (compare_tags(get_current_tag(), one) > 0) {
-            fprintf(stderr, "ERROR: Reaction called after shutdown at (%lld, %u).\n",
-                     get_elapsed_logical_time(),
-                     get_microstep());
-            exit(1);
-        }
+};
+
+reactor Sender {
+    output out:int;
+    state reaction_invoked_correctly:bool(false);
+    timer t(0, 1 usec);
+    logical action act;
+    reaction(t) -> out, act {=
+        printf("Sending 42 at (%lld, %u).\n",
+                     get_elapsed_logical_time(),
+                     get_microstep());
+        SET(out, 42);
+        schedule(act, 0);
+        tag_t zero = (tag_t) { .time = get_start_time(), .microstep = 0u };
+        tag_t one = (tag_t) { .time = get_start_time(), .microstep = 1u };
+        if (compare_tags(get_current_tag(), zero) == 0) {
+            // Request stop at (0,0)
+            printf("Requesting stop at (%lld, %u).\n",
+                     get_elapsed_logical_time(),
+                     get_microstep());
+        	request_stop();
+        } else if (compare_tags(get_current_tag(), one) > 0) {
+            fprintf(stderr, "ERROR: Reaction called after shutdown at (%lld, %u).\n",
+                     get_elapsed_logical_time(),
+                     get_microstep());
+            exit(1);
+        }
+    =}
+    reaction(act) {=
+        // Reaction should be invoked at (0,1)
+        tag_t one = (tag_t) { .time = get_start_time(), .microstep = 1u };
+        if (compare_tags(get_current_tag(), one) == 0) {
+            self->reaction_invoked_correctly = true;
+        }
+    =}
+    reaction(shutdown) {=
+        if (get_elapsed_logical_time() != USEC(0) ||
+            get_microstep() != 1) {
+            fprintf(stderr, "ERROR: Sender failed to stop the program in time. "
+                    "Stopping at (%lld, %u).\n",
+                     get_elapsed_logical_time(),
+                     get_microstep());
+            exit(1);
+        } else if (self->reaction_invoked_correctly == false) {
+            fprintf(stderr, "ERROR: Sender reaction(act) was not invoked. "
+                    "Stopping at (%lld, %u).\n",
+                     get_elapsed_logical_time(),
+                     get_microstep());
+            exit(1);            
+        }
+        printf("SUCCESS: Successfully stopped the program at (%lld, %u).\n",
+                     get_elapsed_logical_time(),
+                     get_microstep());
+    =}
+}
+
+reactor Receiver {
+    input in:int;
+    reaction(in) {=
+        printf("Received %d at (%lld, %u).\n",
+                     in->value,
+                     get_elapsed_logical_time(),
+                     get_microstep());
+        tag_t zero = (tag_t) { .time = get_start_time(), .microstep = 0u };
+        if (compare_tags(get_current_tag(), zero) == 0) {
+            // Request stop at (0,0)
+            printf("Requesting stop at (%lld, %u).\n",
+                     get_elapsed_logical_time(),
+                     get_microstep());
+        	request_stop();
+        }
+    =}
+    
+    reaction(shutdown) {=
+        // Shutdown events must occur at (0, 1) on the
+        // receiver.
+        if (get_elapsed_logical_time() != USEC(0) ||
+            get_microstep() != 1) {
+            fprintf(stderr, "ERROR: Receiver failed to stop the program in time. "
+                    "Stopping at (%lld, %u).\n",
+                     get_elapsed_logical_time(),
+                     get_microstep());
+            exit(1);
+        }
+        printf("SUCCESS: Successfully stopped the program at (%lld, %u).\n",
+                     get_elapsed_logical_time(),
+                     get_microstep());
     =}
-    reaction(act) {=
-        // Reaction should be invoked at (0,1)
-        tag_t one = (tag_t) { .time = get_start_time(), .microstep = 1u };
-        if (compare_tags(get_current_tag(), one) == 0) {
-            self->reaction_invoked_correctly = true;
-        }
-    =}
-    reaction(shutdown) {=
-        if (get_elapsed_logical_time() != USEC(0) ||
-            get_microstep() != 1) {
-            fprintf(stderr, "ERROR: Sender failed to stop the program in time. "
-                    "Stopping at (%lld, %u).\n",
-                     get_elapsed_logical_time(),
-                     get_microstep());
-            exit(1);
-        } else if (self->reaction_invoked_correctly == false) {
-            fprintf(stderr, "ERROR: Sender reaction(act) was not invoked. "
-                    "Stopping at (%lld, %u).\n",
-                     get_elapsed_logical_time(),
-                     get_microstep());
-            exit(1);            
-        }
-        printf("SUCCESS: Successfully stopped the program at (%lld, %u).\n",
-                     get_elapsed_logical_time(),
-                     get_microstep());
-    =}
-}
-
-reactor Receiver {
-    input in:int;
-    reaction(in) {=
-        printf("Received %d at (%lld, %u).\n",
-                     in->value,
-                     get_elapsed_logical_time(),
-                     get_microstep());
-        tag_t zero = (tag_t) { .time = get_start_time(), .microstep = 0u };
-        if (compare_tags(get_current_tag(), zero) == 0) {
-            // Request stop at (0,0)
-            printf("Requesting stop at (%lld, %u).\n",
-                     get_elapsed_logical_time(),
-                     get_microstep());
-        	request_stop();
-        }
-    =}
-    
-    reaction(shutdown) {=
-        // Shutdown events must occur at (0, 1) on the
-        // receiver.
-        if (get_elapsed_logical_time() != USEC(0) ||
-            get_microstep() != 1) {
-            fprintf(stderr, "ERROR: Receiver failed to stop the program in time. "
-                    "Stopping at (%lld, %u).\n",
-                     get_elapsed_logical_time(),
-                     get_microstep());
-            exit(1);
-        }
-        printf("SUCCESS: Successfully stopped the program at (%lld, %u).\n",
-                     get_elapsed_logical_time(),
-                     get_microstep());
-    =}
-}
-
+}
+
 main reactor StopZeroThreaded {
-    sender = new[4] Sender();
-    receiver = new[4] Receiver();
-    
+    sender = new[4] Sender();
+    receiver = new[4] Receiver();
+    
     sender.out -> receiver.in;
 }