--- conflicted
+++ resolved
@@ -1,15 +1,11 @@
 // Example in the Wiki.
 target C
 
-<<<<<<< HEAD
 preamble {=
     #include <stdio.h>
 =}
 
-reactor Scale(scale: int(2)) {
-=======
 reactor Scale(scale: int = 2) {
->>>>>>> 6547ceae
     input x: int
     output y: int
 
