--- conflicted
+++ resolved
@@ -1,71 +1,67 @@
-/**
- * Test that the starvation functionality in absence of 
- * the "keepalive: true" target property indeed works as
- * expected. This version uses the threaded runtime.
- * 
- * @author Soroush Bateni 
- */
+/**
+ * Test that the starvation functionality in absence of 
+ * the "keepalive: true" target property indeed works as
+ * expected. This version uses the threaded runtime.
+ * 
+ * @author Soroush Bateni 
+ */
  target C {
-<<<<<<< HEAD
-    workers: 8
-=======
->>>>>>> 87f8baba
-};
+};
  reactor SuperDenseSender(number_of_iterations:int(10)){
-    logical action loop;
-    output out:int;
-    state iterator:int(0);
+    logical action loop;
+    output out:int;
+    state iterator:int(0);
     reaction(startup, loop) -> out {=
         if (self->iterator < self->number_of_iterations) {
             schedule(loop, 0);
-        }        
-        self->iterator++;
+        }        
+        self->iterator++;
         SET(out, 42);
-    =}
-    
+    =}
+    
     reaction(shutdown) {=
         tag_t current_tag = get_current_tag();
         if (current_tag.time == start_time
             && current_tag.microstep == self->number_of_iterations + 1) {
             printf("SUCCESS: Sender successfully detected starvation.\n");
         } else {
-            fprintf(stderr, "ERROR: Failed to properly enforce starvation at sender. "
-                            "Shutting down at tag (%lld, %u).\n",
-                             current_tag.time - start_time,
-                             current_tag.microstep);
+            fprintf(stderr, "ERROR: Failed to properly enforce starvation at sender. "
+                            "Shutting down at tag (%lld, %u).\n",
+                             current_tag.time - start_time,
+                             current_tag.microstep);
             exit(1);
         }
     =}
- }
- 
+ }
+ 
  reactor SuperDenseReceiver(number_of_iterations:int(10)) {
-    input in:int;
-    reaction(in) {=
+    input in:int;
+    reaction(in) {=
         tag_t current_tag = get_current_tag();
         printf("Received %d at tag (%lld, %u).\n",
-                in->value,
-                current_tag.time - start_time,
+                in->value,
+                current_tag.time - start_time,
                 current_tag.microstep);
-    =}
-    
-    reaction(shutdown) {=
-        tag_t current_tag = get_current_tag();
-        if (current_tag.time == start_time
-            && current_tag.microstep == self->number_of_iterations + 1) {
-            printf("SUCCESS: Receiver successfully detected starvation.\n");
-        } else {
-            fprintf(stderr, "ERROR: Failed to properly enforce starvation at receiver. "
-                            "Shutting down at tag (%lld, %u).\n",
-                             current_tag.time - start_time,
-                             current_tag.microstep);
-            exit(1);
+    =}
+    
+    reaction(shutdown) {=
+        tag_t current_tag = get_current_tag();
+        if (current_tag.time == start_time
+            && current_tag.microstep == self->number_of_iterations + 1) {
+            printf("SUCCESS: Receiver successfully detected starvation.\n");
+        } else {
+            fprintf(stderr, "ERROR: Failed to properly enforce starvation at receiver. "
+                            "Shutting down at tag (%lld, %u).\n",
+                             current_tag.time - start_time,
+                             current_tag.microstep);
+            exit(1);
         }        
     =}
-}
-
+}
+
 main reactor StarvationThreaded {
-    sender = new[8] SuperDenseSender();
-    receiver = new[8] SuperDenseReceiver();
-    
+    sender = new[8] SuperDenseSender();
+    receiver = new[8] SuperDenseReceiver();
+    
     sender.out -> receiver.in;
 }