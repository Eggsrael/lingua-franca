--- conflicted
+++ resolved
@@ -1,69 +1,65 @@
-/*
- * A test for the request_stop() functionality in Lingua Franca.
- * This version of the test is threaded.
- * 
- * @author Soroush Bateni
- */
- target C {
-    timeout: 11 msec,
-<<<<<<< HEAD
-    workers: 4,
-=======
->>>>>>> 87f8baba
-    build-type: RelWithDebInfo,
-    // logging: DEBUG
-};
-
-import Sender from "../lib/LoopedActionSender.lf"
-
-reactor Consumer {
-    input in:int;
-    state reaction_invoked_correctly:bool(false);
-    reaction(in) {=
-        tag_t current_tag = get_current_tag();
-        if (compare_tags(current_tag,
-                         (tag_t) { .time = MSEC(10) + get_start_time(), .microstep = 9}) > 0) {
-            // The reaction should not have been called at tags larger than (10
-            // msec, 9)
-            char time[255];
-            error_print_and_exit("Invoked reaction(in) at tag (%llu, %d) which is bigger than shutdown.", 
-                current_tag.time - get_start_time(), current_tag.microstep);
-        } else if (compare_tags(current_tag,
-                         (tag_t) { .time = MSEC(10) + get_start_time(), .microstep = 8}) == 0) {
-            // Call request_stop() at relative tag (10 msec, 8)
-            info_print("Requesting stop.");
-            request_stop();
-        } else if (compare_tags(current_tag,
-                         (tag_t) { .time = MSEC(10) + get_start_time(), .microstep = 9}) == 0) {
-            // Check that this reaction is indeed also triggered at (10 msec, 9)
-            // printf("Reaction invoked.\n");
-            self->reaction_invoked_correctly = true;
-        }
-    =}
-    
-    reaction(shutdown) {=
-        tag_t current_tag = get_current_tag();
-        info_print("Shutdown invoked at tag (%lld, %u).", current_tag.time - get_start_time(), current_tag.microstep);
-        // Check to see if shutdown is called at relative tag (10 msec, 9)
-        if (compare_tags(current_tag,
-            (tag_t) { .time = MSEC(10) + get_start_time(), .microstep = 9}) == 0 && 
-            self->reaction_invoked_correctly == true) {
-            info_print("SUCCESS: successfully enforced stop.");
-        } else if(compare_tags(current_tag,
-            (tag_t) { .time = MSEC(10) + get_start_time(), .microstep = 9}) > 0) {
-                error_print_and_exit("Shutdown invoked at tag (%llu, %d). Failed to enforce timeout.",
-                            current_tag.time - get_start_time(), current_tag.microstep);
-        } else if (self->reaction_invoked_correctly == false) {
-            // Check to see if reactions were called correctly
-        	error_print_and_exit("Failed to invoke reaction(in) at tag (%llu, %d).",
-                            current_tag.time - get_start_time(), current_tag.microstep);
-        }
-    =}
-}
-
-main reactor {
-   consumer = new[4] Consumer();
-   producer = new[4] Sender(break_interval = 1 msec); 
-   
-   producer.out -> consumer.in;
-}
+/*
+ * A test for the request_stop() functionality in Lingua Franca.
+ * This version of the test is threaded.
+ * 
+ * @author Soroush Bateni
+ */
+ target C {
+    timeout: 11 msec,
+    build-type: RelWithDebInfo,
+    // logging: DEBUG
+};
+
+import Sender from "../lib/LoopedActionSender.lf"
+
+reactor Consumer {
+    input in:int;
+    state reaction_invoked_correctly:bool(false);
+    reaction(in) {=
+        tag_t current_tag = get_current_tag();
+        if (compare_tags(current_tag,
+                         (tag_t) { .time = MSEC(10) + get_start_time(), .microstep = 9}) > 0) {
+            // The reaction should not have been called at tags larger than (10
+            // msec, 9)
+            char time[255];
+            error_print_and_exit("Invoked reaction(in) at tag (%llu, %d) which is bigger than shutdown.", 
+                current_tag.time - get_start_time(), current_tag.microstep);
+        } else if (compare_tags(current_tag,
+                         (tag_t) { .time = MSEC(10) + get_start_time(), .microstep = 8}) == 0) {
+            // Call request_stop() at relative tag (10 msec, 8)
+            info_print("Requesting stop.");
+            request_stop();
+        } else if (compare_tags(current_tag,
+                         (tag_t) { .time = MSEC(10) + get_start_time(), .microstep = 9}) == 0) {
+            // Check that this reaction is indeed also triggered at (10 msec, 9)
+            // printf("Reaction invoked.\n");
+            self->reaction_invoked_correctly = true;
+        }
+    =}
+    
+    reaction(shutdown) {=
+        tag_t current_tag = get_current_tag();
+        info_print("Shutdown invoked at tag (%lld, %u).", current_tag.time - get_start_time(), current_tag.microstep);
+        // Check to see if shutdown is called at relative tag (10 msec, 9)
+        if (compare_tags(current_tag,
+            (tag_t) { .time = MSEC(10) + get_start_time(), .microstep = 9}) == 0 && 
+            self->reaction_invoked_correctly == true) {
+            info_print("SUCCESS: successfully enforced stop.");
+        } else if(compare_tags(current_tag,
+            (tag_t) { .time = MSEC(10) + get_start_time(), .microstep = 9}) > 0) {
+                error_print_and_exit("Shutdown invoked at tag (%llu, %d). Failed to enforce timeout.",
+                            current_tag.time - get_start_time(), current_tag.microstep);
+        } else if (self->reaction_invoked_correctly == false) {
+            // Check to see if reactions were called correctly
+        	error_print_and_exit("Failed to invoke reaction(in) at tag (%llu, %d).",
+                            current_tag.time - get_start_time(), current_tag.microstep);
+        }
+    =}
+}
+
+main reactor {
+   consumer = new[4] Consumer();
+   producer = new[4] Sender(break_interval = 1 msec); 
+   
+   producer.out -> consumer.in;
+}