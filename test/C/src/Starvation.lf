--- conflicted
+++ resolved
@@ -6,15 +6,11 @@
  */
 target C
 
-<<<<<<< HEAD
 preamble {=
     #include <stdio.h>
 =}
 
-reactor SuperDenseSender(number_of_iterations: int(10)) {
-=======
 reactor SuperDenseSender(number_of_iterations: int = 10) {
->>>>>>> 6547ceae
     logical action loop
     output out: int
     state iterator: int = 0
