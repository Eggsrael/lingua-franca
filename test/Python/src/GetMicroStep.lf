--- conflicted
+++ resolved
@@ -1,32 +1,15 @@
-<<<<<<< HEAD
-// Tests the lf_tag().microstep function in the python target.
-=======
 # Tests the get_microstep() function in the python target.
->>>>>>> ba4ff649
 target Python {
     fast: false
 }
 
 main reactor GetMicroStep {
-<<<<<<< HEAD
-    preamble {=
-        import sys
-    =}
-    state s(1)
-
-    // timer t(0, 1 msec);
-    logical action l;
-    reaction(startup) -> l {=
-        l.schedule(0)
-    =}
-=======
     preamble {= import sys =}
     state s(1)
 
     logical action l  # timer t(0, 1 msec);
 
     reaction(startup) -> l {= l.schedule(0); =}
->>>>>>> ba4ff649
 
     reaction(l) -> l {=
         microstep = lf.tag().microstep
