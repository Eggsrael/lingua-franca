/**
 * This tests that the precedence order of reaction invocation is kept
 * when a feedback loop is present in centralized coordination.
 * 
 * @author Edward A. Lee
 * @author Soroush Bateni
 */

 // reason for failing: lf_comma_separated_time() not supported in the python target

target Python {
    flags: "-Wall",
    coordination: centralized,
    coordination-options: {advance-message-interval: 100 msec}, 
<<<<<<< HEAD
    workers: 2,
=======
>>>>>>> 87f8baba
    timeout: 5 sec
}

reactor Looper(incr:int(1), delay:time(0 msec)) {
    input in:int;
    output out:int;
    state count:int(0);
    state received_count:int(0);
    timer t(0, 1 sec);
    reaction(t) -> out {=
        SET(out, self->count);
        self->count += self->incr;
    =}
    reaction(in) {=
        instant_t time_lag = get_physical_time() - get_logical_time();
        char time_buffer[28]; // 28 bytes is enough for the largest 64 bit number: 9,223,372,036,854,775,807
        lf_comma_separated_time(time_buffer, time_lag);
        info_print("Received %d. Logical time is behind physical time by %s nsec.", in->value, time_buffer);
        self->received_count = self->count;
    =}
    reaction(t) {=
        if (self->received_count != self->count) {
            error_print_and_exit("reaction(t) was invoked before reaction(in). Precedence order was not kept.");
        }
    =}
    reaction(shutdown) {=
        info_print("******* Shutdown invoked.");
        if (self->count != 6 * self->incr) {
            error_print_and_exit("Failed to receive all six expected inputs.");
        }
    =}
}
federated reactor (delay:time(0)) {
    left = new Looper();
    right = new Looper(incr = -1);
    left.out -> right.in;
    right.out -> left.in;
}<|MERGE_RESOLUTION|>--- conflicted
+++ resolved
@@ -12,10 +12,6 @@
     flags: "-Wall",
     coordination: centralized,
     coordination-options: {advance-message-interval: 100 msec}, 
-<<<<<<< HEAD
-    workers: 2,
-=======
->>>>>>> 87f8baba
     timeout: 5 sec
 }
 
