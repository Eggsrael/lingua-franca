--- conflicted
+++ resolved
@@ -4,14 +4,9 @@
  *
  * @author Soroush Bateni
  */
-<<<<<<< HEAD
 
 // reason for failing: lf_tag().microstep and lf.tag_compare() are not not supported in python target
 
-=======
-# reason for failing: get_microstep() and lf.tag_compare() are not not supported
-# in python target
->>>>>>> ba4ff649
 target Python {
     coordination: decentralized
 }
