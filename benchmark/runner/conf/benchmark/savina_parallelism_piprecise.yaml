# @package benchmark
name: "Precise Pi Computation"
params:
  workers: 20
  precision: 5000

# target specific configuration
targets:
  akka:
    jar: "${savina_path}/target/savina-0.0.1-SNAPSHOT-jar-with-dependencies.jar"
    class: "edu.rice.habanero.benchmarks.piprecision.PiPrecisionAkkaActorBenchmark"
    run_args:
      workers: ["-w", "<value>"]
      precision: ["-p", "<value>"]
  lf-cpp:
    copy_sources:
      - "${lf_path}/benchmark/Cpp/Savina/src/BenchmarkRunner.lf"
      - "${lf_path}/benchmark/Cpp/Savina/src/parallelism"
    lf_file: "parallelism/PiPrecision.lf"
    binary: "PiPrecision"
    gen_args: null
    run_args:
      precision: ["--precision", "<value>"]
<<<<<<< HEAD
  lf-c:
    copy_sources:
      - "${lf_path}/benchmark/C/Savina/src/parallelism/PiPrecision.lf"
    lf_file: "PiPrecision.lf"
    binary: "PiPrecision"
    gen_args:
      workers: ["-D", "numWorkers=<value>"]
      precision: ["-D", "precision=<value>"]
=======
      workers: ["--numWorkers", "<value>"]
>>>>>>> cd5c1a4c
<|MERGE_RESOLUTION|>--- conflicted
+++ resolved
@@ -21,7 +21,7 @@
     gen_args: null
     run_args:
       precision: ["--precision", "<value>"]
-<<<<<<< HEAD
+      workers: ["--numWorkers", "<value>"]
   lf-c:
     copy_sources:
       - "${lf_path}/benchmark/C/Savina/src/parallelism/PiPrecision.lf"
@@ -29,7 +29,4 @@
     binary: "PiPrecision"
     gen_args:
       workers: ["-D", "numWorkers=<value>"]
-      precision: ["-D", "precision=<value>"]
-=======
-      workers: ["--numWorkers", "<value>"]
->>>>>>> cd5c1a4c
+      precision: ["-D", "precision=<value>"]