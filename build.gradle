--- conflicted
+++ resolved
@@ -4,6 +4,17 @@
     id 'com.diffplug.spotless'
     id 'org.lflang.distribution-conventions'
     id 'idea'
+}
+
+// Antlr4
+configurations {
+    antlr4
+}
+
+dependencies {
+    antlr4 'org.antlr:antlr4:4.7.2'
+    implementation 'org.antlr:antlr4-runtime:4.7.2'
+    implementation 'org.json:json:20200518' // JSON
 }
 
 spotless {
@@ -15,58 +26,16 @@
                     'test/*/include', 'test/*/bin/', 'test/*/share', 'test/*/lib'
         }
 
-<<<<<<< HEAD
-    dependencies {
-        implementation platform("org.eclipse.xtext:xtext-dev-bom:${xtextVersion}")
-        // https://mvnrepository.com/artifact/com.google.inject/guice
-        implementation group: 'com.google.inject', name: 'guice', version: guiceVersion
-        // https://picocli.info/
-        implementation group: 'info.picocli', name: 'picocli', version: picocliVersion
-    }
-    dependencies {
-        implementation group: 'org.jetbrains.kotlin', name: 'kotlin-stdlib', version: kotlinVersion
-        implementation group: 'org.jetbrains.kotlin', name: 'kotlin-reflect', version: kotlinVersion
-    }
-
-    apply plugin: 'org.xtext.xtend'
-    apply from: "${rootDir}/gradle/source-layout.gradle"
-    apply plugin: 'eclipse'
-
-    // generate xtend sources before kotlin compilation
-    compileKotlin.dependsOn("generateXtext")
-
-    sourceCompatibility = JavaVersion.VERSION_17
-    targetCompatibility = JavaVersion.VERSION_17
-
-    configurations.all {
-        exclude group: 'asm'
-=======
         // define the steps to apply to those files
         trimTrailingWhitespace()
         indentWithSpaces() // or spaces. Takes an integer argument if you don't like 4
         endWithNewline()
->>>>>>> a06d23b5
     }
 
     format 'linguaFranca', {
         addStep(LfFormatStep.create())
         target 'test/*/src/**/*.lf' // you have to set the target manually
         targetExclude 'test/**/failing/**'
-    }
-
-    // Antlr4
-    configurations {
-        antlr4
-    }
-
-    dependencies {
-        antlr4 'org.antlr:antlr4:4.7.2'
-        implementation 'org.antlr:antlr4-runtime:4.7.2'
-    }
-
-    // JSON
-    dependencies {
-        implementation 'org.json:json:20200518'
     }
 }
 
