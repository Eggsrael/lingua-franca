import lfformat.LfFormatStep

plugins {
    id 'com.diffplug.spotless'
    id 'org.lflang.distribution-conventions'
    id 'idea'
}

spotless {
    format 'misc', {
        // define the files to apply `misc` to
<<<<<<< HEAD
        target '*.gradle', '*.md', '.gitignore', '*.sh', '*.ps1'
=======
        target '*.gradle', '*.md', '.gitignore', '**/*.yml'
>>>>>>> 09151c2b

        // define the steps to apply to those files
        trimTrailingWhitespace()
        indentWithSpaces() // or spaces. Takes an integer argument if you don't like 4
        endWithNewline()
    }

    format 'linguaFranca', {
        addStep(LfFormatStep.create())
        target 'test/*/src/**/*.lf' // you have to set the target manually
        targetExclude 'test/**/failing/**'
    }
}

// Make the LF formatting task depend on lff
spotlessLinguaFranca.dependsOn(':org.lflang:cli:lff:installDist')
spotlessLinguaFranca.inputs.files(tasks.getByPath(':org.lflang:cli:lff:installDist').outputs)

distributions {
    clitools {
        distributionBaseName = "lf-cli"
        if (project.hasProperty('nightly')) {
          def date = new Date()
          def formattedDate = date.format('yyyyMMddHHmmss')
          distributionClassifier = 'nightly-' + formattedDate
        }
        contents {
          from tasks.getByPath(':org.lflang:cli:lfc:installDist').outputs
          from tasks.getByPath(':org.lflang:cli:lff:installDist').outputs
          duplicatesStrategy = DuplicatesStrategy.EXCLUDE
        }
    }
}
installDist.dependsOn('installClitoolsDist')
assemble.dependsOn('installDist')


// Alias tasks for simpler access
tasks.register('runLfc', JavaExec) {
    dependsOn('org.lflang:cli:lfc:run')
}
tasks.register('runLff', JavaExec) {
    dependsOn('org.lflang:cli:lff:run')
}<|MERGE_RESOLUTION|>--- conflicted
+++ resolved
@@ -9,11 +9,7 @@
 spotless {
     format 'misc', {
         // define the files to apply `misc` to
-<<<<<<< HEAD
-        target '*.gradle', '*.md', '.gitignore', '*.sh', '*.ps1'
-=======
         target '*.gradle', '*.md', '.gitignore', '**/*.yml'
->>>>>>> 09151c2b
 
         // define the steps to apply to those files
         trimTrailingWhitespace()
