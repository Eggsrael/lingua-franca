import lfformat.LfFormatStep

plugins {
    id 'com.diffplug.spotless'
    id 'org.lflang.distribution-conventions'
    id 'idea'
}

spotless {
    format 'misc', {
        target rootProject.fileTree(rootProject.rootDir) {
            include '**/*.gradle', '**/*.md', '.gitignore', '**/*.yml', '**/*.sh', '**/*.psi'
            exclude '**/reactor-cpp/**', '**/reactor-c/**', '**/reactor-rs/**', '**/lf-python-support/**',
                    '**/src-gen/**', '**/fed-gen/**', '**/test-gen/**', '**/build/**',
                    'test/*/include', 'test/*/bin/', 'test/*/share', 'test/*/lib'
        }

        // define the steps to apply to those files
        trimTrailingWhitespace()
        indentWithSpaces() // or spaces. Takes an integer argument if you don't like 4
        endWithNewline()
    }

    format 'linguaFranca', {
        addStep(LfFormatStep.create())
        target 'test/*/src/**/*.lf' // you have to set the target manually
        targetExclude 'test/**/failing/**'
    }
}

// Make the LF formatting task depend on lff
spotlessLinguaFranca.dependsOn('cli:lff:installDist')
spotlessLinguaFranca.inputs.files(tasks.getByPath('cli:lff:installDist').outputs)

distributions {
    clitools {
        distributionBaseName = "lf-cli"
        if (project.hasProperty('nightly')) {
          def date = new Date()
          def formattedDate = date.format('yyyyMMddHHmmss')
          distributionClassifier = 'nightly-' + formattedDate
        }
        contents {
          from tasks.getByPath('cli:lfc:installDist').outputs
          from tasks.getByPath('cli:lff:installDist').outputs
          duplicatesStrategy = DuplicatesStrategy.EXCLUDE
        }
    }
}
installDist.dependsOn('installClitoolsDist')
assemble.dependsOn('installDist')


<<<<<<< HEAD
spotless {
    repositories {
        mavenCentral()
    }

    format 'misc', {
        // define the files to apply `misc` to
        target '*.gradle', '*.md', '.gitignore', '**/*.yml'

        // define the steps to apply to those files
        trimTrailingWhitespace()
        indentWithSpaces(2) // or spaces. Takes an integer argument if you don't like 4
        endWithNewline()
=======
// Alias tasks for simpler access
tasks.register('runLfc', JavaExec) {
    dependsOn('cli:lfc:run')
}
tasks.register('runLff', JavaExec) {
    dependsOn('cli:lff:run')
}
tasks.register('targetTest') {
    doLast {
        if (!project.hasProperty('target')) {
            def testFiles = rootProject.fileTree("${rootProject.rootDir}/core/src/integrationTest/java/org/lflang/tests/runtime").files
            def targets = testFiles.collect { it.getName().substring(0, it.getName().length() - 9); }
            throw new GradleException("Please set the \'target\' project property using -Ptarget=<...>. You may chose any of $targets")
        }
>>>>>>> 59f944dc
    }
    finalizedBy('core:integrationTest')
}
tasks.register('singleTest') {
    doLast {
        if (System.getProperty('singleTest') == null) {
            throw new GradleException('Please set the \'singleTest\' system property using -DsingleTest=<...> to specify the LF test file that you would like to run.')
        }
    }
    finalizedBy('core:integrationTest')
}

// Old deprecated tasks.
tasks.register('buildAll') {
    doLast {
        throw new GradleException('The "buildAll" task was removed. Pleas use "./gradlew build" or "./gradlew assemble instead')
    }
}
tasks.register('runSingleTestl') {
    doLast {
        throw new GradleException('The "runSingleTest" task was removed. Pleas use "./gradlew singleTest -DsingleTest=testFile.lf" instead')
    }
}<|MERGE_RESOLUTION|>--- conflicted
+++ resolved
@@ -17,7 +17,7 @@
 
         // define the steps to apply to those files
         trimTrailingWhitespace()
-        indentWithSpaces() // or spaces. Takes an integer argument if you don't like 4
+        indentWithSpaces(2) // or spaces. Takes an integer argument if you don't like 4
         endWithNewline()
     }
 
@@ -51,21 +51,6 @@
 assemble.dependsOn('installDist')
 
 
-<<<<<<< HEAD
-spotless {
-    repositories {
-        mavenCentral()
-    }
-
-    format 'misc', {
-        // define the files to apply `misc` to
-        target '*.gradle', '*.md', '.gitignore', '**/*.yml'
-
-        // define the steps to apply to those files
-        trimTrailingWhitespace()
-        indentWithSpaces(2) // or spaces. Takes an integer argument if you don't like 4
-        endWithNewline()
-=======
 // Alias tasks for simpler access
 tasks.register('runLfc', JavaExec) {
     dependsOn('cli:lfc:run')
@@ -80,7 +65,6 @@
             def targets = testFiles.collect { it.getName().substring(0, it.getName().length() - 9); }
             throw new GradleException("Please set the \'target\' project property using -Ptarget=<...>. You may chose any of $targets")
         }
->>>>>>> 59f944dc
     }
     finalizedBy('core:integrationTest')
 }
