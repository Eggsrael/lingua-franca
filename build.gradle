buildscript {
	ext.kotlinVersion = "1.4.10" // sync with pom.xml
	repositories {
		mavenCentral()
	}
	dependencies {
		classpath 'org.xtext:xtext-gradle-plugin:2.0.8'
		classpath "org.jetbrains.kotlin:kotlin-gradle-plugin:$kotlinVersion"
	}
}

plugins {
<<<<<<< HEAD
    id "com.github.johnrengelman.shadow" version "6.0.0"
    id "com.github.node-gradle.node" version "3.0.1"
=======
	id 'com.github.johnrengelman.shadow' version '6.0.0'
>>>>>>> 62b08157
	id 'java'
	id 'jacoco'
}

subprojects {
	ext.xtextVersion = '2.25.0'
	repositories {
		mavenCentral()
	}
	
	apply plugin: 'kotlin'
	compileKotlin {
		destinationDir = compileJava.destinationDir
		kotlinOptions {
			jvmTarget = "1.8"
		}
	}

	dependencies {
		implementation platform("org.eclipse.xtext:xtext-dev-bom:${xtextVersion}")
		// https://mvnrepository.com/artifact/com.google.inject/guice
		implementation group: 'com.google.inject', name: 'guice', version: '5.0.1'
		// https://mvnrepository.com/artifact/commons-cli/commons-cli
		implementation group: 'commons-cli', name: 'commons-cli', version: '1.4'
    }
    dependencies {
        implementation group: 'org.jetbrains.kotlin', name: 'kotlin-stdlib', version: kotlinVersion
        implementation group: 'org.jetbrains.kotlin', name: 'kotlin-reflect', version: kotlinVersion
    }


	apply plugin: 'org.xtext.xtend'
	apply from: "${rootDir}/gradle/source-layout.gradle"
	apply plugin: 'eclipse'

	// generate xtend sources before kotlin compilation
	compileKotlin.dependsOn("generateXtext")

	group = 'org.lflang'
	version = '0.1.0-SNAPSHOT'
	
	sourceCompatibility = JavaVersion.VERSION_11
	targetCompatibility = JavaVersion.VERSION_11

	configurations.all {
		exclude group: 'asm'
	}

	// Delete generated sources on `gradle clean`
	clean.doFirst {
		project.logger.info("Deleting ${projectDir}/xtend-gen, src-gen")
		delete "${projectDir}/xtend-gen/"
		delete "${projectDir}/src-gen/"
	}
}<|MERGE_RESOLUTION|>--- conflicted
+++ resolved
@@ -10,12 +10,8 @@
 }
 
 plugins {
-<<<<<<< HEAD
     id "com.github.johnrengelman.shadow" version "6.0.0"
     id "com.github.node-gradle.node" version "3.0.1"
-=======
-	id 'com.github.johnrengelman.shadow' version '6.0.0'
->>>>>>> 62b08157
 	id 'java'
 	id 'jacoco'
 }
