/*
Copyright (c) 2022, The University of California at Berkeley.

Redistribution and use in source and binary forms, with or without modification,
are permitted provided that the following conditions are met:

1. Redistributions of source code must retain the above copyright notice,
   this list of conditions and the following disclaimer.

2. Redistributions in binary form must reproduce the above copyright notice,
   this list of conditions and the following disclaimer in the documentation
   and/or other materials provided with the distribution.

THIS SOFTWARE IS PROVIDED BY THE COPYRIGHT HOLDERS AND CONTRIBUTORS "AS IS" AND
ANY EXPRESS OR IMPLIED WARRANTIES, INCLUDING, BUT NOT LIMITED TO, THE IMPLIED
WARRANTIES OF MERCHANTABILITY AND FITNESS FOR A PARTICULAR PURPOSE ARE
DISCLAIMED. IN NO EVENT SHALL THE COPYRIGHT HOLDER OR CONTRIBUTORS BE LIABLE FOR
ANY DIRECT, INDIRECT, INCIDENTAL, SPECIAL, EXEMPLARY, OR CONSEQUENTIAL DAMAGES
(INCLUDING, BUT NOT LIMITED TO, PROCUREMENT OF SUBSTITUTE GOODS OR SERVICES;
LOSS OF USE, DATA, OR PROFITS; OR BUSINESS INTERRUPTION) HOWEVER CAUSED AND ON
ANY THEORY OF LIABILITY, WHETHER IN CONTRACT, STRICT LIABILITY, OR TORT
(INCLUDING NEGLIGENCE OR OTHERWISE) ARISING IN ANY WAY OUT OF THE USE OF THIS
SOFTWARE, EVEN IF ADVISED OF THE POSSIBILITY OF SUCH DAMAGE.
*/

package org.lflang;

import java.util.List;

import org.eclipse.emf.ecore.EObject;
import org.eclipse.xtext.nodemodel.ICompositeNode;
import org.eclipse.xtext.nodemodel.util.NodeModelUtils;
import org.eclipse.xtext.resource.XtextResource;

import org.lflang.lf.Action;
import org.lflang.lf.Attribute;
import org.lflang.lf.Input;
import org.lflang.lf.Instantiation;
import org.lflang.lf.Output;
import org.lflang.lf.Parameter;
import org.lflang.lf.Reaction;
import org.lflang.lf.Reactor;
import org.lflang.lf.StateVar;
import org.lflang.lf.Timer;
import org.lflang.util.StringUtil;

/**
 * A helper class for processing attributes in the AST.
<<<<<<< HEAD
 *
 * @author{Shaokai Lin <shaokai@berkeley.edu>}
 * @author{Clément Fournier, TU Dresden, INSA Rennes}
 * @author{Alexander Schulz-Rosengarten <als@informatik.uni-kiel.de>}
=======
 * 
 * @author Shaokai Lin
 * @author Clément Fournier
 * @author Alexander Schulz-Rosengarten
>>>>>>> ba0543f4
 */
public class AttributeUtils {

    /**
     * Return the attributes declared on the given node. Throws
     * if the node does not support declaring attributes.
     *
     * @throws IllegalArgumentException If the node cannot have attributes
     */
    public static List<Attribute> getAttributes(EObject node) {
        if (node instanceof Reactor) {
            return ((Reactor) node).getAttributes();
        } else if (node instanceof Reaction) {
            return ((Reaction) node).getAttributes();
        } else if (node instanceof Action) {
            return ((Action) node).getAttributes();
        } else if (node instanceof Timer) {
            return ((Timer) node).getAttributes();
        } else if (node instanceof StateVar) {
            return ((StateVar) node).getAttributes();
        } else if (node instanceof Parameter) {
            return ((Parameter) node).getAttributes();
        } else if (node instanceof Input) {
            return ((Input) node).getAttributes();
        } else if (node instanceof Output) {
            return ((Output) node).getAttributes();
        } else if (node instanceof Instantiation) {
            return ((Instantiation) node).getAttributes();
        }
        throw new IllegalArgumentException("Not annotatable: " + node);
    }

    /**
     * Return the attribute with the given name
     * if present, otherwise return null.
     *
     * @throws IllegalArgumentException If the node cannot have attributes
     */
    public static Attribute findAttributeByName(EObject node, String name) {
        List<Attribute> attrs = getAttributes(node);
        return attrs.stream()
                    .filter(it -> it.getAttrName().equalsIgnoreCase(name)) // case-insensitive search (more user-friendly)
                    .findFirst()
                    .orElse(null);
    }

    /**
     * Return the first argument specified for the attribute.
     *
     * This should be used if the attribute is expected to have a single argument.
     * If there is no argument, null is returned.
     */
    public static String getFirstArgumentValue(Attribute attr) {
        if (attr == null || attr.getAttrParms().isEmpty()) {
            return null;
        }
        return StringUtil.removeQuotes(attr.getAttrParms().get(0).getValue());
    }

    /**
     * Search for an attribute with the given name on the given AST node and return its first
     * argument as a String.
     *
     * This should only be used on attributes that are expected to have a single argument.
     *
     * Returns null if the attribute is not found or if it does not have any arguments.
     */
    public static String getAttributeValue(EObject node, String attrName) {
        final var attr = findAttributeByName(node, attrName);
        String value = getFirstArgumentValue(attr);
        // Attribute annotations in comments are deprecated, but we still check for then for backwards
        // compatibility
        if (value == null) {
            return findAnnotationInComments(node, "@" + attrName);
        }
        return value;
    }

    /**
     * Retrieve a specific annotation in a comment associated with the given model element in the AST.
     *
     * This will look for a comment. If one is found, it searches for the given annotation `key`.
     * and extracts any string that follows the annotation marker.
     *
     * @param object the AST model element to search a comment for
     * @param key the specific annotation key to be extracted
     * @return `null` if no JavaDoc style comment was found or if it does not contain the given key.
     *     The string immediately following the annotation marker otherwise.
     */
    public static String findAnnotationInComments(EObject object, String key) {
        if (!(object.eResource() instanceof XtextResource)) return null;
        ICompositeNode node = NodeModelUtils.findActualNodeFor(object);
        return ASTUtils.getPrecedingComments(node, n -> true).flatMap(String::lines)
            .filter(line -> line.contains(key))
            .map(String::trim)
            .map(it -> it.substring(it.indexOf(key) + key.length()))
            .map(it -> it.endsWith("*/") ? it.substring(0, it.length() - "*/".length()) : it)
            .findFirst().orElse(null);
    }

    /**
     * Return true if the specified node is an Input and has an {@code @sparse}
     * attribute.
     * @param node An AST node.
     */
    public static boolean isSparse(EObject node) {
        return findAttributeByName(node, "sparse") != null;
    }

    /**
     * Return the language attribute on a reaction, or null if none is defined.
     */
    public static Target findReactionLanguageAttribute(Reaction reaction) {
        for (var attribute : getAttributes(reaction)) {
            if (attribute.getAttrName().equalsIgnoreCase("language")) {
                return Target.valueOf(StringUtil.removeQuotes(attribute.getAttrParms().get(0).getValue()));
            }
        }
        return null;
    }

    /**
     * Return true if the reaction is unordered.
     */
    public static boolean isUnordered(Reaction reaction) {
        for (var attribute : getAttributes(reaction)) {
            if (
                attribute.getAttrName().equalsIgnoreCase("_fed_recv") ||
                attribute.getAttrName().equalsIgnoreCase("_fed_send") ||
                attribute.getAttrName().equalsIgnoreCase("_fed_inp_ctrl") ||
                attribute.getAttrName().equalsIgnoreCase("_fed_out_ctrl")
            ) {
                return true;
            }
        }
        return false;
    }

    /**
     * Return the declared label of the node, as given by the @label annotation.
     */
    public static String getLabel(EObject node) {
        return getAttributeValue(node, "label");
    }

    /**
     * Return the declared icon of the node, as given by the @icon annotation.
     */
    public static  String getIconPath(EObject node) {
        return getAttributeValue(node, "icon");
    }

}<|MERGE_RESOLUTION|>--- conflicted
+++ resolved
@@ -46,17 +46,10 @@
 
 /**
  * A helper class for processing attributes in the AST.
-<<<<<<< HEAD
  *
- * @author{Shaokai Lin <shaokai@berkeley.edu>}
- * @author{Clément Fournier, TU Dresden, INSA Rennes}
- * @author{Alexander Schulz-Rosengarten <als@informatik.uni-kiel.de>}
-=======
- * 
  * @author Shaokai Lin
  * @author Clément Fournier
  * @author Alexander Schulz-Rosengarten
->>>>>>> ba0543f4
  */
 public class AttributeUtils {
 
