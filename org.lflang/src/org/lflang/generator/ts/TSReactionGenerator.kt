package org.lflang.generator.ts

import org.lflang.ErrorReporter
import org.lflang.ASTUtils
import org.lflang.federated.generator.FederateInstance
import org.lflang.generator.PrependOperator
import org.lflang.generator.getTargetTimeExpr
import org.lflang.isBank
import org.lflang.isMultiport
import org.lflang.joinWithCommas
import org.lflang.lf.*
import org.lflang.lf.Timer
import org.lflang.toText
import kotlin.collections.HashSet
import java.util.StringJoiner 
import java.util.LinkedList


/**
 * Reaction generator for TypeScript target.
 *
 *  @author{Matt Weber <matt.weber@berkeley.edu>}
 *  @author{Edward A. Lee <eal@berkeley.edu>}
 *  @author{Marten Lohstroh <marten@berkeley.edu>}
 *  @author {Christian Menard <christian.menard@tu-dresden.de>}
 *  @author {Hokeun Kim <hokeunkim@berkeley.edu>}
 */
class TSReactionGenerator(
    private val errorReporter: ErrorReporter,
<<<<<<< HEAD
    private val reactor : Reactor
=======
    private val reactor: Reactor,
    private val federate: FederateInstance
>>>>>>> cd46166f
) {

    private fun VarRef.generateVarRef(): String {
        return if (this.container != null && this.container.isBank && this.variable is Port) {
            "this.${this.container.name}.port(it => it.${this.variable.name})"
        } else {
            "this.${ASTUtils.generateVarRef(this)}"
        }
    }

    private fun generateArg(v: VarRef): String {
        return if (v.container != null) {
            "__${v.container.name}_${v.variable.name}"
        } else {
            "__${v.variable.name}"
        }
    }

    private fun generateDeadlineHandler(
        reaction: Reaction,
        reactPrologue: String,
        reactEpilogue: String,
        reactSignature: StringJoiner
    ): String {
        var deadlineArgs = ""
        val delay = reaction.deadline.delay
        deadlineArgs += if (delay is ParameterReference) {
            "this.${delay.parameter.name}.get()"
        } else {
            delay.toTsTime()
        }

        return with(PrependOperator) {
            """
            |},
            |$deadlineArgs,
            |function($reactSignature) {
            |    // =============== START deadline prologue
        ${" |    "..reactPrologue}
            |    // =============== END deadline prologue
            |    try {
        ${" |        "..reaction.deadline.code.toText()}
            |    } finally {
            |        // =============== START deadline epilogue
        ${" |        "..reactEpilogue}
            |        // =============== END deadline epilogue
            |    }
            |}
        """.trimMargin()
        }

    }

    private fun generateReactionString(
        reaction: Reaction,
        reactPrologue: String,
        reactEpilogue: String,
        reactFuncArgs: StringJoiner,
        reactSignature: StringJoiner
    ): String {
        // Assemble reaction triggers
        val reactionTriggers = StringJoiner(",\n")

        for (trigger in reaction.triggers) {
            if (trigger is VarRef) {
                reactionTriggers.add(trigger.generateVarRef())
            } else if (trigger is BuiltinTriggerRef) {
                when (trigger.type) {
                    BuiltinTrigger.STARTUP  -> reactionTriggers.add("this.startup")
                    BuiltinTrigger.SHUTDOWN -> reactionTriggers.add("this.shutdown")
                    else                    -> {}
                }
            }
        }

        return with(PrependOperator) {
            """
            |
            |this.add${if (reaction.isMutation) "Mutation" else "Reaction"}(
            |    new __Triggers($reactionTriggers),
            |    new __Args($reactFuncArgs),
            |    function ($reactSignature) {
            |        // =============== START react prologue
        ${" |        "..reactPrologue}
            |        // =============== END react prologue
            |        try {
        ${" |            "..reaction.code.toText()}
            |        } finally {
            |            // =============== START react epilogue
        ${" |            "..reactEpilogue}
            |            // =============== END react epilogue
            |        }
        ${
                " |    "..if (reaction.deadline != null) generateDeadlineHandler(
                    reaction,
                    reactPrologue,
                    reactEpilogue,
                    reactSignature
                ) else "}"
            }
            |);
            |""".trimMargin()
        }
    }

    private fun generateReactionSignatureForTrigger(trigOrSource: VarRef): String {
        val reactSignatureElementType = when (trigOrSource.variable) {
            is Timer  -> "__Tag"
            is Action -> (trigOrSource.variable as Action).tsActionType
            is Port   -> (trigOrSource.variable as Port).tsPortType
            else      -> errorReporter.reportError("Invalid trigger: ${trigOrSource.variable.name}")
        }

        val portClassType = if (trigOrSource.variable.isMultiport) {
            "__InMultiPort<$reactSignatureElementType>"
        } else {
            "Read<$reactSignatureElementType>"
        }
        return if (trigOrSource.container != null && trigOrSource.container.isBank) {
            "${generateArg(trigOrSource)}: Array<$portClassType>"
        } else {
            "${generateArg(trigOrSource)}: $portClassType"
        }
    }

    private fun generateReactionSignatureElementForPortEffect(effect: VarRef, isMutation: Boolean): String {
        val outputPort = effect.variable as Port
        val portClassType = if (outputPort.isMultiport) {
            (if (isMutation) "__WritableMultiPort" else "MultiReadWrite") + "<${(effect.variable as Port).tsPortType}>"
        } else {
            (if (isMutation) "__WritablePort" else "ReadWrite") + "<${(effect.variable as Port).tsPortType}>"
        }

        return if (effect.container != null && effect.container.isBank) {
            "Array<$portClassType>"
        } else {
            portClassType
        }
    }

    private fun generateReactionEpilogueForPortEffect(effect: VarRef): String {
        val portEffect = effect.variable as Port
        val effectName = portEffect.name
        return if (effect.container == null) {
            if (portEffect.isMultiport) {
                """
                |$effectName.forEach((__element, __index) => {
                |    if (__element !== undefined) {
                |        __$effectName.set(__index, __element);
                |    }
                |});""".trimMargin()
            } else {
                """
                |if ($effectName !== undefined) {
                |    __$effectName.set($effectName);
                |}""".trimMargin()
            }
        } else {
            val containerName = effect.container.name
            if (effect.container.isBank) {
                if (portEffect.isMultiport) {
                    """
                    |$containerName.forEach((__reactor, __reactorIndex) => {
                    |   __reactor.$effectName.forEach((__element, __index) => {
                    |       if (__element !== undefined) {
                    |           __${containerName}_$effectName[__reactorIndex].set(__index, __element)
                    |       }
                    |   })
                    |});""".trimMargin()
                } else {
                    """
                    |$containerName.forEach((__reactor, __reactorIndex) => {
                    |   if (__reactor.$effectName !== undefined) {
                    |       __${containerName}_$effectName[__reactorIndex].set(__reactor.$effectName)
                    |   }
                    |});""".trimMargin()
                }
            } else {
                if (portEffect.isMultiport) {
                    """
                    |$containerName.$effectName.forEach((__element, __index) => {
                    |   if (__element !== undefined) {
                    |       __${containerName}_$effectName.set(__index, __element)
                    |   }
                    |});""".trimMargin()
                } else {
                    """
                    |if ($containerName.$effectName !== undefined) {
                    |    __${containerName}_$effectName.set($containerName.$effectName)
                    |}""".trimMargin()
                }
            }
        }
    }

    // TODO(hokeun): Decompose this function further.
    private fun generateSingleReaction(reactor: Reactor, reaction: Reaction): String {
        // Determine signature of the react function
        val reactSignature = StringJoiner(", ")
        reactSignature.add("this")

        // Assemble react function arguments from sources and effects
        // Arguments are either elements of this reactor, or an object
        // representing a contained reactor with properties corresponding
        // to listed sources and effects.

        // If a source or effect is an element of this reactor, add it
        // directly to the reactFunctArgs string. If it isn't, write it
        // into the containerToArgs map, and add it to the string later.
        val reactFunctArgs = StringJoiner(", ")
        // Combine triggers and sources into a set
        // so we can iterate over their union
        val triggersUnionSources = mutableSetOf<VarRef>().also {
            it.addAll(reaction.triggers.filterIsInstance<VarRef>())
            it.addAll(reaction.sources)
        }

        // Create a set of effect names so actions that appear
        // as both triggers/sources and effects can be
        // identified and added to the reaction arguments once.
        // We can't create a set of VarRefs because
        // an effect and a trigger/source with the same name are
        // unequal.
        // The key of the pair is the effect's container's name,
        // The effect of the pair is the effect's name
        val effectSet = reaction.effects.map {
            val key = it.container?.name ?: "" // The container
            val value = it.variable.name // The name of the effect
            key to value
        }.toMutableSet()


        // The prologue to the react function writes state
        // and parameters to local variables of the same name
        val reactPrologue = mutableListOf<String>()
        reactPrologue.add("const util = this.util;")

        // Add triggers and sources to the react function
        val containerToArgs = mutableMapOf<Instantiation, MutableSet<Variable>>()
        for (trigOrSource in triggersUnionSources) {
            // Actions that are both read and scheduled should only
            // appear once as a schedulable effect

            val trigOrSourceKey = trigOrSource.container?.name.orEmpty()
            val triggerName = trigOrSource.variable.name
            val trigOrSourcePair = trigOrSourceKey to triggerName

            if (trigOrSourcePair !in effectSet) {
                reactSignature.add(generateReactionSignatureForTrigger(trigOrSource))
                reactFunctArgs.add(trigOrSource.generateVarRef())
                if (trigOrSource.container == null) {
                    if (trigOrSource.variable.isMultiport) {
                        reactPrologue.add("let $triggerName = ${generateArg(trigOrSource)}.values();")
                    } else {
                        reactPrologue.add("let $triggerName = ${generateArg(trigOrSource)}.get();")
                    }
                } else {
                    val args = containerToArgs.computeIfAbsent(trigOrSource.container) { mutableSetOf() }
                    args.add(trigOrSource.variable)
                }
            }
        }
        val schedActionSet = mutableSetOf<Action>()

        // The epilogue to the react function writes local
        // state variables back to the state
        val reactEpilogue = mutableListOf<String>()
        for (effect in reaction.effects) {
            val reactSignatureElement = generateArg(effect)
            val functArg = effect.generateVarRef()
            when (val effectVar = effect.variable) {
                is Timer  -> {
                    errorReporter.reportError("A timer cannot be an effect of a reaction")
                }

                is Action -> {
                    reactSignature.add("$reactSignatureElement: Sched<${effectVar.tsActionType}>")
                    schedActionSet.add(effectVar)
                    reactFunctArgs.add("this.schedulable($functArg)")
                }

                is Port   -> {
                    val type = generateReactionSignatureElementForPortEffect(effect, reaction.isMutation)
                    reactSignature.add("$reactSignatureElement: $type")
                    reactEpilogue.add(generateReactionEpilogueForPortEffect(effect))
                    val funcArgs = if (effectVar.isMultiport) {
                        if (effect.container?.isBank == true) {
                            "this.${effect.container.name}.allWritable($functArg)"
                        } else {
                            "this.allWritable($functArg)"
                        }
                    } else {
                        if (effect.container?.isBank == true) {
                            "this.${effect.container.name}.writable($functArg)"
                        } else {
                            "this.writable($functArg)"
                        }
                    }
                    reactFunctArgs.add(funcArgs)
                }
            }

            if (effect.container == null) {
                if (effect.variable.isMultiport) {
                    val port = effect.variable as Port
                    reactPrologue.add("let ${port.name} = new Array<${port.tsPortType}>(__${port.name}.width());")
                } else {
                    reactPrologue.add("let ${effect.variable.name} = __${effect.variable.name}.get();")
                }
            } else {
                // Hierarchical references are handled later because there
                // could be references to other members of the same reactor.
                val args = containerToArgs.computeIfAbsent(effect.container) { HashSet() }
                args.add(effect.variable)
            }
        }

        // Iterate through the actions to handle the prologue's
        // "actions" object
        if (schedActionSet.size > 0) {
            val prologueActionObjectBody =
                schedActionSet.joinWithCommas { "${it.name}: __${it.name}" }
            reactPrologue.add("let actions = {$prologueActionObjectBody};")
        }

        // Add parameters to the react function
        for (param in reactor.parameters) {

            // Underscores are added to parameter names to prevent conflict with prologue
            val name = param.name
            reactSignature.add("__$name: __Parameter<${TSTypes.getTargetType(param)}>")
            reactFunctArgs.add("this.$name")
            reactPrologue.add("let $name = __$name.get();")
        }

        // Add state to the react function
        for (state in reactor.stateVars) {
            // Underscores are added to state names to prevent conflict with prologue
            val name = state.name
            reactSignature.add("__$name: __State<${TSTypes.getTargetType(state)}>")
            reactFunctArgs.add("this.$name")
            reactPrologue.add("let $name = __$name.get();")
            reactEpilogue.add(
                """
                    |if ($name !== undefined) {
                    |    __$name.set($name);
                    |}""".trimMargin()
            )
        }

        // Initialize objects to enable hierarchical references.
        for ((container, args) in containerToArgs.entries) {
            val containerName = container.name
            val initializer = args.joinWithCommas { variable ->
                "${variable.name}: __${containerName}_${variable.name}" +
                        // The parentheses are needed below to separate two if-else statements.
                        (if (container.isBank) "[i]" else "") +
                        if (variable.isMultiport) ".values()" else ".get()"
            }
            val prologuePart =
                if (container.isBank) {
                    """
                    |let $containerName = []
                    |for (let i = 0; i < ${container.widthSpec.toTSCode()}; i++) {
                    |   $containerName.push({$initializer})
                    |}""".trimMargin()
                } else {
                    "let $containerName = {$initializer}"
                }
            reactPrologue.add(prologuePart)
        }

        // Generate reaction as a formatted string.
        return generateReactionString(
            reaction,
            reactPrologue.joinToString("\n"),
            reactEpilogue.joinToString("\n"),
            reactFunctArgs,
            reactSignature
        )
    }

    fun generateAllReactions(): String {
        val reactionCodes = LinkedList<String>()
        // Next handle reaction instances.
        // If the app is federated, only generate
        // reactions that are contained by that federate
<<<<<<< HEAD
=======
        val generatedReactions: List<Reaction>
        if (reactor.isFederated) {
            generatedReactions = LinkedList<Reaction>()
            for (reaction in reactor.reactions) {
                // TODO(hokeun): Find a better way to gracefully handle this skipping.
                // Do not add reactions created by generateNetworkOutputControlReactionBody
                // or generateNetworkInputControlReactionBody.
                if (reaction.code.toText().contains("generateNetworkOutputControlReactionBody")
                    || reaction.code.toText().contains("generateNetworkInputControlReactionBody")
                ) {
                    continue
                }
                if (federate.contains(reaction)) {
                    generatedReactions.add(reaction)
                }
            }
        } else {
            generatedReactions = reactor.reactions
        }
>>>>>>> cd46166f

        ///////////////////// Reaction generation begins /////////////////////
        // TODO(hokeun): Consider separating this out as a new class.
        for (reaction in reactor.reactions) {
            // Write the reaction itself
            reactionCodes.add(generateSingleReaction(reactor, reaction))
        }
        return reactionCodes.joinToString("\n")
    }
}<|MERGE_RESOLUTION|>--- conflicted
+++ resolved
@@ -27,12 +27,7 @@
  */
 class TSReactionGenerator(
     private val errorReporter: ErrorReporter,
-<<<<<<< HEAD
-    private val reactor : Reactor
-=======
-    private val reactor: Reactor,
-    private val federate: FederateInstance
->>>>>>> cd46166f
+    private val reactor: Reactor
 ) {
 
     private fun VarRef.generateVarRef(): String {
@@ -420,28 +415,6 @@
         // Next handle reaction instances.
         // If the app is federated, only generate
         // reactions that are contained by that federate
-<<<<<<< HEAD
-=======
-        val generatedReactions: List<Reaction>
-        if (reactor.isFederated) {
-            generatedReactions = LinkedList<Reaction>()
-            for (reaction in reactor.reactions) {
-                // TODO(hokeun): Find a better way to gracefully handle this skipping.
-                // Do not add reactions created by generateNetworkOutputControlReactionBody
-                // or generateNetworkInputControlReactionBody.
-                if (reaction.code.toText().contains("generateNetworkOutputControlReactionBody")
-                    || reaction.code.toText().contains("generateNetworkInputControlReactionBody")
-                ) {
-                    continue
-                }
-                if (federate.contains(reaction)) {
-                    generatedReactions.add(reaction)
-                }
-            }
-        } else {
-            generatedReactions = reactor.reactions
-        }
->>>>>>> cd46166f
 
         ///////////////////// Reaction generation begins /////////////////////
         // TODO(hokeun): Consider separating this out as a new class.
