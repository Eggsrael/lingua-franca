--- conflicted
+++ resolved
@@ -161,11 +161,7 @@
         val actionGenerator = TSActionGenerator(tsGenerator, reactor.actions, federateConfig)
         val portGenerator = TSPortGenerator(reactor.inputs, reactor.outputs)
 
-<<<<<<< HEAD
         val constructorGenerator = TSConstructorGenerator(tsGenerator, errorReporter, reactor)
-=======
-        val constructorGenerator = TSConstructorGenerator(tsGenerator, errorReporter, reactor, federate, targetConfig)
->>>>>>> 608fc730
         return with(PrependOperator) {
             """
                 |// =============== START reactor class ${reactor.name}
