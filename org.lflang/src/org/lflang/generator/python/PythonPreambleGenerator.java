package org.lflang.generator.python;

import java.nio.file.Path;
import java.util.ArrayList;
import java.util.List;
import org.lflang.ASTUtils;
import org.lflang.TargetConfig;
import org.lflang.generator.CodeBuilder;
import org.lflang.generator.c.CPreambleGenerator;
import org.lflang.lf.Preamble;


/**
 * Generates user-defined preambles and #define and #include directives
 * for the Python target.
 *
 * @author {Edward A. Lee <eal@berkeley.edu>}
 * @author {Soroush Bateni <soroush@utdallas.edu>}
 * @author {Hou Seng Wong <housengw@berkeley.edu>}
 */

public class PythonPreambleGenerator {
    /**
     * Generates preambles defined by user for a given reactor.
     * The preamble code is put inside the reactor class.
     */
    public static String generatePythonPreambles(List<Preamble> preambles) {
        List<String> preamblesCode = new ArrayList<>();
<<<<<<< HEAD
        preambles.forEach(p -> preamblesCode.add(ASTUtils.toTaggedText(p.getCode())));
        return preamblesCode.size() > 0 ? String.join("\n", 
=======
        preambles.forEach(p -> preamblesCode.add(ASTUtils.toText(p.getCode())));
        return preamblesCode.size() > 0 ? String.join("\n",
>>>>>>> 90b09afe
            "# From the preamble, verbatim:",
            String.join("\n", preamblesCode),
            "# End of preamble."
        ) : "";
    }

    public static String generateCDefineDirectives(
        TargetConfig targetConfig,
        int numFederates,
        boolean isFederated,
        Path srcGenPath,
        boolean clockSyncIsOn,
        boolean hasModalReactors
    ) {
        CodeBuilder code = new CodeBuilder();
        code.pr(CPreambleGenerator.generateDefineDirectives(
            targetConfig, numFederates, isFederated,
            srcGenPath, clockSyncIsOn, hasModalReactors)
        );
        code.pr("#define _LF_GARBAGE_COLLECTED");
        return code.toString();
    }

    public static String generateCIncludeStatements(
        TargetConfig targetConfig,
        boolean isFederated,
        boolean hasModalReactors
    ) {
        CodeBuilder code = new CodeBuilder();
        code.pr(CPreambleGenerator.generateIncludeStatements(targetConfig, isFederated));
        code.pr("#include \"pythontarget.c\"");
        if (hasModalReactors) {
            code.pr("#include \"modal_models/definitions.h\"");
        }
        return code.toString();
    }
}<|MERGE_RESOLUTION|>--- conflicted
+++ resolved
@@ -26,13 +26,8 @@
      */
     public static String generatePythonPreambles(List<Preamble> preambles) {
         List<String> preamblesCode = new ArrayList<>();
-<<<<<<< HEAD
         preambles.forEach(p -> preamblesCode.add(ASTUtils.toTaggedText(p.getCode())));
-        return preamblesCode.size() > 0 ? String.join("\n", 
-=======
-        preambles.forEach(p -> preamblesCode.add(ASTUtils.toText(p.getCode())));
         return preamblesCode.size() > 0 ? String.join("\n",
->>>>>>> 90b09afe
             "# From the preamble, verbatim:",
             String.join("\n", preamblesCode),
             "# End of preamble."
