--- conflicted
+++ resolved
@@ -1352,12 +1352,7 @@
                         100 * federateCount / federates.size()
                     )
                     // If there are no federates, compile and install the generated code
-<<<<<<< HEAD
-                    new PythonValidator(fileConfig, errorReporter, codeMaps, protoNames).doValidate(
-                        context.cancelIndicator)
-=======
                     new PythonValidator(fileConfig, errorReporter, codeMaps, protoNames).doValidate(context)
->>>>>>> 2d7e9755
                     if (!errorsOccurred() && context.mode != Mode.LSP_MEDIUM) {
                         compilingFederatesContext.reportProgress(
                             String.format("Validation complete. Compiling and installing %d/%d Python modules...",
