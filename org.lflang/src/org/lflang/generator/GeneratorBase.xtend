/* Generator base class for shared code between code generators. */

/*************
 * Copyright (c) 2019-2020, The University of California at Berkeley.

 * Redistribution and use in source and binary forms, with or without modification,
 * are permitted provided that the following conditions are met:

 * 1. Redistributions of source code must retain the above copyright notice,
 *    this list of conditions and the following disclaimer.

 * 2. Redistributions in binary form must reproduce the above copyright notice,
 *    this list of conditions and the following disclaimer in the documentation
 *    and/or other materials provided with the distribution.

 * THIS SOFTWARE IS PROVIDED BY THE COPYRIGHT HOLDERS AND CONTRIBUTORS "AS IS" AND 
 * ANY EXPRESS OR IMPLIED WARRANTIES, INCLUDING, BUT NOT LIMITED TO, THE IMPLIED 
 * WARRANTIES OF MERCHANTABILITY AND FITNESS FOR A PARTICULAR PURPOSE ARE 
 * DISCLAIMED. IN NO EVENT SHALL THE COPYRIGHT HOLDER OR CONTRIBUTORS BE LIABLE FOR
 * ANY DIRECT, INDIRECT, INCIDENTAL, SPECIAL, EXEMPLARY, OR CONSEQUENTIAL DAMAGES 
 * (INCLUDING, BUT NOT LIMITED TO, PROCUREMENT OF SUBSTITUTE GOODS OR SERVICES; 
 * LOSS OF USE, DATA, OR PROFITS; OR BUSINESS INTERRUPTION) HOWEVER CAUSED AND ON 
 * ANY THEORY OF LIABILITY, WHETHER IN CONTRACT, STRICT LIABILITY, OR TORT 
 * (INCLUDING NEGLIGENCE OR OTHERWISE) ARISING IN ANY WAY OUT OF THE USE OF THIS 
 * SOFTWARE, EVEN IF ADVISED OF THE POSSIBILITY OF SUCH DAMAGE.
 ***************/
package org.lflang.generator

import java.io.File
import java.io.FileOutputStream
import java.nio.file.Files
import java.nio.file.Paths
import java.util.HashSet
import java.util.LinkedHashMap
import java.util.LinkedHashSet
import java.util.ArrayList
import java.util.List
import java.util.Map
import java.util.Set
import java.util.regex.Pattern
import org.eclipse.core.resources.IMarker
import org.eclipse.core.resources.IResource
import org.eclipse.core.resources.ResourcesPlugin
import org.eclipse.emf.ecore.EObject
import org.eclipse.emf.ecore.resource.Resource
import org.eclipse.xtext.generator.IFileSystemAccess2
import org.eclipse.xtext.generator.IGeneratorContext
import org.eclipse.xtext.nodemodel.util.NodeModelUtils
import org.eclipse.xtext.resource.XtextResource
import org.eclipse.xtext.validation.CheckMode
import org.eclipse.xtext.util.CancelIndicator
import org.lflang.ASTUtils
import org.lflang.ErrorReporter
import org.lflang.FileConfig
import org.lflang.InferredType
import org.lflang.MainConflictChecker
import org.lflang.Target
import org.lflang.TargetConfig
import org.lflang.TargetConfig.Mode
import org.lflang.TargetProperty
import org.lflang.TargetProperty.CoordinationType
import org.lflang.TimeValue
import org.lflang.federated.FedASTUtils
import org.lflang.federated.FederateInstance
import org.lflang.federated.SupportedSerializers
import org.lflang.graph.InstantiationGraph
import org.lflang.lf.Action
import org.lflang.lf.ActionOrigin
import org.lflang.lf.Code
import org.lflang.lf.Delay
import org.lflang.lf.Instantiation
import org.lflang.lf.LfFactory
import org.lflang.lf.Model
import org.lflang.lf.Parameter
import org.lflang.lf.Port
import org.lflang.lf.Reaction
import org.lflang.lf.Reactor
import org.lflang.lf.StateVar
import org.lflang.lf.TargetDecl
import org.lflang.lf.Time
import org.lflang.lf.TimeUnit
import org.lflang.lf.Type
import org.lflang.lf.Value
import org.lflang.lf.VarRef
import org.lflang.lf.Variable
import org.lflang.validation.AbstractLFValidator

import static extension org.lflang.ASTUtils.*

/**
 * Generator base class for shared code between code generators.
 * This extends AbstractLinguaFrancaValidator so that errors can be highlighted
 * in the XText-based IDE.
 * 
 * @author{Edward A. Lee <eal@berkeley.edu>}
 * @author{Marten Lohstroh <marten@berkeley.edu>}
 * @author{Christian Menard <christian.menard@tu-dresden.de}
 * @author{Matt Weber <matt.weber@berkeley.edu>}
 */
abstract class GeneratorBase extends AbstractLFValidator {

    ////////////////////////////////////////////
    //// Public fields.
    
    /**
     * Constant that specifies how to name generated delay reactors.
     */
    public static val GEN_DELAY_CLASS_NAME = "__GenDelay"

    /** 
     * The main (top-level) reactor instance.
     */
    public ReactorInstance main
    
    /** A error reporter for reporting any errors or warnings during the code generation */
    public ErrorReporter errorReporter
    
    ////////////////////////////////////////////
    //// Protected fields.
        
    /**
     * All code goes into this string buffer.
     */
    protected var code = new StringBuilder

    /**
     * The current target configuration.
     */
    protected var TargetConfig targetConfig = new TargetConfig()
    def TargetConfig getTargetConfig() { return this.targetConfig;}
    
    /**
     * The current file configuration.
     */
    protected var FileConfig fileConfig
    
    /**
     * A factory for compiler commands.
     */
    protected var GeneratorCommandFactory commandFactory   

    /**
     * Collection of generated delay classes.
     */
    val delayClasses = new LinkedHashSet<Reactor>()

    /**
     * Definition of the main (top-level) reactor.
     * This is an automatically generated AST node for the top-level
     * reactor.
     */
    protected Instantiation mainDef
    def getMainDef() { return mainDef; }

    /**
     * A list of Reactor definitions in the main resource, including non-main 
     * reactors defined in imported resources. These are ordered in the list in
     * such a way that each reactor is preceded by any reactor that it instantiates
     * using a command like `foo = new Foo();`
     */
    protected var List<Reactor> reactors = new ArrayList
    
    /**
     * The set of resources referenced reactor classes reside in.
     */
    protected var Set<LFResource> resources = newLinkedHashSet
    
    /**
     * Graph that tracks dependencies between instantiations. 
     * This is a graph where each node is a Reactor (not a ReactorInstance)
     * and an arc from Reactor A to Reactor B means that B contains an instance of A, constructed with a statement
     * like `a = new A();`  After creating the graph, 
     * sort the reactors in topological order and assign them to the reactors class variable. 
     * Hence, after this method returns, `this.reactors` will be a list of Reactors such that any
     * reactor is preceded in the list by reactors that it instantiates.
     */
    protected var InstantiationGraph instantiationGraph

    /**
     * The set of unordered reactions. An unordered reaction is one that does
     * not have any dependency on other reactions in the containing reactor, 
     * and where no other reaction in the containing reactor depends on it.
     * There is currently no way in the syntax of LF to make a reaction
     * unordered, deliberately, because it can introduce unexpected
     * nondeterminacy. However, certain automatically generated reactions are
     * known to be safe to be unordered because they do not interact with the
     * state of the containing reactor. To make a reaction unordered, when
     * the Reaction instance is created, add that instance to this set.
     */
    protected var Set<Reaction> unorderedReactions = null

    /**
     * Map from reactions to bank indices
     */
    protected var Map<Reaction,Integer> reactionBankIndices = null

    /**
     * Keep a unique list of enabled serializers
     */
    public var HashSet<SupportedSerializers> enabledSerializers = new HashSet<SupportedSerializers>();

    /**
     * Indicates whether or not the current Lingua Franca program
     * contains a federation.
     */
    public var boolean isFederated = false

    // //////////////////////////////////////////
    // // Target properties, if they are included.
    /**
     * A list of federate instances or a list with a single empty string
     * if there are no federates specified. FIXME: Why put a single empty string there? It should be just empty...
     */
    public var List<FederateInstance> federates = new ArrayList<FederateInstance>

    /**
     * A map from federate IDs to federate instances.
     */
    protected var Map<Integer, FederateInstance> federateByID = new LinkedHashMap<Integer, FederateInstance>()

    /**
     * A map from instantiations to the federate instances for that instantiation.
     * If the instantiation has a width, there may be more than one federate instance.
     */
    protected var Map<Instantiation, List<FederateInstance>> federatesByInstantiation

    /**
     * The federation RTI properties, which defaults to 'localhost: 15045'.
     */
    protected val federationRTIProperties = newLinkedHashMap(
        'host' -> 'localhost',
        'port' -> 0 // Indicator to use the default port, typically 15045.
    )

    /**
     * Contents of $LF_CLASSPATH, if it was set.
     */
    protected String classpathLF

    /**
     * The name of the top-level reactor.
     */
    protected var String topLevelName; // FIXME: remove and use fileConfig.name instead
    
    // //////////////////////////////////////////
    // // Private fields.
    /**
     * Map from builder to its current indentation.
     */
    var indentation = new LinkedHashMap<StringBuilder, String>()
    
    /**
     * Create a new GeneratorBase object.
     */
    new(FileConfig fileConfig, ErrorReporter errorReporter) {
        this.fileConfig = fileConfig
        this.topLevelName = fileConfig.name
        this.errorReporter = errorReporter
        this.commandFactory = new GeneratorCommandFactory(errorReporter, fileConfig)
    }

    // //////////////////////////////////////////
    // // Code generation functions to override for a concrete code generator.

    /**
     * Store the given reactor in the collection of generated delay classes
     * and insert it in the AST under the top-level reactors node.
     */
    def void addDelayClass(Reactor generatedDelay) {
        // Record this class, so it can be reused.
        this.delayClasses.add(generatedDelay)
        // And hook it into the AST.
        (fileConfig.resource.allContents.findFirst[it|it instanceof Model] as Model).reactors.add(generatedDelay)
    }

    /**
     * Return the generated delay reactor that corresponds to the given class
     * name if it had been created already, `null` otherwise.
     */
    def Reactor findDelayClass(String className) {
        return this.delayClasses.findFirst[it|it.name.equals(className)]
    }

    /**
     * 
     */
    protected def void setTargetConfig(IGeneratorContext context) {

        val target = fileConfig.resource.findTarget
        if (target.config !== null) {
            // Update the configuration according to the set target properties.
            TargetProperty.set(this.targetConfig, target.config.pairs ?: emptyList)
        }
        // If there are any physical actions, ensure the threaded engine is used and that
        // keepalive is set to true, unless the user has explicitly set it to false.
        for (action : fileConfig.resource.allContents.toIterable.filter(Action)) {
            if (action.origin == ActionOrigin.PHYSICAL) {
                // If the unthreaded runtime is requested, use the threaded runtime instead
                // because it is the only one currently capable of handling asynchronous events.
                if (targetConfig.threads < 1) {
                    targetConfig.threads = 1
                    errorReporter.reportWarning(
                        target, 
                        '''Using the threaded C runtime to allow for asynchronous handling of«
                        » physical action «action.name».'''
                    );
                }
                // Check if the user has explicitly set keepalive to false or true
                if (!targetConfig.setByUser.contains(TargetProperty.KEEPALIVE)
                    && targetConfig.keepalive == false
                ) {
                    // If not, set it to true
                    targetConfig.keepalive = true
                    errorReporter.reportWarning(
                        target, 
                        '''Setting «TargetProperty.KEEPALIVE.description» to true because of «action.name».«
                        » This can be overridden by setting the «TargetProperty.KEEPALIVE.description»«
                        » target property manually.'''
                    );
                }
            }
        }
       
       // Override target properties if specified as command line arguments.
       if (context instanceof StandaloneContext) {
            if (context.args.containsKey("no-compile")) {
                targetConfig.noCompile = true
            }
            if (context.args.containsKey("threads")) {
                targetConfig.threads = Integer.parseInt(context.args.getProperty("threads"))
            }
            if (context.args.containsKey("target-compiler")) {
                targetConfig.compiler = context.args.getProperty("target-compiler")
            }
            if (context.args.containsKey("target-flags")) {
                targetConfig.compilerFlags.clear()
                if (!context.args.getProperty("target-flags").isEmpty) {
                    targetConfig.compilerFlags.addAll(context.args.getProperty("target-flags").split(' '))
                }
            }
            if (context.args.containsKey("runtime-version")) {
                targetConfig.runtimeVersion = context.args.getProperty("runtime-version")
            }
            if (context.args.containsKey("external-runtime-path")) {
                targetConfig.externalRuntimePath = context.args.getProperty("external-runtime-path")
            }
            if (context.args.containsKey(TargetProperty.KEEPALIVE.description)) {
                targetConfig.keepalive = Boolean.parseBoolean(
                    context.args.getProperty(TargetProperty.KEEPALIVE.description));
            }
        }
    }

    /**
     * If there is a main or federated reactor, then create a synthetic Instantiation
     * for that top-level reactor and set the field mainDef to refer to it.
     */
    def createMainInstance() {
        // Find the main reactor and create an AST node for its instantiation.
        for (reactor : fileConfig.resource.allContents.toIterable.filter(Reactor)) {
            if (reactor.isMain || reactor.isFederated) {
                // Creating an definition for the main reactor because there isn't one.
                this.mainDef = LfFactory.eINSTANCE.createInstantiation()
                this.mainDef.setName(reactor.name)
                this.mainDef.setReactorClass(reactor)
            }
        }
    }

    /**
     * Generate code from the Lingua Franca model contained by the specified resource.
     * 
     * This is the main entry point for code generation. This base class finds all
     * reactor class definitions, including any reactors defined in imported .lf files
     * (except any main reactors in those imported files), and adds them to the 
     * {@link #GeneratorBase.reactors reactors} list. If errors occur during
     * generation, then a subsequent call to errorsOccurred() will return true.
     * @param resource The resource containing the source code.
     * @param fsa The file system access (used to write the result).
     * @param context Context relating to invocation of the code generator.
     * In stand alone mode, this object is also used to relay CLI arguments.
     */
    def void doGenerate(Resource resource, IFileSystemAccess2 fsa, IGeneratorContext context) {
        
        setTargetConfig(context)

        fileConfig.cleanIfNeeded()

        printInfo()

        // Reset the error reporter. If the reporter sets markers in the IDE, this will
        // clear any markers that may have been created by a previous build.
        // Markers mark problems in the Eclipse IDE when running in integrated mode.
        errorReporter.reset()
        
        ASTUtils.setMainName(fileConfig.resource, fileConfig.name)
        
        createMainInstance()

        // Check if there are any conflicting main reactors elsewhere in the package.
        if (mainDef !== null) {
            for (String conflict : new MainConflictChecker(fileConfig).conflicts) {
                errorReporter.reportError(this.mainDef.reactorClass, "Conflicting main reactor in " + conflict);
            }
        }
        
        // If federates are specified in the target, create a mapping
        // from Instantiations in the main reactor to federate names.
        // Also create a list of federate names or a list with a single
        // empty name if there are no federates specified.
        // This must be done before desugaring delays below.
        analyzeFederates()
        
        // Process target files. Copy each of them into the src-gen dir.
        // FIXME: Should we do this here? I think the Cpp target doesn't support
        // the files property and this doesn't make sense for federates the way it is
        // done here.
        copyUserFiles(this.targetConfig, this.fileConfig);

        // Collect reactors and create an instantiation graph. These are needed to figure out which resources we need
        // to validate, which happens in setResources().
        setReactorsAndInstantiationGraph()

        // Collect the reactors defined in this resource (i.e., file in Eclipse speak) and (non-main)
        // reactors defined in imported resources.
        setResources(context)
        
        // Reroute connections that have delays associated with them via generated delay reactors.
        transformDelays()

        // Invoke this function a second time because transformations may have introduced new reactors!
        setReactorsAndInstantiationGraph()

        // First, produce any preamble code that the code generator needs
        // to produce before anything else goes into the code generated files.
        generatePreamble() // FIXME: Move this elsewhere. See awkwardness with CppGenerator because it will not even
        // use the result.

        if (!enabledSerializers.isNullOrEmpty) {
            // If serialization support is
            // requested by the programmer
            // enable support for them.
<<<<<<< HEAD
            enableSupportForSerialization();
=======
            enableSupportForSerialization(context.cancelIndicator);
>>>>>>> 6e8a8108
        }
    }

    /**
     * Create a new instantiation graph. This is a graph where each node is a Reactor (not a ReactorInstance)
     * and an arc from Reactor A to Reactor B means that B contains an instance of A, constructed with a statement
     * like `a = new A();`  After creating the graph, 
     * sort the reactors in topological order and assign them to the reactors class variable. 
     * Hence, after this method returns, `this.reactors` will be a list of Reactors such that any
     * reactor is preceded in the list by reactors that it instantiates.
     */
    protected def setReactorsAndInstantiationGraph() {
        // Build the instantiation graph . 
        this.instantiationGraph = new InstantiationGraph(fileConfig.resource, false)

        // Topologically sort the reactors such that all of a reactor's instantiation dependencies occur earlier in 
        // the sorted list of reactors. This helps the code generator output code in the correct order.
        // For example if `reactor Foo {bar = new Bar()}` then the definition of `Bar` has to be generated before
        // the definition of `Foo`.
        this.reactors = this.instantiationGraph.nodesInTopologicalOrder

        // If there is no main reactor, then make sure the reactors list includes
        // even reactors that are not instantiated anywhere.
        if (mainDef === null) {
            for (r : fileConfig.resource.allContents.toIterable.filter(Reactor)) {
                if (!this.reactors.contains(r)) {
                    this.reactors.add(r);
                }
            }
        }
    }

    /**
     * For each involved resource, replace connections with delays with generated delay reactors.
     */
    protected def transformDelays() {
         for (r : this.resources) {
             r.eResource.insertGeneratedDelays(this)
        }
    }

    /**
     * Update the class variable that lists all the involved resources. Also report validation problems of imported 
     * resources at the import statements through those failing resources are reached.
     * 
     * @param context The context providing the cancel indicator used by the validator.
     */
    protected def setResources(IGeneratorContext context) {
        val fsa = this.fileConfig.fsa;
        val validator = (this.fileConfig.resource as XtextResource).resourceServiceProvider.resourceValidator
        if (mainDef !== null) {
            reactors.add(mainDef.reactorClass as Reactor);
            this.resources.add(
                new LFResource(
                    mainDef.reactorClass.eResource,
                    this.fileConfig,
                    this.targetConfig));
        }
        // Iterate over reactors and mark their resources as tainted if they import resources that are either marked
        // as tainted or fail to validate.
        val tainted = newHashSet
        for (r : this.reactors) {
            val res = r.eResource
            if (!this.resources.contains(res)) {
                if (res !== this.fileConfig.resource) {
                    if (tainted.contains(res) ||
                        (validator.validate(res, CheckMode.ALL, context.cancelIndicator)).size > 0) {
                        for (inst : this.instantiationGraph.getDownstreamAdjacentNodes(r)) {
                            for (imp : (inst.eContainer as Model).imports) {
                                for (decl : imp.reactorClasses) {
                                    if (decl.reactorClass.eResource === res) {
                                        errorReporter.reportError(imp, '''Unresolved compilation issues in '«imp.importURI»'.''')
                                        tainted.add(decl.eResource)
                                    }
                                }
                            }
                        }
                    }
                    // Read the target property of the imported file
                    val target = res.findTarget
                    var targetConfig = new TargetConfig();
                    if (target.config !== null) {
                        TargetProperty.set(targetConfig, target.config.pairs ?: emptyList);
                    }
                    val fileConfig = new FileConfig(res, fsa, context);
                    // Add it to the list of LFResources
                    this.resources.add(
                        new LFResource(
                            res,
                            fileConfig,
                            targetConfig)
                    );
                    // FIXME: Should the GeneratorBase pull in `files` from imported
                    // resources? If so, uncomment the following line.
                    // copyUserFiles(targetConfig, fileConfig);
                }
            }
        }
    }

    /**
     * Copy all files listed in the target property `files` into the
     * src-gen folder of the main .lf file.
     *
     * @param targetConfig The targetConfig to read the `files` from.
     * @param fileConfig The fileConfig used to make the copy and resolve paths.
     */
    protected def copyUserFiles(TargetConfig targetConfig, FileConfig fileConfig) {
        // Make sure the target directory exists.
        val targetDir = this.fileConfig.getSrcGenPath
        Files.createDirectories(targetDir)

        for (filename : targetConfig.fileNames) {
            val relativeFileName = fileConfig.copyFileOrResource(
                    filename,
                    fileConfig.srcFile.parent,
                    targetDir);
            if (relativeFileName.isNullOrEmpty) {
                errorReporter.reportError( 
                    "Failed to find file " + filename + "specified in the" +
                    " files target property."
                )
            } else {
                this.targetConfig.filesNamesWithoutPath.add(
                    relativeFileName
                );
            }
        }
    }

    /**
     * Return true if errors occurred in the last call to doGenerate().
     * This will return true if any of the reportError methods was called.
     * @return True if errors occurred.
     */
    def errorsOccurred() {
        return errorReporter.getErrorsOccurred();
    }

    /**
     * Generate code for the body of a reaction that takes an input and
     * schedules an action with the value of that input.
     * @param the action to schedule
     * @param the port to read from
     */
    abstract def String generateDelayBody(Action action, VarRef port);

    /**
     * Generate code for the body of a reaction that is triggered by the
     * given action and writes its value to the given port.
     * @param the action that triggers the reaction
     * @param the port to write to
     */
    abstract def String generateForwardBody(Action action, VarRef port);

    /**
     * Generate code for the generic type to be used in the class definition
     * of a generated delay reactor.
     */
    abstract def String generateDelayGeneric();

    /**
     * Generate code for referencing a port, action, or timer.
     * @param reference The reference to the variable.
     */
    def String generateVarRef(VarRef reference) {
        var prefix = "";
        if (reference.container !== null) {
            prefix = reference.container.name + "."
        }
        return prefix + reference.variable.name
    }

    /**
     * Generate code for referencing a port possibly indexed by
     * a bank index and/or a multiport index. This assumes the target language uses
     * the usual array indexing [n] for both cases. If not, this needs to be overridden
     * by the target code generator.  If the provided reference is not a port, then
     * this return the string "ERROR: not a port.".
     * @param reference The reference to the port.
     * @param bankIndex A bank index or null or negative if not in a bank.
     * @param multiportIndex A multiport index or null or negative if not in a multiport.
     */
    def String generatePortRef(VarRef reference, Integer bankIndex, Integer multiportIndex) {
        if (!(reference.variable instanceof Port)) {
            return "ERROR: not a port.";
        }
        var prefix = "";
        if (reference.container !== null) {
            var bank = "";
            if (reference.container.widthSpec !== null && bankIndex !== null && bankIndex >= 0) {
                bank = "[" + bankIndex + "]";
            }
            prefix = reference.container.name + bank + "."
        }
        var multiport = "";
        if ((reference.variable as Port).widthSpec !== null && multiportIndex !== null && multiportIndex >= 0) {
            multiport = "[" + multiportIndex + "]";
        }
        return prefix + reference.variable.name + multiport;
    }

    /**
     * Return true if the reaction is unordered. An unordered reaction is one
     * that does not have any dependency on other reactions in the containing
     * reactor, and where no other reaction in the containing reactor depends
     * on it. There is currently no way in the syntax of LF to make a reaction
     * unordered, deliberately, because it can introduce unexpected 
     * nondeterminacy. However, certain automatically generated reactions are
     * known to be safe to be unordered because they do not interact with the
     * state of the containing reactor. To make a reaction unordered, when
     * the Reaction instance is created, add that instance to this set.
     * @return True if the reaction has been marked unordered.
     */
    def isUnordered(Reaction reaction) {
        if (unorderedReactions !== null) {
            unorderedReactions.contains(reaction)
        } else {
            false
        }
    }

    /**
     * Mark the reaction unordered. An unordered reaction is one that does not
     * have any dependency on other reactions in the containing reactor, and
     * where no other reaction in the containing reactor depends on it. There
     * is currently no way in the syntax of LF to make a reaction unordered,
     * deliberately, because it can introduce unexpected nondeterminacy. 
     * However, certain automatically generated reactions are known to be safe
     * to be unordered because they do not interact with the state of the 
     * containing reactor. To make a reaction unordered, when the Reaction
     * instance is created, add that instance to this set.
     * @param reaction The reaction to make unordered.
     */
    def makeUnordered(Reaction reaction) {
        if (unorderedReactions === null) {
            unorderedReactions = new LinkedHashSet<Reaction>()
        }
        unorderedReactions.add(reaction)
    }

    /**
     * Mark the specified reaction to belong to only the specified
     * bank index. This is needed because reactions cannot declare
     * a specific bank index as an effect or trigger. Reactions that
     * send messages between federates, including absent messages,
     * need to be specific to a bank member.
     * @param The reaction.
     * @param bankIndex The bank index, or -1 if there is no bank.
     */
    def setReactionBankIndex(Reaction reaction, int bankIndex) {
        if (bankIndex >= 0) {
            if (reactionBankIndices === null) {
                reactionBankIndices = new LinkedHashMap<Reaction,Integer>()
            }  
            reactionBankIndices.put(reaction, bankIndex)
        }
    }

    /**
     * Return the reaction bank index.
     * @see setReactionBankIndex(Reaction reaction, int bankIndex)
     * @param The reaction.
     * @return The reaction bank index, if one has been set, and -1 otherwise.
     */
    def int getReactionBankIndex(Reaction reaction) {
        if (reactionBankIndices === null) return -1
        if (reactionBankIndices.get(reaction) === null) return -1
        return reactionBankIndices.get(reaction)
    }
    
    /**
     * Given a representation of time that may possibly include units, return
     * a string that the target language can recognize as a value. In this base
     * class, if units are given, e.g. "msec", then we convert the units to upper
     * case and return an expression of the form "MSEC(value)". Particular target
     * generators will need to either define functions or macros for each possible
     * time unit or override this method to return something acceptable to the
     * target language.
     * @param time A TimeValue that represents a time.
     * @return A string, such as "MSEC(100)" for 100 milliseconds.
     */
    def String timeInTargetLanguage(TimeValue time) {
        if (time !== null) {
            if (time.unit != TimeUnit.NONE) {
                return time.unit.name() + '(' + time.time + ')'
            } else {
                return time.time.toString()
            }
        }
        return "0" // FIXME: do this or throw exception?
    }

    /**
     * Run the custom build command specified with the "build" parameter.
     * This command is executed in the same directory as the source file.
     * 
     * The following environment variables will be available to the command:
     * 
     * * LF_CURRENT_WORKING_DIRECTORY: The directory in which the command is invoked.
     * * LF_SOURCE_DIRECTORY: The directory containing the .lf file being compiled.
     * * LF_SOURCE_GEN_DIRECTORY: The directory in which generated files are placed.
     * * LF_BIN_DIRECTORY: The directory into which to put binaries.
     * 
     */
    protected def runBuildCommand() {
        var commands = new ArrayList
        for (cmd : targetConfig.buildCommands) {
            val tokens = newArrayList(cmd.split("\\s+"))
            if (tokens.size > 0) {
                val buildCommand = commandFactory.createCommand(
                    tokens.head,
                    tokens.tail.toList,
                    this.fileConfig.srcPath
                )
                // If the build command could not be found, abort.
                // An error has already been reported in createCommand.
                if (buildCommand === null) {
                    return
                }
                commands.add(buildCommand)
            }
        }

        for (cmd : commands) {
            // execute the command
            val returnCode = cmd.run()

            if (returnCode != 0 && fileConfig.compilerMode !== Mode.INTEGRATED) {
                errorReporter.reportError('''Build command "«targetConfig.buildCommands»" returns error code «returnCode»''')
                return
            }
            // For warnings (vs. errors), the return code is 0.
            // But we still want to mark the IDE.
            if (cmd.errors.toString.length > 0 && fileConfig.compilerMode === Mode.INTEGRATED) {
                reportCommandErrors(cmd.errors.toString())
                return
            }
        }
    }

    // //////////////////////////////////////////
    // // Protected methods.

    /**
     * Clear the buffer of generated code.
     */
    protected def clearCode() {
        code = new StringBuilder
    }

    /**
     * Return the target.
     */
    def findTarget(Resource resource) {
        var TargetDecl targetDecl
        for (t : resource.allContents.toIterable.filter(TargetDecl)) {
            if (targetDecl !== null) {
                throw new InvalidSourceException("There is more than one target!") // FIXME: check this in validator
            }
            targetDecl = t
        }
        if (targetDecl === null) {
            throw new InvalidSourceException("No target found!")
        }
        targetDecl
    }

    /**
     * Generate code for the body of a reaction that handles the
     * action that is triggered by receiving a message from a remote
     * federate.
     * @param action The action.
     * @param sendingPort The output port providing the data to send.
     * @param receivingPort The ID of the destination port.
     * @param receivingPortID The ID of the destination port.
     * @param sendingFed The sending federate.
     * @param receivingFed The destination federate.
     * @param receivingBankIndex The receiving federate's bank index, if it is in a bank.
     * @param receivingChannelIndex The receiving federate's channel index, if it is a multiport.
     * @param type The type.
     * @param isPhysical Indicates whether or not the connection is physical
     * @param serializer The serializer used on the connection.
     */
    def String generateNetworkReceiverBody(
        Action action,
        VarRef sendingPort,
        VarRef receivingPort,
        int receivingPortID, 
        FederateInstance sendingFed,
        FederateInstance receivingFed,
        int receivingBankIndex,
        int receivingChannelIndex,
        InferredType type,
        boolean isPhysical,
        SupportedSerializers serializer
    ) {
        throw new UnsupportedOperationException("This target does not support network connections between federates.")
    }

    /**
     * Generate code for the body of a reaction that handles an output
     * that is to be sent over the network. This base class throws an exception.
     * @param sendingPort The output port providing the data to send.
     * @param receivingPort The ID of the destination port.
     * @param receivingPortID The ID of the destination port.
     * @param sendingFed The sending federate.
     * @param sendingBankIndex The bank index of the sending federate, if it is a bank.
     * @param sendingChannelIndex The channel index of the sending port, if it is a multiport.
     * @param receivingFed The destination federate.
     * @param type The type.
     * @param isPhysical Indicates whether the connection is physical or not
     * @param delay The delay value imposed on the connection using after
     * @throws UnsupportedOperationException If the target does not support this operation.
     * @param serializer The serializer used on the connection.
     */
    def String generateNetworkSenderBody(
        VarRef sendingPort,
        VarRef receivingPort,
        int receivingPortID,
        FederateInstance sendingFed,
        int sendingBankIndex,
        int sendingChannelIndex,
        FederateInstance receivingFed,
        InferredType type,
        boolean isPhysical,
        Delay delay,
        SupportedSerializers serializer
    ) {
        throw new UnsupportedOperationException("This target does not support network connections between federates.")
    }
    
    /**
     * Generate code for the body of a reaction that waits long enough so that the status
     * of the trigger for the given port becomes known for the current logical time.
     * 
     * @param port The port to generate the control reaction for
     * @param maxSTP The maximum value of STP is assigned to reactions (if any)
     *  that have port as their trigger or source
     */
    def String generateNetworkInputControlReactionBody(
        int receivingPortID,
        TimeValue maxSTP
    ) {
        throw new UnsupportedOperationException("This target does not support network connections between federates.")
    }    
    
    /**
     * Generate code for the body of a reaction that sends a port status message for the given
     * port if it is absent.
     * 
     * @param port The port to generate the control reaction for
     * @param portID The ID assigned to the port in the AST transformation
     * @param receivingFederateID The ID of the receiving federate
     * @param sendingBankIndex The bank index of the sending federate, if it is a bank.
     * @param sendingChannelIndex The channel if a multiport
     * @param delay The delay value imposed on the connection using after
     */
    def String generateNetworkOutputControlReactionBody(
        VarRef port,
        int portID,
        int receivingFederateID,
        int sendingBankIndex,
        int sendingChannelIndex,
        Delay delay
    ) {
        throw new UnsupportedOperationException("This target does not support network connections between federates.")
    }

    /**
     * Add necessary code to the source and necessary build support to
     * enable the requested serializations in 'enabledSerializations'
<<<<<<< HEAD
     */
    def void enableSupportForSerialization() {
=======
     */   
    def void enableSupportForSerialization(CancelIndicator cancelIndicator) {
>>>>>>> 6e8a8108
        throw new UnsupportedOperationException(
            "Serialization is target-specific "+
            " and is not implemented for the "+target.toString+" target."
        );
    }
    
    /**
     * Returns true if the program is federated and uses the decentralized
     * coordination mechanism.
     */
    def isFederatedAndDecentralized() {
        if (isFederated &&
            targetConfig.coordination === CoordinationType.DECENTRALIZED) {
            return true
        }
        return false
    }
    
    /**
     * Returns true if the program is federated and uses the centralized
     * coordination mechanism.
     */
    def isFederatedAndCentralized() {
        if (isFederated &&
            targetConfig.coordination === CoordinationType.CENTRALIZED) {
            return true
        }
        return false
    }

    /**
     * Parsed error message from a compiler is returned here.
     */
    static class ErrorFileAndLine {
        public var filepath = null as String
        public var line = "1"
        public var character = "0"
        public var message = ""
        public var isError = true // false for a warning.
    }

    /**
     * Generate any preamble code that appears in the code generated
     * file before anything else.
     */
    protected def void generatePreamble() {
        prComment("Code generated by the Lingua Franca compiler from:")
        prComment("file:/" +FileConfig.toUnixString(fileConfig.srcFile))
        val models = new LinkedHashSet<Model>

        for (r : this.reactors ?: emptyList) {
            // The following assumes all reactors have a container.
            // This means that generated reactors **have** to be
            // added to a resource; not doing so will result in a NPE.
            models.add(r.toDefinition.eContainer as Model)
        }
        // Add the main reactor if it is defined
        if (this.mainDef !== null) {
            val mainModel = this.mainDef.reactorClass.toDefinition.eContainer as Model
            models.add(mainModel)
            for (p : mainModel.preambles) {
                pr(p.code.toText)
            }
        }
    }

    /**
     * Get the code produced so far.
     * @return The code produced so far as a String.
     */
    protected def getCode() {
        code.toString()
    }

    /**
     * Increase the indentation of the output code produced.
     */
    protected def indent() {
        indent(code)
    }

    /**
     * Increase the indentation of the output code produced
     * on the specified builder.
     * @param The builder to indent.
     */
    protected def indent(StringBuilder builder) {
        var prefix = indentation.get(builder)
        if (prefix === null) {
            prefix = ""
        }
        prefix += "    ";
        indentation.put(builder, prefix)
    }

    /**
     * Append the specified text plus a final newline to the current
     * code buffer.
     * @param format A format string to be used by String.format or
     * the text to append if no further arguments are given.
     * @param args Additional arguments to pass to the formatter.
     */
    protected def pr(String format, Object... args) {
        pr(code, if (args !== null && args.length > 0)
            String.format(format, args)
        else
            format)
    }

    /**
     * Append the specified text plus a final newline to the specified
     * code buffer.
     * @param builder The code buffer.
     * @param text The text to append.
     */
    protected def pr(StringBuilder builder, Object text) {
        // Handle multi-line text.
        var string = text.toString
        var indent = indentation.get(builder)
        if (indent === null) {
            indent = ""
        }
        if (string.contains("\n")) {
            // Replace all tabs with four spaces.
            string = string.replaceAll("\t", "    ")
            // Use two passes, first to find the minimum leading white space
            // in each line of the source text.
            var split = string.split("\n")
            var offset = Integer.MAX_VALUE
            var firstLine = true
            for (line : split) {
                // Skip the first line, which has white space stripped.
                if (firstLine) {
                    firstLine = false
                } else {
                    var numLeadingSpaces = line.indexOf(line.trim());
                    if (numLeadingSpaces < offset) {
                        offset = numLeadingSpaces
                    }
                }
            }
            // Now make a pass for each line, replacing the offset leading
            // spaces with the current indentation.
            firstLine = true
            for (line : split) {
                builder.append(indent)
                // Do not trim the first line
                if (firstLine) {
                    builder.append(line)
                    firstLine = false
                } else {
                    builder.append(line.substring(offset))
                }
                builder.append("\n")
            }
        } else {
            builder.append(indent)
            builder.append(text)
            builder.append("\n")
        }
    }

    /**
     * Prints an indented block of text with the given begin and end markers,
     * but only if the actions print any text at all.
     * This is helpful to avoid the production of empty blocks.
     * @param begin The prologue of the block.
     * @param end The epilogue of the block.
     * @param actions Actions that print the interior of the block. 
     */
    protected def prBlock(String begin, String end, Runnable... actions) {
        val i = code.length
        indent()
        for (action : actions) {
            action.run()
        }
        unindent()
        if (i < code.length) {
            val inserted = code.substring(i, code.length)
            code.delete(i, code.length)
            pr(begin)
            code.append(inserted)
            pr(end)
        }
    }

    /**
     * Leave a marker in the generated code that indicates the original line
     * number in the LF source.
     * @param eObject The node.
     */
    protected def prSourceLineNumber(EObject eObject) {
        if (eObject instanceof Code) {
            pr(code, '''// «NodeModelUtils.getNode(eObject).startLine +1»''')
        } else {
            pr(code, '''// «NodeModelUtils.getNode(eObject).startLine»''')
        }
    }

    /**
     * Print a comment to the generated file.
     * Particular targets will need to override this if comments
     * start with something other than '//'.
     * @param comment The comment.
     */
    protected def prComment(String comment) {
        pr(code, '// ' + comment);
    }

    /**
     * Given a line of text from the output of a compiler, return
     * an instance of ErrorFileAndLine if the line is recognized as
     * the first line of an error message. Otherwise, return null.
     * This base class simply returns null.
     * @param line A line of output from a compiler or other external
     * tool that might generate errors.
     * @return If the line is recognized as the start of an error message,
     * then return a class containing the path to the file on which the
     * error occurred (or null if there is none), the line number (or the
     * string "1" if there is none), the character position (or the string
     * "0" if there is none), and the message (or an empty string if there
     * is none).
     */
    protected def parseCommandOutput(String line) {
        return null as ErrorFileAndLine
    }

    /**
     * Parse the specified string for command errors that can be reported
     * using marks in the Eclipse IDE. In this class, we attempt to parse
     * the messages to look for file and line information, thereby generating
     * marks on the appropriate lines.  This should only be called if
     * mode == INTEGRATED.
     * 
     * @param stderr The output on standard error of executing a command.
     */
    def reportCommandErrors(String stderr) {
        // First, split the message into lines.
        val lines = stderr.split("\\r?\\n")
        var message = new StringBuilder()
        var lineNumber = null as Integer
        var path = fileConfig.srcFile
        // In case errors occur within an imported file, record the original path.
        val originalPath = path;
        
        var severity = IMarker.SEVERITY_ERROR
        for (line : lines) {
            val parsed = parseCommandOutput(line)
            if (parsed !== null) {
                // Found a new line number designator.
                // If there is a previously accumulated message, report it.
                if (message.length > 0) {
                    if (severity == IMarker.SEVERITY_ERROR)
                        errorReporter.reportError(path, lineNumber, message.toString())
                    else
                        errorReporter.reportWarning(path, lineNumber, message.toString())
                      
                    if (originalPath != path) {
                        // Report an error also in the top-level resource.
                        // FIXME: It should be possible to descend through the import
                        // statements to find which one matches and mark all the
                        // import statements down the chain. But what a pain!
                        if (severity == IMarker.SEVERITY_ERROR) {
                            errorReporter.reportError(originalPath, 0, "Error in imported file: " + path)
                        } else {
                            errorReporter.reportWarning(originalPath, 0, "Warning in imported file: " + path)
                        }
                     }
                }
                if (parsed.isError) {
                    severity = IMarker.SEVERITY_ERROR
                } else {
                    severity = IMarker.SEVERITY_WARNING
                }

                // Start accumulating a new message.
                message = new StringBuilder()
                // Append the message on the line number designator line.
                message.append(parsed.message)

                // Set the new line number.
                try {
                    lineNumber = Integer.decode(parsed.line)
                } catch (Exception ex) {
                    // Set the line number unknown.
                    lineNumber = null
                }
                // FIXME: Ignoring the position within the line.
                // Determine the path within which the error occurred.
                path = Paths.get(parsed.filepath)
            } else {
                // No line designator.
                if (message.length > 0) {
                    message.append("\n")
                } else {
                    if (line.toLowerCase.contains('warning:')) {
                        severity = IMarker.SEVERITY_WARNING
                    }
                }
                message.append(line);
            }
        }
        if (message.length > 0) {
            if (severity == IMarker.SEVERITY_ERROR) {
                errorReporter.reportError(path, lineNumber, message.toString())
            } else {
                errorReporter.reportWarning(path, lineNumber, message.toString())
            }

            if (originalPath != path) {
                // Report an error also in the top-level resource.
                // FIXME: It should be possible to descend through the import
                // statements to find which one matches and mark all the
                // import statements down the chain. But what a pain!
                if (severity == IMarker.SEVERITY_ERROR) {
                    errorReporter.reportError(originalPath, 0, "Error in imported file: " + path)
                } else {
                    errorReporter.reportWarning(originalPath, 0, "Warning in imported file: " + path)
                }
            }
        }
    }

    /** If the mode is INTEGRATED (the code generator is running in an
     *  an Eclipse IDE), then refresh the project. This will ensure that
     *  any generated files become visible in the project.
     */
    protected def refreshProject() {
        if (fileConfig.compilerMode == Mode.INTEGRATED) {
            // Find name of current project
            val id = "((:?[a-z]|[A-Z]|_\\w)*)";
            var pattern = if (File.separator.equals("/")) { // Linux/Mac file separator
                    Pattern.compile("platform:" + File.separator + "resource" + File.separator + id + File.separator);
                } else { // Windows file separator
                    Pattern.compile(
                        "platform:" + File.separator + File.separator + "resource" + File.separator + File.separator +
                            id + File.separator + File.separator);
                }
            val matcher = pattern.matcher(code);
            var projName = ""
            if (matcher.find()) {
                projName = matcher.group(1)
            }
            try {
                val members = ResourcesPlugin.getWorkspace().root.members
                for (member : members) {
                    // Refresh current project, or simply entire workspace if project name was not found
                    if (projName == "" || projName.equals(member.fullPath.toString.substring(1))) {
                        member.refreshLocal(IResource.DEPTH_INFINITE, null)
                        println("Refreshed " + member.fullPath.toString)
                    }
                }
            } catch (IllegalStateException e) {
                println("Unable to refresh workspace: " + e)
            }
        }
    }  

    /** Reduce the indentation by one level for generated code
     *  in the default code buffer.
     */
    protected def unindent() {
        unindent(code)
    }

    /** Reduce the indentation by one level for generated code
     *  in the specified code buffer.
     */
    protected def unindent(StringBuilder builder) {
        var indent = indentation.get(builder)
        if (indent !== null) {
            val end = indent.length - 4;
            if (end < 0) {
                indent = ""
            } else {
                indent = indent.substring(0, end)
            }
            indentation.put(builder, indent)
        }
    }

    /**
     * Create a list of default parameter initializers in target code.
     * 
     * @param param The parameter to create initializers for
     * @return A list of initializers in target code
     */
    protected def getInitializerList(Parameter param) {
        var list = new ArrayList<String>();

        for (i : param?.init) {
            if (param.isOfTimeType) {
                list.add(i.targetTime)
            } else {
                list.add(i.targetValue)
            }
        }
        return list
    }

    /**
     * Create a list of state initializers in target code.
     * 
     * @param state The state variable to create initializers for
     * @return A list of initializers in target code
     */
    protected def List<String> getInitializerList(StateVar state) {
        if (!state.isInitialized) {
            return null
        }

        var list = new ArrayList<String>();

        for (i : state?.init) {
            if (i.parameter !== null) {
                list.add(i.parameter.targetReference)
            } else if (state.isOfTimeType) {
                list.add(i.targetTime)
            } else {
                list.add(i.targetValue)
            }
        }
        return list
    }

    /**
     * Create a list of parameter initializers in target code in the context
     * of an reactor instantiation.
     * 
     * This respects the parameter assignments given in the reactor
     * instantiation and falls back to the reactors default initializers
     * if no value is assigned to it. 
     * 
     * @param param The parameter to create initializers for
     * @return A list of initializers in target code
     */
    protected def getInitializerList(Parameter param, Instantiation i) {
        if (i === null || param === null) {
            return null
        }

        val assignments = i.parameters.filter[p|p.lhs === param]

        if (assignments.size == 0) {
            // the parameter was not overwritten in the instantiation
            return param.initializerList
        } else {
            // the parameter was overwritten in the instantiation
            var list = new ArrayList<String>();
            for (init : assignments.get(0)?.rhs) {
                if (param.isOfTimeType) {
                    list.add(init.targetTime)
                } else {
                    list.add(init.targetValue)
                }
            }
            return list
        }
    }

    /**
     * Generate target code for a parameter reference.
     * 
     * @param param The parameter to generate code for
     * @return Parameter reference in target code
     */
    protected def String getTargetReference(Parameter param) {
        return param.name
    }

    // // Utility functions supporting multiports.
    /**
     * If the argument is a multiport, return a list of strings
     * describing the width of the port, and otherwise, return null.
     * If the list is empty, then the width is variable (specified
     * as '[]'). Otherwise, it is a list of integers and/or parameter
     * references obtained by getTargetReference().
     * @param variable The port.
     * @return The width specification for a multiport or null if it is
     *  not a multiport.
     */
    protected def List<String> multiportWidthSpec(Variable variable) {
        var result = null as List<String>
        if (variable instanceof Port) {
            if (variable.widthSpec !== null) {
                result = new ArrayList<String>()
                if (!variable.widthSpec.ofVariableLength) {
                    for (term : variable.widthSpec.terms) {
                        if (term.parameter !== null) {
                            result.add(getTargetReference(term.parameter))
                        } else {
                            result.add('' + term.width)
                        }
                    }
                }
            }
        }
        return result
    }

    /**
     * If the argument is a multiport, then return a string that
     * gives the width as an expression, and otherwise, return null.
     * The string will be empty if the width is variable (specified
     * as '[]'). Otherwise, if is a single term or a sum of terms
     * (separated by '+'), where each term is either an integer
     * or a parameter reference in the target language.
     */
    protected def String multiportWidthExpression(Variable variable) {
        val spec = multiportWidthSpec(variable)
        if (spec !== null) {
            return spec.join(' + ')
        }
        return null
    }

    /**
     * Return true if the specified port is a multiport.
     * @param port The port.
     * @return True if the port is a multiport.
     */
    def boolean isMultiport(Port port) {
        port.widthSpec !== null
    }

    // //////////////////////////////////////////////////
    // // Private functions
    /**
     * Get textual representation of a time in the target language.
     * This is a separate function from 
     * getTargetTime to avoid producing invalid RTI
     * code for targets that override timeInTargetLanguage
     * to return a C-incompatible time type.
     * 
     * @param v A time AST node
     * @return An RTI-compatible (ie. C target) time string
     */
    protected def getRTITime(Delay d) {
        var TimeValue time
        if (d.parameter !== null) {
            return d.toText
        }

        time = new TimeValue(d.interval, d.unit)

        if (time.unit != TimeUnit.NONE) {
            return time.unit.name() + '(' + time.time + ')'
        } else {
            return time.time.toString()
        }
    }

    /** Analyze the resource (the .lf file) that is being parsed
     *  to determine whether code is being mapped to single or to
     *  multiple target machines. If it is being mapped to multiple
     *  machines, then set the 'federates' list, the 'federateIDs'
     *  map, and the 'federationRTIHost' and 'federationRTIPort'
     *  variables.
     * 
     *  In addition, analyze the connections between federates.
     *  Ensure that every cycle has a non-zero delay (microstep
     *  delays will not be sufficient). Construct the dependency
     *  graph between federates. And replace connections between
     *  federates with a pair of reactions, one triggered by
     *  the sender's output port, and the other triggered by
     *  an action.
     * 
     *  This class is target independent, so the target code
     *  generator still has quite a bit of work to do.
     *  It needs to provide the body of the sending and
     *  receiving reactions. It also needs to provide the
     *  runtime infrastructure that uses the dependency
     *  information between federates. See the C target
     *  for a reference implementation.
     */
    private def analyzeFederates() {
        // Next, if there actually are federates, analyze the topology
        // interconnecting them and replace the connections between them
        // with an action and two reactions.
        val mainReactor = this.mainDef?.reactorClass.toDefinition

        if (this.mainDef === null || !mainReactor.isFederated) {
            // The program is not federated.
            // Ensure federates is never empty.
            var federateInstance = new FederateInstance(null, 0, 0, this, errorReporter)
            federates.add(federateInstance)
            federateByID.put(0, federateInstance)
        } else {
            // The Lingua Franca program is federated
            isFederated = true
            if (mainReactor.host !== null) {
                // Get the host information, if specified.
                // If not specified, this defaults to 'localhost'
                if (mainReactor.host.addr !== null) {
                    federationRTIProperties.put('host', mainReactor.host.addr)
                }
                // Get the port information, if specified.
                // If not specified, this defaults to 14045
                if (mainReactor.host.port !== 0) {
                    federationRTIProperties.put('port', mainReactor.host.port)
                }
                // Get the user information, if specified.
                if (mainReactor.host.user !== null) {
                    federationRTIProperties.put('user', mainReactor.host.user)
                }
            }

            // Since federates are always within the main (federated) reactor,
            // create a list containing just that one containing instantiation.
            // This will be used to look up parameter values.
            val context = new ArrayList<Instantiation>();
            context.add(mainDef);

            // Create a FederateInstance for each top-level reactor.
            for (instantiation : mainReactor.allInstantiations) {
                var bankWidth = ASTUtils.width(instantiation.widthSpec, context);
                if (bankWidth < 0) {
                    errorReporter.reportError(instantiation, "Cannot determine bank width!");
                    // Continue with a bank width of 1.
                    bankWidth = 1;
                }
                // Create one federate instance for each reactor instance in the bank of reactors.
                val federateInstances = new ArrayList<FederateInstance>();
                for (var i = 0; i < bankWidth; i++) {
                    // Assign an integer ID to the federate.
                    var federateID = federates.size
                    var federateInstance = new FederateInstance(instantiation, federateID, i, this, errorReporter)
                    federateInstance.bankIndex = i;
                    federates.add(federateInstance)
                    federateInstances.add(federateInstance)
                    federateByID.put(federateID, federateInstance)

                    if (instantiation.host !== null) {
                        federateInstance.host = instantiation.host.addr
                        // The following could be 0.
                        federateInstance.port = instantiation.host.port
                        // The following could be null.
                        federateInstance.user = instantiation.host.user
                        /* FIXME: The at keyword should support a directory component.
                         * federateInstance.dir = instantiation.host.dir
                         */
                        if (federateInstance.host !== null &&
                            federateInstance.host != 'localhost' &&
                            federateInstance.host != '0.0.0.0'
                        ) {
                            federateInstance.isRemote = true;
                        }
                    }
                }
                if (federatesByInstantiation === null) {
                    federatesByInstantiation = new LinkedHashMap<Instantiation, List<FederateInstance>>();
                }
                federatesByInstantiation.put(instantiation, federateInstances);
            }

            // In a federated execution, we need keepalive to be true,
            // otherwise a federate could exit simply because it hasn't received
            // any messages.
            targetConfig.keepalive = true

            // Analyze the connection topology of federates.
            // First, find all the connections between federates.
            // For each connection between federates, replace it in the
            // AST with an action (which inherits the delay) and two reactions.
            // The action will be physical for physical connections and logical
            // for logical connections.
            replaceFederateConnectionsWithActions()
        }
    }
    
    /**
     * Replace connections between federates in the AST with actions that
     * handle sending and receiving data.
     */
    private def replaceFederateConnectionsWithActions() {
        val mainReactor = this.mainDef?.reactorClass.toDefinition

        // Since federates are always within the main (federated) reactor,
        // create a list containing just that one containing instantiation.
        // This will be used to look up parameter values.
        val context = new ArrayList<Instantiation>();
        context.add(mainDef);
        
        // Each connection in the AST may represent more than one connection between
        // federate instances because of banks and multiports. We need to generate communication
        // for each of these. To do this, we create a ReactorInstance so that we don't have
        // to duplicate the rather complicated logic in that class. We specify a depth of 1,
        // so it only creates the reactors immediately within the top level, not reactors
        // that those contain.
        val mainInstance = new ReactorInstance(mainReactor, errorReporter, 1)

        for (federate : mainInstance.children) {
            // Skip banks and just process the individual instances.
            if (federate.bankIndex > -2) {
                val bankIndex = (federate.bankIndex >= 0)? federate.bankIndex : 0
                val leftFederate = federatesByInstantiation.get(federate.definition).get(bankIndex);
                for (source : federate.outputs) {
                    // Skip multiports and process only individual instances.
                    if (source instanceof MultiportInstance) {
                        for (containedSource : source.instances) {
                            replaceConnectionFromSource(containedSource, leftFederate, federate, mainInstance)
                        }
                    } else {
                        replaceConnectionFromSource(source, leftFederate, federate, mainInstance)
                    }
                }
            }
        }
        // Remove all connections for the main reactor.
        mainReactor.connections.clear()
    }
    
    /**
     * Replace the specific connection from the specified port instance, which is assumed to be
     * a simple port, not a multiport.
     * @param source The port instance.
     * @param leftFederate The federate for which this source is an output.
     * @param federate The reactor instance for that federate.
     * @param mainInstance The main reactor instance.
     */
    def void replaceConnectionFromSource(
        PortInstance source, FederateInstance leftFederate, ReactorInstance federate, ReactorInstance mainInstance
    ) {
        for (destination : source.dependentPorts) {
            // assume the destination is a single port instance, not a multiport.
            // There shouldn't be any outputs in the destination list
            // because these would be outputs of the top level.
            // But if there are, ignore them.
            if (destination.isInput) {
                val parentBankIndex = (destination.parent.bankIndex >= 0) ? destination.parent.bankIndex : 0
                val rightFederate = federatesByInstantiation.get(destination.parent.definition).get(parentBankIndex);

                // Set up dependency information.
                var connection = mainInstance.getConnection(source, destination)
                if (connection === null) {
                    // This should not happen.
                    errorReporter.reportError(source.definition, "Unexpected error. Cannot find connection for port")
                } else {
                    if (leftFederate !== rightFederate
                            && !connection.physical 
                            && targetConfig.coordination !== CoordinationType.DECENTRALIZED) {
                        var dependsOnDelays = rightFederate.dependsOn.get(leftFederate)
                        if (dependsOnDelays === null) {
                            dependsOnDelays = new LinkedHashSet<Delay>()
                            rightFederate.dependsOn.put(leftFederate, dependsOnDelays)
                        }
                        if (connection.delay !== null) {
                            dependsOnDelays.add(connection.delay)
                        } else {
                            // To indicate that at least one connection has no delay, add a null entry.
                            dependsOnDelays.add(null)
                        }
                        var sendsToDelays = leftFederate.sendsTo.get(rightFederate)
                        if (sendsToDelays === null) {
                            sendsToDelays = new LinkedHashSet<Delay>()
                            leftFederate.sendsTo.put(rightFederate, sendsToDelays)
                        }
                        if (connection.delay !== null) {
                            sendsToDelays.add(connection.delay)
                        } else {
                            // To indicate that at least one connection has no delay, add a null entry.
                            sendsToDelays.add(null)
                        }
                    }

                    FedASTUtils.makeCommunication(
                        source,
                        destination,
                        connection,
                        leftFederate,
                        federate.bankIndex,
                        source.index,
                        rightFederate,
                        destination.parent.bankIndex,
                        destination.index,
                        this,
                        targetConfig.coordination
                    )
                }
            }
        }
    }

    /**
     * Print to stdout information about what source file is being generated,
     * what mode the generator is in, and where the generated sources are to be put.
     */
    def printInfo() {
        println("Generating code for: " + fileConfig.resource.getURI.toString)
        println('******** mode: ' + fileConfig.compilerMode)
        println('******** source file: ' + fileConfig.srcFile) // FIXME: redundant
        println('******** generated sources: ' + fileConfig.getSrcGenPath)
    }

    /**
     * Indicates whether delay banks generated from after delays should have a variable length width.
     * 
     * If this is true, any delay reactors that are inserted for after delays on multiport connections 
     * will have a unspecified variable length width. The code generator is then responsible for inferring the
     * correct width of the delay bank, which is only possible if the precise connection width is known at compile time.
     * 
     * If this is false, the width specification of the generated bank will list all the ports listed on the right
     * side of the connection. This gives the code generator the information needed to infer the correct width at 
     * runtime.
     */
    def boolean generateAfterDelaysWithVariableWidth() { return true }

    /**
     * Return true if the target supports generics (i.e., parametric
     * polymorphism), false otherwise.
     */
    abstract def boolean supportsGenerics()

    abstract def String getTargetTimeType()

    abstract def String getTargetTagType()

    abstract def String getTargetTagIntervalType()

    abstract def String getTargetUndefinedType()

    abstract def String getTargetFixedSizeListType(String baseType, Integer size)

    abstract def String getTargetVariableSizeListType(String baseType);

    /**
     * Get the buffer type used for network messages
     */
    def String getNetworkBufferType() ''''''

    /**
     * Return the Targets enum for the current target
     */
    abstract def Target getTarget()

    /**
     * Return a string representing the specified type in the target language.
     * @param type The type.
     */
    def String getTargetType(InferredType type) {
        if (type.isUndefined) {
            return targetUndefinedType
        } else if (type.isTime) {
            if (type.isFixedSizeList) {
                return targetTimeType.getTargetFixedSizeListType(type.listSize)
            } else if (type.isVariableSizeList) {
                return targetTimeType.targetVariableSizeListType
            } else {
                return targetTimeType
            }
        } else if (type.isFixedSizeList) {
            return type.baseType.getTargetFixedSizeListType(type.listSize)
        } else if (type.isVariableSizeList) {
            return type.baseType.targetVariableSizeListType
        }
        return type.toText
    }

    protected def getTargetType(Parameter p) {
        return p.inferredType.targetType
    }

    protected def getTargetType(StateVar s) {
        return s.inferredType.targetType
    }

    protected def getTargetType(Action a) {
        return a.inferredType.targetType
    }

    protected def getTargetType(Port p) {
        return p.inferredType.targetType
    }

    protected def getTargetType(Type t) {
        InferredType.fromAST(t).targetType
    }

    /**
     * Get textual representation of a time in the target language.
     * 
     * @param t A time AST node
     * @return A time string in the target language
     */
    protected def getTargetTime(Time t) {
        val value = new TimeValue(t.interval, t.unit)
        return value.timeInTargetLanguage
    }

    /**
     * Get textual representation of a value in the target language.
     * 
     * If the value evaluates to 0, it is interpreted as a normal value.
     * 
     * @param v A time AST node
     * @return A time string in the target language
     */
    protected def getTargetValue(Value v) {
        if (v.time !== null) {
            return v.time.targetTime
        }
        return v.toText
    }

    /**
     * Get textual representation of a value in the target language.
     * 
     * If the value evaluates to 0, it is interpreted as a time.
     * 
     * @param v A time AST node
     * @return A time string in the target language
     */
    protected def getTargetTime(Value v) {
        if (v.time !== null) {
            return v.time.targetTime
        } else if (v.isZero) {
            val value = new TimeValue(0, TimeUnit.NONE)
            return value.timeInTargetLanguage
        }
        return v.toText
    }

    protected def getTargetTime(Delay d) {
        if (d.parameter !== null) {
            return d.toText
        } else {
            return new TimeValue(d.interval, d.unit).timeInTargetLanguage
        }
    }

    /**
     * Write the source code to file.
     * @param code The code to be written.
     * @param path The file to write the code to.
     */
    protected def writeSourceCodeToFile(byte[] code, String path) {
        // Write the generated code to the output file.
        var fOut = new FileOutputStream(new File(path), false);
        fOut.write(code)
        fOut.close()
    }
    
}<|MERGE_RESOLUTION|>--- conflicted
+++ resolved
@@ -241,7 +241,7 @@
      * The name of the top-level reactor.
      */
     protected var String topLevelName; // FIXME: remove and use fileConfig.name instead
-    
+
     // //////////////////////////////////////////
     // // Private fields.
     /**
@@ -300,7 +300,7 @@
                 if (targetConfig.threads < 1) {
                     targetConfig.threads = 1
                     errorReporter.reportWarning(
-                        target, 
+                        target,
                         '''Using the threaded C runtime to allow for asynchronous handling of«
                         » physical action «action.name».'''
                     );
@@ -312,7 +312,7 @@
                     // If not, set it to true
                     targetConfig.keepalive = true
                     errorReporter.reportWarning(
-                        target, 
+                        target,
                         '''Setting «TargetProperty.KEEPALIVE.description» to true because of «action.name».«
                         » This can be overridden by setting the «TargetProperty.KEEPALIVE.description»«
                         » target property manually.'''
@@ -320,7 +320,7 @@
                 }
             }
         }
-       
+
        // Override target properties if specified as command line arguments.
        if (context instanceof StandaloneContext) {
             if (context.args.containsKey("no-compile")) {
@@ -440,11 +440,7 @@
             // If serialization support is
             // requested by the programmer
             // enable support for them.
-<<<<<<< HEAD
-            enableSupportForSerialization();
-=======
             enableSupportForSerialization(context.cancelIndicator);
->>>>>>> 6e8a8108
         }
     }
 
@@ -563,7 +559,7 @@
                     fileConfig.srcFile.parent,
                     targetDir);
             if (relativeFileName.isNullOrEmpty) {
-                errorReporter.reportError( 
+                errorReporter.reportError(
                     "Failed to find file " + filename + "specified in the" +
                     " files target property."
                 )
@@ -917,13 +913,8 @@
     /**
      * Add necessary code to the source and necessary build support to
      * enable the requested serializations in 'enabledSerializations'
-<<<<<<< HEAD
-     */
-    def void enableSupportForSerialization() {
-=======
-     */   
+     */
     def void enableSupportForSerialization(CancelIndicator cancelIndicator) {
->>>>>>> 6e8a8108
         throw new UnsupportedOperationException(
             "Serialization is target-specific "+
             " and is not implemented for the "+target.toString+" target."
