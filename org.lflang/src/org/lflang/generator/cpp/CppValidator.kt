package org.lflang.generator.cpp

import org.lflang.ErrorReporter
import org.lflang.generator.ValidationStrategy
import org.lflang.generator.CodeMap
import org.lflang.generator.DiagnosticReporting
import org.lflang.generator.HumanReadableReportingStrategy
import org.lflang.generator.Validator
import org.lflang.util.LFCommand
import java.io.File
import java.nio.file.Path
import java.nio.file.Paths
import java.util.regex.Pattern

/**
 * A validator for generated C++.
 *
 * @author Peter Donovan <peterdonovan@berkeley.edu>
 */
class CppValidator(
    private val fileConfig: CppFileConfig,
    errorReporter: ErrorReporter,
    codeMaps: Map<Path, CodeMap>
): Validator(errorReporter, codeMaps) {

    companion object {
        /** This matches a line in the CMake cache. */
        private val CMAKE_CACHED_VARIABLE: Pattern = Pattern.compile("(?<name>[\\w_]+):(?<type>[\\w_]+)=(?<value>.*)")
        private val CMAKE_GENERATOR_EXPRESSION: Pattern = Pattern.compile("\\\$<\\w*:(?<content>.*)>")

        /** This matches a line of error reports from g++. */
        private val GXX_ERROR_LINE: Pattern = Pattern.compile(
            "(?<path>.+\\.((cc)|(hh))):(?<line>\\d+):(?<column>\\d+): (?<severity>(error)|(warning)): (?<message>.*?) ?(?<type>(\\[.*])?)"
        )
        private val GXX_LABEL: Pattern = Pattern.compile("(~*)(\\^~*)")
        // Happily, multiple tools seem to produce errors that follow the same format.
        /** This matches a line of error reports from Clang. */
        private val CLANG_ERROR_LINE: Pattern = GXX_ERROR_LINE
        private val CLANG_LABEL: Pattern = GXX_LABEL
        /** This matches a line of error reports from MSVC.  */
        private val MSVC_ERROR_LINE: Pattern = Pattern.compile(
            "(?<path>.+\\.((cc)|(hh)))\\((?<line>\\d+)(,\\s*(?<column>\\d+))?\\)\\s*:.*?(?<severity>(error)|(warning)) [A-Z]+\\d+:\\s*(?<message>.*?)"
        )
        private val MSVC_LABEL: Pattern = Pattern.compile("(?<=\\s)\\^(?=\\s)")  // Unused with the current MSVC settings
    }

    private class CppValidationStrategy(
        private val errorReportingStrategy: DiagnosticReporting.Strategy,
        private val outputReportingStrategy: DiagnosticReporting.Strategy,
        private val time: Int,
        private val getCommand: (p: Path) -> LFCommand?
    ): ValidationStrategy {

        override fun getCommand(generatedFile: Path) = getCommand.invoke(generatedFile)

        override fun getErrorReportingStrategy() = errorReportingStrategy

        override fun getOutputReportingStrategy() = outputReportingStrategy

        override fun isFullBatch() = false

        override fun getPriority() = -time
    }

    /**
     * [CppValidationStrategyFactory] instances map validator instances to validation strategy instances.
     * @param compilerIds The CMake compiler IDs of the compilers that are closely related to {@code this}.
     * @param create The function that creates a strategy from a validator.
     */
    private enum class CppValidationStrategyFactory(val compilerIds: List<String>, val create: ((CppValidator) -> CppValidationStrategy)) {

        // Note: Clang-tidy is slow (on the order of tens of seconds) for checking C++ files.
        CLANG_TIDY(listOf(), { cppValidator -> CppValidationStrategy(
            { _, _, _ -> },
            HumanReadableReportingStrategy(CLANG_ERROR_LINE, CLANG_LABEL),
            5,
            { generatedFile: Path ->
                val args = mutableListOf(generatedFile.toString(), "--checks=*", "--quiet", "--", "-std=c++${cppValidator.cppStandard}")
                cppValidator.includes.forEach { args.add("-I$it") }
                LFCommand.get("clang-tidy", args, true, cppValidator.fileConfig.srcGenPkgPath)
            }
        )}),
        CLANG(listOf("Clang", "AppleClang"), { cppValidator -> CppValidationStrategy(
            HumanReadableReportingStrategy(CLANG_ERROR_LINE, CLANG_LABEL),
            { _, _, _ -> },
            0,
            { generatedFile: Path ->
                val args: MutableList<String> = mutableListOf("-fsyntax-only", "-Wall", "-std=c++${cppValidator.cppStandard}")
                cppValidator.includes.forEach { args.add("-I$it") }
                args.add(generatedFile.toString())
                LFCommand.get("clang++", args, true, cppValidator.fileConfig.srcGenPkgPath)
            }
        )}),
        GXX(listOf("GNU"), { cppValidator -> CppValidationStrategy(
            HumanReadableReportingStrategy(GXX_ERROR_LINE, GXX_LABEL),
            { _, _, _ -> },
            1,
            { generatedFile: Path ->
                val args: MutableList<String> = mutableListOf("-fsyntax-only", "-Wall", "-std=c++${cppValidator.cppStandard}")
                cppValidator.includes.forEach { args.add("-I$it") }
                args.add(generatedFile.toString())
                LFCommand.get("g++", args, true, cppValidator.fileConfig.srcGenPkgPath)
            }
        )}),
        MSVC(listOf("MSVC"), { cppValidator -> CppValidationStrategy(
            { _, _, _ -> },
            HumanReadableReportingStrategy(MSVC_ERROR_LINE, MSVC_LABEL),
            3,
            { generatedFile: Path ->
                cppValidator.cmakeGeneratorInstance?.let { path ->
                    val setUpDeveloperEnvironment: Path = Paths.get(path)
                        .resolve("Common7${File.separator}Tools${File.separator}VsDevCmd.bat")
                    val args: MutableList<String> = mutableListOf("&", "cl", "/Zs", "/diagnostics:column", "/std:c++${cppValidator.cppStandard}")
                    cppValidator.includes.forEach { args.add("/I$it") }
                    args.add(generatedFile.toString())
                    LFCommand.get(setUpDeveloperEnvironment.toString(), args, true, cppValidator.fileConfig.srcGenPkgPath)
                }
            }
        )});
    }

    /**
     * Return the appropriate output and error reporting
     * strategies for the build process carried out by
     * CMake and Make.
     */
    override fun getBuildReportingStrategies(): Pair<DiagnosticReporting.Strategy, DiagnosticReporting.Strategy> {
        val compilerId: String = getFromCache(CppStandaloneCmakeGenerator.compilerIdName) ?: "GNU"  // This is just a guess.
        val mostSimilarValidationStrategy = CppValidationStrategyFactory.values().find { it.compilerIds.contains(compilerId) }
        if (mostSimilarValidationStrategy === null) {
            return Pair(DiagnosticReporting.Strategy { _, _, _ -> }, DiagnosticReporting.Strategy { _, _, _ -> })
        }
        return Pair(
            mostSimilarValidationStrategy.create(this).errorReportingStrategy,
            mostSimilarValidationStrategy.create(this).outputReportingStrategy,
        )
    }

    private fun getFromCache(variableName: String): String? {
        if (cmakeCache.exists()) cmakeCache.useLines {
            for (line in it) {
                val matcher = CMAKE_CACHED_VARIABLE.matcher(line)
                if (matcher.matches() && matcher.group("name") == variableName) return matcher.group("value")
            }
        }
        return null
    }

    /** The include directories required by the generated files. */
    private val includes: List<String>
<<<<<<< HEAD
        get() = getFromCache(CppStandaloneCmakeGenerator.includesVarName)?.split(';') ?: listOf()
=======
        get() = getFromCache(CppCmakeGenerator.includesVarName(fileConfig.name))?.split(';')?.map {
            val matcher = CMAKE_GENERATOR_EXPRESSION.matcher(it)
            if (matcher.matches()) matcher.group("content") else it
        } ?: listOf()
>>>>>>> b12df019

    /** The C++ standard used by the generated files. */
    private val cppStandard: String?
        get() = getFromCache("CMAKE_CXX_STANDARD")

    /** The desired instance of the C++ build system. */
    private val cmakeGeneratorInstance: String?
        get() = getFromCache("CMAKE_GENERATOR_INSTANCE")

    /** The CMake cache. */
    private val cmakeCache: File = fileConfig.buildPath.resolve("CMakeCache.txt").toFile()

    override fun getPossibleStrategies(): Collection<ValidationStrategy> = CppValidationStrategyFactory.values().map { it.create(this) }
}<|MERGE_RESOLUTION|>--- conflicted
+++ resolved
@@ -148,14 +148,10 @@
 
     /** The include directories required by the generated files. */
     private val includes: List<String>
-<<<<<<< HEAD
-        get() = getFromCache(CppStandaloneCmakeGenerator.includesVarName)?.split(';') ?: listOf()
-=======
-        get() = getFromCache(CppCmakeGenerator.includesVarName(fileConfig.name))?.split(';')?.map {
+        get() = getFromCache(CppStandaloneCmakeGenerator.includesVarName(fileConfig.name))?.split(';')?.map {
             val matcher = CMAKE_GENERATOR_EXPRESSION.matcher(it)
             if (matcher.matches()) matcher.group("content") else it
         } ?: listOf()
->>>>>>> b12df019
 
     /** The C++ standard used by the generated files. */
     private val cppStandard: String?
