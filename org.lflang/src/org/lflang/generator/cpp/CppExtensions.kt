--- conflicted
+++ resolved
@@ -60,18 +60,9 @@
  * @param outerContext A flag indicating whether to generate code for the scope of the outer reactor class.
  *                    This should be set to false if called from code generators for the inner class.
  */
-<<<<<<< HEAD
 fun Value.toTime(outerContext: Boolean = false): String =
     if (outerContext && this.parameter != null) "__lf_inner.${parameter.name}"
     else CppTypes.getTargetTimeExpression(0, TimeUnit.NONE)
-=======
-fun Value.toTime(outerContext: Boolean = false): String = when {
-    this.time != null                      -> this.time.toCode()
-    this.isZero                            -> TimeValue(0, TimeUnit.NONE).toCode()
-    outerContext && this.parameter != null -> "__lf_inner.${parameter.name}"
-    else                                   -> this.toText()
-}
->>>>>>> ab8e9143
 
 /**
  * Get textual representation of a value in C++ code
