--- conflicted
+++ resolved
@@ -79,7 +79,7 @@
         code.pr("#define LOG_LEVEL " + logLevel);
         code.pr("#define TARGET_FILES_DIRECTORY " + addDoubleQuotes(srcGenPath.toString()));
 
-<<<<<<< HEAD
+
         if (targetConfig.platformOptions.platform == Platform.ARDUINO) {
             code.pr("#define MICROSECOND_TIME");
             code.pr("#define BIT_32");
@@ -92,16 +92,17 @@
 //                    GeneratorBase.timeInTargetLanguage(advanceMessageInterval));
 //            }
 //        }
-=======
-        if (isFederated) {
-            code.pr("#define NUMBER_OF_FEDERATES " + numFederates);
-            code.pr(generateFederatedDefineDirective(coordinationType));
-            if (advanceMessageInterval != null) {
-                code.pr("#define ADVANCE_MESSAGE_INTERVAL " +
-                    GeneratorBase.timeInTargetLanguage(advanceMessageInterval));
-            }
-        }
->>>>>>> ba0543f4
+// FIXME: the code below comes from master
+//        if (isFederated) {
+//            code.pr("#define NUMBER_OF_FEDERATES " + numFederates);
+//            code.pr(generateFederatedDefineDirective(coordinationType));
+//            if (advanceMessageInterval != null) {
+//                code.pr("#define ADVANCE_MESSAGE_INTERVAL " +
+//                            GeneratorBase.timeInTargetLanguage(advanceMessageInterval));
+//            }
+//        }
+
+
         if (tracing != null) {
             targetConfig.compileDefinitions.put("LF_TRACE", tracing.traceFileName);
         }
