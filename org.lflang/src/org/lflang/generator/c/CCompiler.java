--- conflicted
+++ resolved
@@ -117,7 +117,6 @@
       return false;
     }
 
-<<<<<<< HEAD
     // Use the user-specified compiler if any
     if (targetConfig.compiler != null) {
       if (cppMode) {
@@ -127,103 +126,6 @@
         // Set the CC environment variable to change the C compiler.
         compile.replaceEnvironmentVariable("CC", targetConfig.compiler);
       }
-=======
-    /**
-     * Run the C compiler by invoking cmake and make.
-     * @param generator An instance of GeneratorBase, only used to report error line numbers
-     *  in the Eclipse IDE.
-     *
-     * @return true if compilation succeeds, false otherwise.
-     */
-    public boolean runCCompiler(
-        GeneratorBase generator,
-        LFGeneratorContext context
-    ) throws IOException {
-        // Set the build directory to be "build"
-        Path buildPath = fileConfig.getSrcGenPath().resolve("build");
-        // Remove the previous build directory if it exists to
-        // avoid any error residue that can occur in CMake from
-        // a previous build.
-        // FIXME: This is slow and only needed if an error
-        //  has previously occurred. Deleting the build directory
-        //  if no prior errors have occurred can prolong the compilation
-        //  substantially. See #1416 for discussion.
-        FileUtil.deleteDirectory(buildPath);
-        // Make sure the build directory exists
-        Files.createDirectories(buildPath);
-
-        LFCommand compile = compileCmakeCommand();
-        if (compile == null) {
-            return false;
-        }
-
-        // Use the user-specified compiler if any
-        if (targetConfig.compiler != null) {
-            if (cppMode) {
-                // Set the CXX environment variable to change the C++ compiler.
-                compile.replaceEnvironmentVariable("CXX", targetConfig.compiler);
-            } else {
-                // Set the CC environment variable to change the C compiler.
-                compile.replaceEnvironmentVariable("CC", targetConfig.compiler);
-            }
-        }
-
-        int cMakeReturnCode = compile.run(context.getCancelIndicator());
-
-        if (cMakeReturnCode != 0 &&
-                context.getMode() == LFGeneratorContext.Mode.STANDALONE &&
-                !outputContainsKnownCMakeErrors(compile.getErrors().toString())) {
-            errorReporter.reportError(targetConfig.compiler + " failed with error code " + cMakeReturnCode);
-        }
-
-        // For warnings (vs. errors), the return code is 0.
-        // But we still want to mark the IDE.
-        if (compile.getErrors().toString().length() > 0 &&
-                context.getMode() != LFGeneratorContext.Mode.STANDALONE &&
-                !outputContainsKnownCMakeErrors(compile.getErrors().toString())) {
-            generator.reportCommandErrors(compile.getErrors().toString());
-        }
-
-        int makeReturnCode = 0;
-
-        if (cMakeReturnCode == 0) {
-            LFCommand build = buildCmakeCommand();
-
-            makeReturnCode = build.run(context.getCancelIndicator());
-
-            if (makeReturnCode != 0 &&
-                    context.getMode() == LFGeneratorContext.Mode.STANDALONE &&
-                    !outputContainsKnownCMakeErrors(build.getErrors().toString())) {
-                errorReporter.reportError(targetConfig.compiler + " failed with error code " + makeReturnCode);
-            }
-
-            // For warnings (vs. errors), the return code is 0.
-            // But we still want to mark the IDE.
-            if (build.getErrors().toString().length() > 0 &&
-                    context.getMode() != LFGeneratorContext.Mode.STANDALONE &&
-                    !outputContainsKnownCMakeErrors(build.getErrors().toString())) {
-                generator.reportCommandErrors(build.getErrors().toString());
-            }
-
-
-            if (makeReturnCode == 0 && build.getErrors().toString().length() == 0) {
-                System.out.println("SUCCESS: Compiling generated code for " + fileConfig.name + " finished with no errors.");
-            }
-
-            if (targetConfig.platformOptions.platform == Platform.ZEPHYR && targetConfig.platformOptions.flash) {
-                System.out.println("Invoking flash command for Zephyr");
-                LFCommand flash = buildWestFlashCommand();
-                int flashRet = flash.run();
-                if (flashRet != 0) {
-                    errorReporter.reportError("West flash command failed with error code " + flashRet);
-                } else {
-                    System.out.println("SUCCESS: Flashed application with west");
-                }
-            }
-
-        }
-        return cMakeReturnCode == 0 && makeReturnCode == 0;
->>>>>>> 2b75fe73
     }
 
     int cMakeReturnCode = compile.run(context.getCancelIndicator());
@@ -265,15 +167,25 @@
         generator.reportCommandErrors(build.getErrors());
       }
 
-      if (makeReturnCode == 0 && build.getErrors().isEmpty()) {
-        errorReporter.reportInfo(
-            "SUCCESS: Compiling generated code for "
-                + fileConfig.name
-                + " finished with no errors.");
-      }
-    }
-    return cMakeReturnCode == 0 && makeReturnCode == 0;
-  }
+
+            if (makeReturnCode == 0 && build.getErrors().isEmpty()) {
+                errorReporter.reportInfo("SUCCESS: Compiling generated code for " + fileConfig.name + " finished with no errors.");
+            }
+
+            if (targetConfig.platformOptions.platform == Platform.ZEPHYR && targetConfig.platformOptions.flash) {
+                errorReporter.reportInfo("Invoking flash command for Zephyr");
+                LFCommand flash = buildWestFlashCommand();
+                int flashRet = flash.run();
+                if (flashRet != 0) {
+                    errorReporter.reportError("West flash command failed with error code " + flashRet);
+                } else {
+                    errorReporter.reportInfo("SUCCESS: Flashed application with west");
+                }
+            }
+
+        }
+        return cMakeReturnCode == 0 && makeReturnCode == 0;
+    }
 
   /**
    * Return a command to compile the specified C file using CMake. This produces a C-specific
@@ -310,27 +222,6 @@
                     ? targetConfig.cmakeBuildType.toString()
                     : "Release"),
             "-DCMAKE_INSTALL_PREFIX=" + FileUtil.toUnixString(fileConfig.getOutPath()),
-<<<<<<< HEAD
-            "-DCMAKE_INSTALL_BINDIR="
-                + FileUtil.toUnixString(fileConfig.getOutPath().relativize(fileConfig.binPath)),
-            FileUtil.toUnixString(fileConfig.getSrcGenPath())));
-    if (targetConfig.platformOptions.platform == Platform.ARDUINO) {
-      arguments.add(
-          0,
-          "-DCMAKE_TOOLCHAIN_FILE="
-              + FileUtil.globFilesEndsWith(
-                      fileConfig.srcPkgPath.getParent().getParent(), "Arduino-toolchain.cmake")
-                  .get(0));
-      arguments.add(
-          0,
-          "-DARDUINO_BOARD_OPTIONS_FILE="
-              + FileUtil.globFilesEndsWith(fileConfig.getSrcGenPath(), "BoardOptions.cmake")
-                  .get(0));
-    }
-
-    if (GeneratorUtils.isHostWindows()) {
-      arguments.add("-DCMAKE_SYSTEM_VERSION=\"10.0\"");
-=======
             "-DCMAKE_INSTALL_BINDIR=" + FileUtil.toUnixString(
                 fileConfig.getOutPath().relativize(
                     fileConfig.binPath
@@ -339,11 +230,8 @@
             FileUtil.toUnixString(fileConfig.getSrcGenPath())
         ));
 
-        if (GeneratorUtils.isHostWindows()) {
-            arguments.add("-DCMAKE_SYSTEM_VERSION=\"10.0\"");
-        }
-        return arguments;
->>>>>>> 2b75fe73
+    if (GeneratorUtils.isHostWindows()) {
+      arguments.add("-DCMAKE_SYSTEM_VERSION=\"10.0\"");
     }
     return arguments;
   }
@@ -393,116 +281,6 @@
     return command;
   }
 
-  /**
-   * Check if the output produced by CMake has any known and common errors. If a known error is
-   * detected, a specialized, more informative message is shown.
-   *
-   * <p>Errors currently detected: - C++ compiler used to compile C files: This error shows up as
-   * '#error "The CMAKE_C_COMPILER is set to a C++ compiler"' in the 'CMakeOutput' string.
-   *
-   * @param CMakeOutput The captured output from CMake.
-   * @return true if the provided 'CMakeOutput' contains a known error. false otherwise.
-   */
-  @SuppressWarnings("BooleanMethodIsAlwaysInverted")
-  private boolean outputContainsKnownCMakeErrors(String CMakeOutput) {
-    // Check if the error thrown is due to the wrong compiler
-    if (CMakeOutput.contains("The CMAKE_C_COMPILER is set to a C++ compiler")) {
-      // If so, print an appropriate error message
-      if (targetConfig.compiler != null) {
-        errorReporter.reportError(
-            "A C++ compiler was requested in the compiler target property."
-                + " Use the CCpp or the Cpp target instead.");
-      } else {
-        errorReporter.reportError(
-            "\"A C++ compiler was detected."
-                + " The C target works best with a C compiler."
-                + " Use the CCpp or the Cpp target instead.\"");
-      }
-      return true;
-    }
-    return false;
-  }
-
-  /**
-   * Return a command to compile the specified C file using a native compiler (generally gcc unless
-   * overridden by the user). This produces a C specific compile command.
-   *
-   * @param fileToCompile The C filename without the .c extension.
-   * @param noBinary If true, the compiler will create a .o output instead of a binary. If false,
-   *     the compile command will produce a binary.
-   */
-  public LFCommand compileCCommand(String fileToCompile, boolean noBinary) {
-    String cFilename = getTargetFileName(fileToCompile, cppMode);
-
-    Path relativeSrcPath =
-        fileConfig
-            .getOutPath()
-            .relativize(fileConfig.getSrcGenPath().resolve(Paths.get(cFilename)));
-    Path relativeBinPath =
-        fileConfig.getOutPath().relativize(fileConfig.binPath.resolve(Paths.get(fileToCompile)));
-
-    // NOTE: we assume that any C compiler takes Unix paths as arguments.
-    String relSrcPathString = FileUtil.toUnixString(relativeSrcPath);
-    String relBinPathString = FileUtil.toUnixString(relativeBinPath);
-
-    // If there is no main reactor, then generate a .o file not an executable.
-    if (noBinary) {
-      relBinPathString += ".o";
-    }
-
-    ArrayList<String> compileArgs = new ArrayList<>();
-    compileArgs.add(relSrcPathString);
-    for (String file : targetConfig.compileAdditionalSources) {
-      var relativePath =
-          fileConfig.getOutPath().relativize(fileConfig.getSrcGenPath().resolve(Paths.get(file)));
-      compileArgs.add(FileUtil.toUnixString(relativePath));
-    }
-    compileArgs.addAll(targetConfig.compileLibraries);
-
-    // Add compile definitions
-    targetConfig.compileDefinitions.forEach(
-        (key, value) -> compileArgs.add("-D" + key + "=" + value));
-
-<<<<<<< HEAD
-    // Finally, add the compiler flags in target parameters (if any)
-    compileArgs.addAll(targetConfig.compilerFlags);
-
-    // Only set the output file name if it hasn't already been set
-    // using a target property or Args line flag.
-    if (!compileArgs.contains("-o")) {
-      compileArgs.add("-o");
-      compileArgs.add(relBinPathString);
-    }
-
-    // If there is no main reactor, then use the -c flag to prevent linking from occurring.
-    // FIXME: we could add a `-c` flag to `lfc` to make this explicit in stand-alone mode.
-    //  Then again, I think this only makes sense when we can do linking.
-    if (noBinary) {
-      compileArgs.add("-c"); // FIXME: revisit
-    }
-
-    LFCommand command =
-        commandFactory.createCommand(targetConfig.compiler, compileArgs, fileConfig.getOutPath());
-    if (command == null) {
-      errorReporter.reportError(
-          "The C/CCpp target requires GCC >= 7 to compile the generated code. "
-              + "Auto-compiling can be disabled using the \"no-compile: true\" target property.");
-    }
-    return command;
-  }
-
-  /**
-   * Produces the filename including the target-specific extension
-   *
-   * @param fileName The base name of the file without any extensions
-   * @param cppMode Indicate whether the compiler is in C++ mode In C++ mode, the compiler produces
-   *     .cpp files instead of .c files and uses a C++ compiler to compiler the code.
-   */
-  static String getTargetFileName(String fileName, boolean cppMode) {
-    if (cppMode) {
-      // If the C++ mode is enabled, use a .cpp extension
-      return fileName + ".cpp";
-=======
     /**
      * Return a flash/emulate command using west.
      * If board is null (defaults to qemu_cortex_m3) or qemu_*
@@ -578,57 +356,61 @@
     ) {
         String cFilename = getTargetFileName(fileToCompile, cppMode, targetConfig);
 
-        Path relativeSrcPath = fileConfig.getOutPath().relativize(
-            fileConfig.getSrcGenPath().resolve(Paths.get(cFilename)));
-        Path relativeBinPath = fileConfig.getOutPath().relativize(
-            fileConfig.binPath.resolve(Paths.get(fileToCompile)));
-
-        // NOTE: we assume that any C compiler takes Unix paths as arguments.
-        String relSrcPathString = FileUtil.toUnixString(relativeSrcPath);
-        String relBinPathString = FileUtil.toUnixString(relativeBinPath);
-
-        // If there is no main reactor, then generate a .o file not an executable.
-        if (noBinary) {
-            relBinPathString += ".o";
-        }
-
-        ArrayList<String> compileArgs = new ArrayList<>();
-        compileArgs.add(relSrcPathString);
-        for (String file: targetConfig.compileAdditionalSources) {
-            var relativePath = fileConfig.getOutPath().relativize(
-                fileConfig.getSrcGenPath().resolve(Paths.get(file)));
-            compileArgs.add(FileUtil.toUnixString(relativePath));
-        }
-        compileArgs.addAll(targetConfig.compileLibraries);
-
-        // Add compile definitions
-        targetConfig.compileDefinitions.forEach((key,value) -> compileArgs.add("-D"+key+"="+value));
-
-        // Finally, add the compiler flags in target parameters (if any)
-        compileArgs.addAll(targetConfig.compilerFlags);
-
-        // Only set the output file name if it hasn't already been set
-        // using a target property or Args line flag.
-        if (!compileArgs.contains("-o")) {
-            compileArgs.add("-o");
-            compileArgs.add(relBinPathString);
-        }
-
-        // If there is no main reactor, then use the -c flag to prevent linking from occurring.
-        // FIXME: we could add a `-c` flag to `lfc` to make this explicit in stand-alone mode.
-        //  Then again, I think this only makes sense when we can do linking.
-        if (noBinary) {
-            compileArgs.add("-c"); // FIXME: revisit
-        }
-
-        LFCommand command = commandFactory.createCommand(targetConfig.compiler, compileArgs, fileConfig.getOutPath());
-        if (command == null) {
-            errorReporter.reportError(
-                "The C/CCpp target requires GCC >= 7 to compile the generated code. " +
-                    "Auto-compiling can be disabled using the \"no-compile: true\" target property.");
-        }
-        return command;
-    }
+    Path relativeSrcPath =
+        fileConfig
+            .getOutPath()
+            .relativize(fileConfig.getSrcGenPath().resolve(Paths.get(cFilename)));
+    Path relativeBinPath =
+        fileConfig.getOutPath().relativize(fileConfig.binPath.resolve(Paths.get(fileToCompile)));
+
+    // NOTE: we assume that any C compiler takes Unix paths as arguments.
+    String relSrcPathString = FileUtil.toUnixString(relativeSrcPath);
+    String relBinPathString = FileUtil.toUnixString(relativeBinPath);
+
+    // If there is no main reactor, then generate a .o file not an executable.
+    if (noBinary) {
+      relBinPathString += ".o";
+    }
+
+    ArrayList<String> compileArgs = new ArrayList<>();
+    compileArgs.add(relSrcPathString);
+    for (String file : targetConfig.compileAdditionalSources) {
+      var relativePath =
+          fileConfig.getOutPath().relativize(fileConfig.getSrcGenPath().resolve(Paths.get(file)));
+      compileArgs.add(FileUtil.toUnixString(relativePath));
+    }
+    compileArgs.addAll(targetConfig.compileLibraries);
+
+    // Add compile definitions
+    targetConfig.compileDefinitions.forEach(
+        (key, value) -> compileArgs.add("-D" + key + "=" + value));
+
+    // Finally, add the compiler flags in target parameters (if any)
+    compileArgs.addAll(targetConfig.compilerFlags);
+
+    // Only set the output file name if it hasn't already been set
+    // using a target property or Args line flag.
+    if (!compileArgs.contains("-o")) {
+      compileArgs.add("-o");
+      compileArgs.add(relBinPathString);
+    }
+
+    // If there is no main reactor, then use the -c flag to prevent linking from occurring.
+    // FIXME: we could add a `-c` flag to `lfc` to make this explicit in stand-alone mode.
+    //  Then again, I think this only makes sense when we can do linking.
+    if (noBinary) {
+      compileArgs.add("-c"); // FIXME: revisit
+    }
+
+    LFCommand command =
+        commandFactory.createCommand(targetConfig.compiler, compileArgs, fileConfig.getOutPath());
+    if (command == null) {
+      errorReporter.reportError(
+          "The C/CCpp target requires GCC >= 7 to compile the generated code. "
+              + "Auto-compiling can be disabled using the \"no-compile: true\" target property.");
+    }
+    return command;
+  }
 
     /**
      * Produces the filename including the target-specific extension
@@ -647,8 +429,5 @@
             return fileName + ".cpp";
         }
         return fileName + ".c";
->>>>>>> 2b75fe73
-    }
-    return fileName + ".c";
-  }
+    }
 }