/* Generator for C target. */

/*************
Copyright (c) 2019-2021, The University of California at Berkeley.

Redistribution and use in source and binary forms, with or without modification,
are permitted provided that the following conditions are met:

1. Redistributions of source code must retain the above copyright notice,
   this list of conditions and the following disclaimer.

2. Redistributions in binary form must reproduce the above copyright notice,
   this list of conditions and the following disclaimer in the documentation
   and/or other materials provided with the distribution.

THIS SOFTWARE IS PROVIDED BY THE COPYRIGHT HOLDERS AND CONTRIBUTORS "AS IS" AND ANY
EXPRESS OR IMPLIED WARRANTIES, INCLUDING, BUT NOT LIMITED TO, THE IMPLIED WARRANTIES OF
MERCHANTABILITY AND FITNESS FOR A PARTICULAR PURPOSE ARE DISCLAIMED. IN NO EVENT SHALL
THE COPYRIGHT HOLDER OR CONTRIBUTORS BE LIABLE FOR ANY DIRECT, INDIRECT, INCIDENTAL,
SPECIAL, EXEMPLARY, OR CONSEQUENTIAL DAMAGES (INCLUDING, BUT NOT LIMITED TO,
PROCUREMENT OF SUBSTITUTE GOODS OR SERVICES; LOSS OF USE, DATA, OR PROFITS; OR BUSINESS
INTERRUPTION) HOWEVER CAUSED AND ON ANY THEORY OF LIABILITY, WHETHER IN CONTRACT,
STRICT LIABILITY, OR TORT (INCLUDING NEGLIGENCE OR OTHERWISE) ARISING IN ANY WAY OUT OF
THE USE OF THIS SOFTWARE, EVEN IF ADVISED OF THE POSSIBILITY OF SUCH DAMAGE.
***************/

package org.lflang.generator.c

import java.io.File
import java.math.BigInteger
import java.util.ArrayList
import java.util.Collection
import java.util.LinkedHashMap
import java.util.LinkedHashSet
import java.util.LinkedList
import java.util.Set
import java.util.concurrent.Executors
import java.util.concurrent.TimeUnit
import java.util.regex.Pattern
import org.eclipse.emf.common.CommonPlugin
import org.eclipse.emf.ecore.EObject
import org.eclipse.emf.ecore.resource.Resource
import org.eclipse.xtext.generator.IFileSystemAccess2
import org.eclipse.xtext.generator.IGeneratorContext
import org.eclipse.xtext.nodemodel.util.NodeModelUtils
import org.lflang.ASTUtils
import org.lflang.ErrorReporter
import org.lflang.FileConfig
import org.lflang.InferredType
import org.lflang.Target
import org.lflang.TargetProperty
import org.lflang.TargetProperty.ClockSyncMode
import org.lflang.TargetProperty.CoordinationType
import org.lflang.TargetProperty.LogLevel
import org.lflang.TimeValue
import org.lflang.federated.CGeneratorExtension
import org.lflang.federated.FedCLauncher
import org.lflang.federated.FedFileConfig
import org.lflang.federated.FedROS2CPPSerialization
import org.lflang.federated.FederateInstance
import org.lflang.federated.SupportedSerializations
import org.lflang.generator.ActionInstance
import org.lflang.generator.GeneratorBase
import org.lflang.generator.MultiportInstance
import org.lflang.generator.ParameterInstance
import org.lflang.generator.PortInstance
import org.lflang.generator.ReactionInstance
import org.lflang.generator.ReactionInstanceGraph
import org.lflang.generator.ReactorInstance
import org.lflang.generator.TimerInstance
import org.lflang.generator.TriggerInstance
import org.lflang.lf.Action
import org.lflang.lf.ActionOrigin
import org.lflang.lf.Code
import org.lflang.lf.Delay
import org.lflang.lf.Input
import org.lflang.lf.Instantiation
import org.lflang.lf.Model
import org.lflang.lf.Output
import org.lflang.lf.Port
import org.lflang.lf.Reaction
import org.lflang.lf.Reactor
import org.lflang.lf.ReactorDecl
import org.lflang.lf.StateVar
import org.lflang.lf.TargetDecl
import org.lflang.lf.Timer
import org.lflang.lf.TriggerRef
import org.lflang.lf.TypedVariable
import org.lflang.lf.VarRef
import org.lflang.lf.Variable

import static extension org.lflang.ASTUtils.*

/** 
 * Generator for C target. This class generates C code definining each reactor
 * class given in the input .lf file and imported .lf files. The generated code
 * has the following components:
 * 
 * * A typedef for inputs, outputs, and actions of each reactor class. These
 *   define the types of the variables that reactions use to access inputs and
 *   action values and to set output values.
 * 
 * * A typedef for a "self" struct for each reactor class. One instance of this
 *   struct will be created for each reactor instance. See below for details.
 * 
 * * A function definition for each reaction in each reactor class. These
 *   functions take an instance of the self struct as an argument.
 * 
 * * A constructor function for each reactor class. This is used to create
 *   a new instance of the reactor.
 * 
 * * A destructor function for each reactor class. This frees all dynamically
 *   allocated memory associated with an instance of the class.
 * 
 * After these, the main generated function is `__initialize_trigger_objects()`.
 * This function creates the instances of reactors (using their constructors)
 * and makes connections between them.
 * 
 * A few other smaller functions are also generated.
 * 
 * ## Self Struct
 * 
 * The "self" struct has fields for each of the following:
 * 
 * * parameter: the field name and type match the parameter.
 * * state: the field name and type match the state.
 * * action: the field name prepends the action name with "__".
 *   A second field for the action is also created to house the trigger_t object.
 *   That second field prepends the action name with "___".
 * * output: the field name prepends the output name with "__".
 * * input:  the field name prepends the output name with "__".
 *   A second field for the input is also created to house the trigger_t object.
 *   That second field prepends the input name with "___".
 *
 * If, in addition, the reactor contains other reactors and reacts to their outputs,
 * then there will be a struct within the self struct for each such contained reactor.
 * The name of that self struct will be the name of the contained reactor prepended with "__".
 * That inside struct will contain pointers the outputs of the contained reactors
 * that are read together with pointers to booleans indicating whether those outputs are present.
 * 
 * If, in addition, the reactor has a reaction to shutdown, then there will be a pointer to
 * trigger_t object (see reactor.h) for the shutdown event and an action struct named
 * __shutdown on the self struct.
 * 
 * ## Reaction Functions
 * 
 * For each reaction in a reactor class, this generator will produce a C function
 * that expects a pointer to an instance of the "self" struct as an argument.
 * This function will contain verbatim the C code specified in the reaction, but
 * before that C code, the generator inserts a few lines of code that extract from the
 * self struct the variables that that code has declared it will use. For example, if
 * the reaction declares that it is triggered by or uses an input named "x" of type
 * int, the function will contain a line like this:
 * ```
 *     e_x_t* x = self->__x;
 * ```
 * where `r` is the full name of the reactor class and the struct type `r_x_t`
 * will be defined like this:
 * ```
 *     typedef struct {
 *         int value;
 *         bool is_present;
 *         int num_destinations;
 *     } r_x_t;
 * ```
 * The above assumes the type of `x` is `int`.
 * If the programmer fails to declare that it uses x, then the absence of the
 * above code will trigger a compile error when the verbatim code attempts to read `x`.
 *
 * ## Constructor
 * 
 * For each reactor class, this generator will create a constructor function named
 * `new_r`, where `r` is the reactor class name. This function will malloc and return
 * a pointer to an instance of the "self" struct.  This struct initially represents
 * an unconnected reactor. To establish connections between reactors, additional
 * information needs to be inserted (see below). The self struct is made visible
 * to the body of a reaction as a variable named "self".  The self struct contains the
 * following:
 * 
 * * Parameters: For each parameter `p` of the reactor, there will be a field `p`
 *   with the type and value of the parameter. So C code in the body of a reaction
 *   can access parameter values as `self->p`.
 * 
 * * State variables: For each state variable `s` of the reactor, there will be a field `s`
 *   with the type and value of the state variable. So C code in the body of a reaction
 *   can access state variables as as `self->s`.
 * 
 * The self struct also contains various fields that the user is not intended to
 * use. The names of these fields begin with at least two underscores. They are:
 * 
 * * Outputs: For each output named `out`, there will be a field `__out` that is
 *   a struct containing a value field whose type matches that of the output.
 *   The output value is stored here. That struct also has a field `is_present`
 *   that is a boolean indicating whether the output has been set.
 *   This field is reset to false at the start of every time
 *   step. There is also a field `num_destinations` whose value matches the
 *   number of downstream reactions that use this variable. This field must be
 *   set when connections are made or changed. It is used to initialize
 *   reference counts for dynamically allocated message payloads.
 * 
 * * Inputs: For each input named `in` of type T, there is a field named `__in`
 *   that is a pointer struct with a value field of type T. The struct pointed
 *   to also has an `is_present` field of type bool that indicates whether the
 *   input is present.
 * 
 * * Outputs of contained reactors: If a reactor reacts to outputs of a
 *   contained reactor `r`, then the self struct will contain a nested struct
 *   named `__r` that has fields pointing to those outputs. For example,
 *   if `r` has an output `out` of type T, then there will be field in `__r`
 *   named `out` that points to a struct containing a value field
 *   of type T and a field named `is_present` of type bool.
 * 
 * * Inputs of contained reactors: If a reactor sends to inputs of a
 *   contained reactor `r`, then the self struct will contain a nested struct
 *   named `__r` that has fields for storing the values provided to those
 *   inputs. For example, if R has an input `in` of type T, then there will
 *   be field in __R named `in` that is a struct with a value field
 *   of type T and a field named `is_present` of type bool.
 * 
 * * Actions: If the reactor has an action a (logical or physical), then there
 *   will be a field in the self struct named `__a` and another named `___a`.
 *   The type of the first is specific to the action and contains a `value`
 *   field with the type and value of the action (if it has a value). That
 *   struct also has a `has_value` field, an `is_present` field, and a
 *   `token` field (which is NULL if the action carries no value).
 *   The `___a` field is of type trigger_t.
 *   That struct contains various things, including an array of reactions
 *   sensitive to this trigger and a lf_token_t struct containing the value of
 *   the action, if it has a value.  See reactor.h in the C library for
 *   details.
 * 
 * * Reactions: Each reaction will have several fields in the self struct.
 *   Each of these has a name that begins with `___reaction_i`, where i is
 *   the number of the reaction, starting with 0. The fields are:
 *   * ___reaction_i: The struct that is put onto the reaction queue to
 *     execute the reaction (see reactor.h in the C library).
 * 
 *  * Timers: For each timer t, there is are two fields in the self struct:
 *    * ___t: The trigger_t struct for this timer (see reactor.h).
 *    * ___t_reactions: An array of reactions (pointers to the
 *      reaction_t structs on this self struct) sensitive to this timer.
 *
 * * Triggers: For each Timer, Action, Input, and Output of a contained
 *   reactor that triggers reactions, there will be a trigger_t struct
 *   on the self struct with name `___t`, where t is the name of the trigger.
 * 
 * ## Destructor
 * 
 * For each reactor class, this generator will create a constructor function named
 * `delete_r`, where `r` is the reactor class name. This function takes a self
 * struct for the class as an argument and frees all dynamically allocated memory
 * for the instance of the class. 
 * 
 * ## Connections Between Reactors
 * 
 * Establishing connections between reactors involves two steps.
 * First, each destination (e.g. an input port) must have pointers to
 * the source (the output port). As explained above, for an input named
 * `in`, the field `__in->value` is a pointer to the output data being read.
 * In addition, `__in->is_present` is a pointer to the corresponding
 * `out->is_present` field of the output reactor's self struct.
 *  
 * In addition, the `reaction_i` struct on the self struct has a `triggers`
 * field that records all the trigger_t structs for ports and reactions
 * that are triggered by the i-th reaction. The triggers field is
 * an array of arrays of pointers to trigger_t structs.
 * The length of the outer array is the number of output ports the
 * reaction effects plus the number of input ports of contained
 * reactors that it effects. Each inner array has a length equal to the
 * number final destinations of that output port or input port.
 * The reaction_i struct has an array triggered_sizes that indicates
 * the sizes of these inner arrays. The num_outputs field of the
 * reaction_i struct gives the length of the triggered_sizes and
 * (outer) triggers arrays.
 * 
 * ## Runtime Tables
 * 
 * This generator creates an populates the following tables used at run time.
 * These tables may have to be resized and adjusted when mutations occur.
 * 
 * * __is_present_fields: An array of pointers to booleans indicating whether an
 *   event is present. The __start_time_step() function in reactor_common.c uses
 *   this to mark every event absent at the start of a time step. The size of this
 *   table is contained in the variable __is_present_fields_size.
 * 
 * * __tokens_with_ref_count: An array of pointers to structs that point to lf_token_t
 *   objects, which carry non-primitive data types between reactors. This is used
 *   by the __start_time_step() function to decrement reference counts, if necessary,
 *   at the conclusion of a time step. Then the reference count reaches zero, the
 *   memory allocated for the lf_token_t object will be freed.  The size of this
 *   array is stored in the __tokens_with_ref_count_size variable.
 * 
 * * __shutdown_triggers: An array of pointers to trigger_t structs for shutdown
 *   reactions. The length of this table is in the __shutdown_triggers_size
 *   variable.
 * 
 * * __timer_triggers: An array of pointers to trigger_t structs for timers that
 *   need to be started when the program runs. The length of this table is in the
 *   __timer_triggers_size variable.
 * 
 * * __action_table: For a federated execution, each federate will have this table
 *   that maps port IDs to the corresponding trigger_t struct.
 * 
 * @author{Edward A. Lee <eal@berkeley.edu>}
 * @author{Marten Lohstroh <marten@berkeley.edu>}
 * @author{Mehrdad Niknami <mniknami@berkeley.edu>}
 * @author{Christian Menard <christian.menard@tu-dresden.de>}
 * @author{Matt Weber <matt.weber@berkeley.edu>}
 */
class CGenerator extends GeneratorBase {
    
    ////////////////////////////////////////////
    //// Private variables
        
    // Place to collect code to initialize the trigger objects for all reactor instances.
    protected var initializeTriggerObjects = new StringBuilder()

    // Place to collect code to go at the end of the __initialize_trigger_objects() function.
    var initializeTriggerObjectsEnd = new StringBuilder()

    /**
     * A representation of the dependencies between reactions as they are
     * inferred from the main reactor instance.
     */
    var ReactionInstanceGraph reactionGraph

    // The command to run the generated code if specified in the target directive.
    var runCommand = new ArrayList<String>()

    // Place to collect code to execute at the start of a time step.
    var startTimeStep = new StringBuilder()
    
    /** Count of the number of is_present fields of the self struct that
     *  need to be reinitialized in __start_time_step().
     */
    public var startTimeStepIsPresentCount = 0
    
    /** Count of the number of token pointers that need to have their
     *  reference count decremented in __start_time_step().
     */
    var startTimeStepTokens = 0

    // Place to collect code to initialize timers for all reactors.
    protected var startTimers = new StringBuilder()
    var timerCount = 0
    var startupReactionCount = 0
    var shutdownReactionCount = 0

    // For each reactor, we collect a set of input and parameter names.
    var triggerCount = 0

    new(FileConfig fileConfig, ErrorReporter errorReporter) {
        super(fileConfig, errorReporter)
        // set defaults
        targetConfig.compiler = "gcc"
        targetConfig.compilerFlags.addAll("-O2") // "-Wall -Wconversion"
    }

    ////////////////////////////////////////////
    //// Public methods

    override printInfo() {
        super.printInfo()
        println('******** generated binaries: ' + fileConfig.binPath)
    }

    /**
     * Generate C code from the Lingua Franca model contained by the
     * specified resource. This is the main entry point for code
     * generation.
     * @param resource The resource containing the source code.
     * @param fsa The file system access (used to write the result).
     * @param context FIXME: Undocumented argument. No idea what this is.
     */
    override void doGenerate(Resource resource, IFileSystemAccess2 fsa,
            IGeneratorContext context) {
        
        // The following generates code needed by all the reactors.
        super.doGenerate(resource, fsa, context)     

        if (errorsOccurred) return;

         // Check for duplicate declerations.
         val names = newLinkedHashSet
         for (r : reactors) {
             // Get the declarations for reactors that are instantiated somewhere.
             // A declaration is either a reactor definition or an import statement.
             val declarations = this.instantiationGraph.getDeclarations(r);
             for (d : declarations) {
                 if (!names.add(d.name)) {
                     // Report duplicate declaration.
                     errorReporter.reportError("Multiple declarations for reactor class '" + d.name + "'.")
                 }
             }
         }
        
        // Create the output directories if they don't yet exist.
        
        var dir = fileConfig.getSrcGenPath.toFile
        if (!dir.exists()) dir.mkdirs()
        dir = fileConfig.binPath.toFile
        if (!dir.exists()) dir.mkdirs()
        
        // Add ctarget.c to the sources
        targetConfig.compileAdditionalSources.add("ctarget.c");

        // Copy the required core library files into the target file system.
        // This will overwrite previous versions.
        // Note that net_util.h/c are not used by the infrastructure
        // unless the program is federated, but they are often useful for user code,
        // so we include them anyway.
        var coreFiles = newArrayList(
            "federated" + File.separator + "net_util.c",
            "federated" + File.separator + "net_util.h",
            "reactor_common.c",
            "reactor.h",
            "pqueue.c",
            "pqueue.h",
            "tag.h",
            "tag.c",
            "trace.h",
            "trace.c",
            "util.h", 
            "util.c", 
            "platform.h"
            );
        if (targetConfig.threads === 0) {
            coreFiles.add("reactor.c")
        } else {
            coreFiles.add("reactor_threaded.c")
        }
        
        addPlatformFiles(coreFiles);
        
        
        // If there are federates, copy the required files for that.
        // Also, create the RTI C file and the launcher script.
        if (isFederated) {
            coreFiles.addAll(  
                "federated" + File.separator + "net_common.h", 
                "federated" + File.separator + "federate.c", 
                "federated" + File.separator + "federate.h", 
                "federated" + File.separator + "clock-sync.h", 
                "federated" + File.separator + "clock-sync.c"
            );
            createFederatedLauncher(coreFiles);
        }

        // Perform distinct code generation into distinct files for each federate.
        val baseFilename = topLevelName
        
        var commonCode = code;
        var commonStartTimers = startTimers;
        val oldFileConfig = fileConfig;
        val numOfCompileThreads = Math.min(6,
                Math.min(
                    federates.size, 
                    Runtime.getRuntime().availableProcessors()
                )
            )
        val compileThreadPool = Executors.newFixedThreadPool(numOfCompileThreads);
        System.out.println("******** Using "+numOfCompileThreads+" threads.");
        for (federate : federates) {
            startTimeStepIsPresentCount = 0
            startTimeStepTokens = 0
            
            // If federated, append the federate name to the file name.
            // Only generate one output if there is no federation.
            if (isFederated) {
                topLevelName = baseFilename + '_' + federate.name // FIXME: don't (temporarily) reassign a class variable for this
                fileConfig = new FedFileConfig(fileConfig, federate.name);
                
<<<<<<< HEAD
                // Need to copy user files again since the source structure changes
                // for federated programs.
                copyUserFiles();
=======
                 // Need to copy user files again since the source structure changes
                 // for federated programs.
                 copyUserFiles();
>>>>>>> c186f1e2
                
                // Clear out previously generated code.
                code = new StringBuilder(commonCode)
                initializeTriggerObjects = new StringBuilder()
                initializeTriggerObjectsEnd = new StringBuilder()                
                        
                // Enable clock synchronization if the federate is not local and clock-sync is enabled
                initializeClockSynchronization(federate)
                

                startTimeStep = new StringBuilder()
                startTimers = new StringBuilder(commonStartTimers)
            }
            
            // Copy the core lib
            copyFilesFromClassPath("/lib/core", fileConfig.getSrcGenPath + File.separator + "core", coreFiles)
            
            // Copy the header files
            copyTargetHeaderFile()
            
            // Generate preamble for federate
            generatePreambleForFederate(federate);
            
            // Build the instantiation tree if a main reactor is present.
            if (this.mainDef !== null) {
                // generateReactorFederated(this.mainDef.reactorClass, federate)
                if (this.main === null) {
                    // Recursively build instances. This is done once because
                    // it is the same for all federates.
                    this.main = new ReactorInstance(mainDef.reactorClass.toDefinition, errorReporter, 
                        this.unorderedReactions)
                    this.reactionGraph = new ReactionInstanceGraph(main)
                }   
            }
            
            // Generate code for each reactor.
            generateReactorDefinitionsForFederate(federate);
        
            // Derive target filename from the .lf filename.
            val cFilename = CCompiler.getTargetFileName(topLevelName);


            var file = fileConfig.getSrcGenPath().resolve(cFilename).toFile
            // Delete source previously produced by the LF compiler.
            if (file.exists) {
                file.delete
            }

            // Delete binary previously produced by the C compiler.
            file = fileConfig.binPath.resolve(topLevelName).toFile
            if (file.exists) {
                file.delete
            }

            // Generate main instance, if there is one.
            // Note that any main reactors in imported files are ignored.        
            if (this.main !== null) {
                generateReactorInstance(this.main, federate)
                // Generate function to set default command-line options.
                // A literal array needs to be given outside any function definition,
                // so start with that.
                if (runCommand.length > 0) {
                    pr('char* __default_argv[] = {"' + runCommand.join('", "') + '"};')
                }
                pr('void __set_default_command_line_options() {\n')
                indent()
                if (runCommand.length > 0) {
                    pr('default_argc = ' + runCommand.length + ';')
                    pr('default_argv = __default_argv;')
                }
                unindent()
                pr('}\n')
                
                // If there are timers, create a table of timers to be initialized.
                if (timerCount > 0) {
                    pr('''
                        // Array of pointers to timer triggers to be scheduled in __initialize_timers().
                        trigger_t* __timer_triggers[«timerCount»];
                    ''')
                } else {
                    pr('''
                        // Array of pointers to timer triggers to be scheduled in __initialize_timers().
                        trigger_t** __timer_triggers = NULL;
                    ''')
                }
                pr('''
                    int __timer_triggers_size = «timerCount»;
                ''')
                
                // If there are startup reactions, store them in an array.
                if (startupReactionCount > 0) {
                    pr('''
                        // Array of pointers to timer triggers to be scheduled in __trigger_startup_reactions().
                        reaction_t* __startup_reactions[«startupReactionCount»];
                    ''')
                } else {
                    pr('''
                        // Array of pointers to reactions to be scheduled in __trigger_startup_reactions().
                        reaction_t** __startup_reactions = NULL;
                    ''')
                }
                pr('''
                    int __startup_reactions_size = «startupReactionCount»;
                ''')
                
                // If there are shutdown reactions, create a table of triggers.
                if (shutdownReactionCount > 0) {
                    pr('''
                        // Array of pointers to shutdown triggers.
                        reaction_t* __shutdown_reactions[«shutdownReactionCount»];
                    ''')
                } else {
                    pr('''
                        // Empty array of pointers to shutdown triggers.
                        reaction_t** __shutdown_reactions = NULL;
                    ''')
                }
                pr('''
                    int __shutdown_reactions_size = «shutdownReactionCount»;
                ''')
                
                // Generate function to return a pointer to the action trigger_t
                // that handles incoming network messages destined to the specified
                // port. This will only be used if there are federates.
                if (federate.networkMessageActions.size > 0) {
                    pr('''trigger_t* __action_table[«federate.networkMessageActions.size»];''')
                }
                pr('trigger_t* __action_for_port(int port_id) {\n')
                indent()
                if (federate.networkMessageActions.size > 0) {
                    // Create a static array of trigger_t pointers.
                    // networkMessageActions is a list of Actions, but we
                    // need a list of trigger struct names for ActionInstances.
                    // There should be exactly one ActionInstance in the
                    // main reactor for each Action.
                    val triggers = new LinkedList<String>()
                    for (action : federate.networkMessageActions) {
                        // Find the corresponding ActionInstance.
                        val actionInstance = main.lookupActionInstance(action)
                        triggers.add(triggerStructName(actionInstance))
                    }
                    var actionTableCount = 0
                    for (trigger : triggers) {
                        pr(initializeTriggerObjects, '''
                            __action_table[«actionTableCount++»] = &«trigger»;
                        ''')
                    }
                    pr('''
                        if (port_id < «federate.networkMessageActions.size») {
                            return __action_table[port_id];
                        } else {
                            return NULL;
                        }
                    ''')
                } else {
                    pr('return NULL;')
                }
                unindent()
                pr('}\n')
                
                // Generate function to initialize the trigger objects for all reactors.
                pr('void __initialize_trigger_objects() {\n')
                indent()
                
                // Create the table used to decrement reference counts between time steps.
                if (startTimeStepTokens > 0) {
                    // Allocate the initial (before mutations) array of pointers to tokens.
                    pr('''
                        __tokens_with_ref_count_size = «startTimeStepTokens»;
                        __tokens_with_ref_count = (token_present_t*)malloc(«startTimeStepTokens» * sizeof(token_present_t));
                    ''')
                }
                // Create the table to initialize is_present fields to false between time steps.
                if (startTimeStepIsPresentCount > 0) {
                    // Allocate the initial (before mutations) array of pointers to _is_present fields.
                    pr('''
                        // Create the array that will contain pointers to is_present fields to reset on each step.
                        __is_present_fields_size = «startTimeStepIsPresentCount»;
                        __is_present_fields = (bool**)malloc(«startTimeStepIsPresentCount» * sizeof(bool*));
                    ''')
                }
                
                // Allocate the memory for triggers used in federated execution
                pr(CGeneratorExtension.allocateTriggersForFederate(federate, this));
                // Assign appropriate pointers to the triggers
                pr(initializeTriggerObjectsEnd,
                    CGeneratorExtension.initializeTriggerForControlReactions(this.main, federate, this));
                
                pr(initializeTriggerObjects.toString)
                pr('// Populate arrays of trigger pointers.')
                pr(initializeTriggerObjectsEnd.toString)
                doDeferredInitialize(federate)
                
                // Put the code here to set up the tables that drive resetting is_present and
                // decrementing reference counts between time steps. This code has to appear
                // in __initialize_trigger_objects() after the code that makes connections
                // between inputs and outputs.
                pr(startTimeStep.toString)
                
                setReactionPriorities(main, federate)
                
                // Initialize the LF clock.
                pr('''
                    lf_initialize_clock();
                ''')
                
                initializeFederate(federate)
                unindent()
                pr('}\n')

                // Generate function to trigger startup reactions for all reactors.
                pr("void __trigger_startup_reactions() {")
                indent()
                pr(startTimers.toString) // FIXME: these are actually startup actions, not timers.
                if (startupReactionCount > 0) {
                    pr('''
                       for (int i = 0; i < __startup_reactions_size; i++) {
                           if (__startup_reactions[i] != NULL) {
                               _lf_enqueue_reaction(__startup_reactions[i]);
                           }
                       }
                    ''')
                }
                unindent()
                pr("}")

                // Generate function to schedule timers for all reactors.
                pr("void __initialize_timers() {")
                indent()
                if (targetConfig.tracing !== null) {
                    var traceFileName = topLevelName;
                    if (targetConfig.tracing.traceFileName !== null) {
                        traceFileName = targetConfig.tracing.traceFileName;
                        // Since all federates would have the same name, we need to append the federate name.
                        if (!federate.isSingleton()) {
                            traceFileName += "_" + federate.name;
                        }
                    }
                    pr('''start_trace("«traceFileName».lft");''') // .lft is for Lingua Franca trace
                }
                if (timerCount > 0) {
                    pr('''
                       for (int i = 0; i < __timer_triggers_size; i++) {
                           if (__timer_triggers[i] != NULL) {
                               _lf_initialize_timer(__timer_triggers[i]);
                           }
                       }
                    ''')
                }
                unindent()
                pr("}")

                // Generate a function that will either do nothing
                // (if there is only one federate or the coordination 
                // is set to decentralized) or, if there are
                // downstream federates, will notify the RTI
                // that the specified logical time is complete.
                pr('''
                    void logical_tag_complete(tag_t tag_to_send) {
                        «IF isFederatedAndCentralized»
                            _lf_logical_tag_complete(tag_to_send);
                        «ENDIF»
                    }
                ''')
                
                if (isFederated) {
                    pr(generateFederateNeighborStructure(federate).toString());
                }
                                
                // Generate function to schedule shutdown reactions if any
                // reactors have reactions to shutdown.
                pr('''
                    bool __trigger_shutdown_reactions() {                          
                        for (int i = 0; i < __shutdown_reactions_size; i++) {
                            if (__shutdown_reactions[i] != NULL) {
                                _lf_enqueue_reaction(__shutdown_reactions[i]);
                            }
                        }
                        // Return true if there are shutdown reactions.
                        return (__shutdown_reactions_size > 0);
                    }
                ''')
                
                // Generate an empty termination function for non-federated
                // execution. For federated execution, an implementation is
                // provided in federate.c.  That implementation will resign
                // from the federation and close any open sockets.
                if (!isFederated) {
                    pr("void terminate_execution() {}");
                }
            }
            val targetFile = fileConfig.getSrcGenPath() + File.separator + cFilename
            writeSourceCodeToFile(getCode().getBytes(), targetFile)
            
            
            if (targetConfig.useCmake) {
                // If cmake is requested, generated the CMakeLists.txt
                val cmakeGenerator = new CCmakeGenerator(targetConfig, fileConfig)
                val cmakeFile = fileConfig.getSrcGenPath() + File.separator + "CMakeLists.txt"
                // If a cmake-include is specified for the current .lf file, use it as an appendice
                // to the generated CMakeLists.txt. If not, and the reactor is imported, look at the
                // target definition of the .lf file in which the reactor is imported from.
                var cmakeInclude = targetConfig.cmakeInclude
                if (cmakeInclude.isBlank) {
                    // Check if the reactor definition is imported
                    if (federate.instantiation !== null &&
                        federate.instantiation.reactorClass.toDefinition.eResource !== mainDef.eResource
                    ) {
                        // Create a temporary FileConfig instance for the imported resource
                        // FIXME: probably should keep a list of fileConfigs?
                        val fc = new FileConfig(
                            federate.instantiation.reactorClass.toDefinition.eResource, 
                            fsa, 
                            context
                        )
                        // Extract the contents of the imported file
                        val contents = federate.instantiation.reactorClass.toDefinition.eResource.contents;
                        val model = contents.get(0) as Model
                        for (c : model.eContents) {
                            if (c instanceof TargetDecl) {
                                val targetProp = c
                                if (targetProp.config !== null) {
                                    for (pair : targetProp.config.pairs) {
                                        if (pair.name.equals(TargetProperty.CMAKE_INCLUDE.toString)) {
                                            val relativePath = ASTUtils.toText(pair.value)
                                            val absolutePath = fc.srcPath.resolve(relativePath)
                                            cmakeInclude = FileConfig.toUnixString(absolutePath)
                                        }
                                    }
                                }
                            }
                        }
                    }
                }
                writeSourceCodeToFile(
                    cmakeGenerator.generateCMakeCode(
                        #[cFilename], 
                        topLevelName,
                        cMakeExtras,
                        cmakeInclude,
                        errorReporter
                    ).toString().getBytes(),
                    cmakeFile
                )
            }
            
            // Create docker file.
            if (targetConfig.dockerOptions !== null) {
                writeDockerFile(topLevelName)
            }

            // If this code generator is directly compiling the code, compile it now so that we
            // clean it up after, removing the #line directives after errors have been reported.
            if (!targetConfig.noCompile && targetConfig.buildCommands.nullOrEmpty && !federate.isRemote) {
                // FIXME: Currently, a lack of main is treated as a request to not produce
                // a binary and produce a .o file instead. There should be a way to control
                // this. 
                // Create an anonymous Runnable class and add it to the compileThreadPool
                // so that compilation can happen in parallel.
                val cleanCode = getCode.removeLineDirectives.getBytes();
                val execName = topLevelName
                val threadFileConfig = fileConfig;
                compileThreadPool.execute(new Runnable() {
                    override void run() {
                        // Create the compiler to be used later
                        var cCompiler = new CCompiler(targetConfig, threadFileConfig,
                            errorReporter);
                        if (targetConfig.useCmake) {
                            // Use CMake if requested.
                            cCompiler = new CCmakeCompiler(targetConfig, threadFileConfig,
                                errorReporter);
                        }
                        if (!cCompiler.runCCompiler(execName, main === null)) {
                            // If compilation failed, remove any bin files that may have been created.
                            threadFileConfig.deleteBinFiles()
                        }
                        writeSourceCodeToFile(cleanCode, targetFile)
                    }
                });
            }
            fileConfig = oldFileConfig;
        }
        
        // Initiate an orderly shutdown in which previously submitted tasks are 
        // executed, but no new tasks will be accepted.
        compileThreadPool.shutdown();
        
        // Wait for all compile threads to finish (FIXME: Can block forever)
        compileThreadPool.awaitTermination(Long.MAX_VALUE, TimeUnit.NANOSECONDS);
        
        // Restore the base filename.
        topLevelName = baseFilename
        
        // If a build directive has been given, invoke it now.
        // Note that the code does not get cleaned in this case.
        if (!targetConfig.noCompile) {
            if (!targetConfig.buildCommands.nullOrEmpty) {
                runBuildCommand()
            }
        }
        
        // In case we are in Eclipse, make sure the generated code is visible.
        refreshProject()
    }
    
    /**
     * Generate preambles for 'federate' provided that the preambles in question
     * are not already in the .lf file that contains the main reactor. 
     * Therefore, either there is no main reactor or the federate is imported from
     * another .lf file.
     */
    def generatePreambleForFederate(FederateInstance federate) {
        // Check if it is imported. If not imported, the preamble is already contained in the
        // main resource and has already been added.
        var Resource mainResource = null;
        if (mainDef !== null) {
            mainResource = mainDef.reactorClass.eResource
        }
        if (federate.instantiation !== null &&
            federate.instantiation.reactorClass.eResource !== null &&
            federate.instantiation.reactorClass.eResource != mainResource
        ) {
            // Extract the contents of the imported file
            val contents = federate.instantiation.reactorClass.toDefinition.eResource.contents;
            val model = contents.get(0) as Model
            for (p : model.preambles?: emptyList) {
                pr(p.code.toText)
            }
        }
    }
    
    /**
     * Generate code for defining all reactors that belong to the federate, 
     * including all the child reactors down the hierarchy. Duplicate
     * Duplicates are avoided.
     * 
     * @param federate The federate to generate reactors for
     */
    def void generateReactorDefinitionsForFederate(FederateInstance federate) {
        val generatedReactorDecls = newLinkedHashSet
        if (this.main !== null) {
            for (r : this.main.children) {
                // FIXME: If the reactor is the bank itself, it is just a placeholder and should be skipped.
                // It seems that the way banks are instantiated is that
                // for a bank new[4] Foo, there will be a reactor instance Foo and four additional
                // reactor instances of Foo (5 total), but the first instance doesn't include
                // any of the reactor instances within Foo in its children structure.
                if (r.bankIndex != -2 && federate.contains(r)) {
                    val declarations = this.instantiationGraph.getDeclarations(r.reactorDefinition);
                    if (!declarations.isNullOrEmpty) {
                        for (d : declarations) {
                            if (!generatedReactorDecls.contains(d)) {
                                generatedReactorDecls.add(d)
                                generateReactorChildrenForReactorInFederate(r, federate, generatedReactorDecls);

                                generateReactorFederated(d, federate);
                            }

                        }
                    }
                }
            }
        }

        if (this.mainDef !== null) {
            generateReactorFederated(this.mainDef.reactorClass, federate)
        }

        // Generate code for each reactor that was not instantiated in main or its children.
        for (r : reactors) {
            // Get the declarations for reactors that are instantiated somewhere.
            // A declaration is either a reactor definition or an import statement.
            val declarations = this.instantiationGraph.getDeclarations(r);
            // If the reactor has no instantiations and there is no main reactor, then
            // generate code for it anyway (at a minimum, this means that the compiler is invoked
            // so that reaction bodies are checked).
            if (mainDef === null && declarations.isEmpty()) {
                generateReactorFederated(r, null)
            }
        }
    }
    
    /**
     * Generate code for the children of 'reactor' that belong to 'federate'.
     * Duplicates are avoided.
     * 
     * @param reactor Used to extract children from
     * @param federate All generated reactors will belong to this federate
     */
    def void generateReactorChildrenForReactorInFederate(
        ReactorInstance reactor,
        FederateInstance federate,
        LinkedHashSet<ReactorDecl> generatedReactorDecls
    ) {
        for (r : reactor.children) {
            // FIXME: If the reactor is the bank itself, it is just a placeholder and should be skipped.
            // It seems that the way banks are instantiated is that
            // for a bank new[4] Foo, there will be a reactor instance Foo and four additional
            // reactor instances of Foo (5 total), but the first instance doesn't include
            // any of the reactor instances within Foo in its children structure.
            if (r.bankIndex != -2 && federate.contains(r)) {
                val declarations = this.instantiationGraph.getDeclarations(r.reactorDefinition);
                if (!declarations.isNullOrEmpty) {
                    for (d : declarations) {
                        if (!generatedReactorDecls.contains(d)) {
                            generatedReactorDecls.add(d);
                            generateReactorChildrenForReactorInFederate(r, federate, generatedReactorDecls);
                            generateReactorFederated(d, federate);
                        }
                    }
                }
            }
        }
    }
    
    /**
     * Add the appropriate platform files to 'coreFiles'. These platform files
     * are specific to the OS/underlying hardware, which is detected here automatically.
     */
    def addPlatformFiles(ArrayList<String> coreFiles) {
        // Check the operating system
        val OS = System.getProperty("os.name").toLowerCase();
        // FIXME: allow for cross-compiling
        // Based on the detected operating system, copy the required files
        // to enable platform-specific functionality. See lib/core/platform.h
        // for more detail.
        if ((OS.indexOf("mac") >= 0) || (OS.indexOf("darwin") >= 0)) {
            // Mac support
            coreFiles.add("platform" + File.separator + "lf_POSIX_threads_support.c")
            coreFiles.add("platform" + File.separator + "lf_C11_threads_support.c")
            coreFiles.add("platform" + File.separator + "lf_POSIX_threads_support.h")
            coreFiles.add("platform" + File.separator + "lf_C11_threads_support.h")
            coreFiles.add("platform" + File.separator + "lf_macos_support.c")            
            coreFiles.add("platform" + File.separator + "lf_macos_support.h")
            coreFiles.add("platform" + File.separator + "lf_unix_clock_support.c")
            // If there is no main reactor, then compilation will produce a .o file requiring further linking.
            // Also, if useCmake is set to true, we don't need to add platform files. The CMakeLists.txt file
            // will detect and use the appropriate platform file based on the platform that cmake is invoked on.
            if (mainDef !== null && !targetConfig.useCmake) {
                targetConfig.compileAdditionalSources.add(
                     "core" + File.separator + "platform" + File.separator + "lf_macos_support.c"
                );
            }
        } else if (OS.indexOf("win") >= 0) {
            // Windows support
            coreFiles.add("platform" + File.separator + "lf_C11_threads_support.c")
            coreFiles.add("platform" + File.separator + "lf_C11_threads_support.h")
            coreFiles.add("platform" + File.separator + "lf_windows_support.c")
            coreFiles.add("platform" + File.separator + "lf_windows_support.h")
            // For 64-bit epoch time
            coreFiles.add("platform" + File.separator + "lf_unix_clock_support.c")
            // If there is no main reactor, then compilation will produce a .o file requiring further linking.
            // Also, if useCmake is set to true, we don't need to add platform files. The CMakeLists.txt file
            // will detect and use the appropriate platform file based on the platform that cmake is invoked on.
            if (mainDef !== null && !targetConfig.useCmake) {
                targetConfig.compileAdditionalSources.add(
                    "core" + File.separator + "platform" + File.separator + "lf_windows_support.c"
                )
            }
        } else if (OS.indexOf("nux") >= 0) {
            // Linux support
            coreFiles.add("platform" + File.separator + "lf_POSIX_threads_support.c")
            coreFiles.add("platform" + File.separator + "lf_C11_threads_support.c")
            coreFiles.add("platform" + File.separator + "lf_POSIX_threads_support.h")
            coreFiles.add("platform" + File.separator + "lf_C11_threads_support.h")
            coreFiles.add("platform" + File.separator + "lf_linux_support.c")
            coreFiles.add("platform" + File.separator + "lf_linux_support.h")
            coreFiles.add("platform" + File.separator + "lf_unix_clock_support.c")
            // If there is no main reactor, then compilation will produce a .o file requiring further linking.
            // Also, if useCmake is set to true, we don't need to add platform files. The CMakeLists.txt file
            // will detect and use the appropriate platform file based on the platform that cmake is invoked on.
            if (mainDef !== null && !targetConfig.useCmake) {
                targetConfig.compileAdditionalSources.add(
                    "core" + File.separator + "platform" + File.separator + "lf_linux_support.c"
                )
            }
        } else {
            errorReporter.reportError("Platform " + OS + " is not supported")
        }
    }
    
    /**
     * Create a launcher script that executes all the federates and the RTI.
     * 
     * @param coreFiles The files from the core directory that must be
     *  copied to the remote machines.
     */
    def createFederatedLauncher(ArrayList<String> coreFiles) {
        val launcher = new FedCLauncher(
            targetConfig,
            fileConfig,
            errorReporter
        );
        launcher.createLauncher(
            coreFiles,
            federates,
            federationRTIProperties
        );
    }
    
    /**
     * Write a Dockerfile for the current federate as given by filename.
     * The file will go into src-gen/filename.Dockerfile.
     * If there is no main reactor, then no Dockerfile will be generated
     * (it wouldn't be very useful).
     * @param The root filename (without any extension).
     */
    def writeDockerFile(String filename) {
        if (this.mainDef === null) {
            return
        }
        
        var srcGenPath = fileConfig.getSrcGenPath
        val dockerFile = srcGenPath + File.separator + filename + '.Dockerfile'
        val contents = new StringBuilder()
        
        // If a dockerfile exists, remove it.
        var file = new File(dockerFile)
        if (file.exists) {
            file.delete
        }
        // The Docker configuration uses gcc, so config.compiler is ignored here.
        var compileCommand = '''gcc «targetConfig.compilerFlags.join(" ")» src-gen/«filename».c -o bin/«filename»'''
        if (!targetConfig.buildCommands.nullOrEmpty) {
            compileCommand = targetConfig.buildCommands.join(' ')
        }
        var additionalFiles = ''
        if (!targetConfig.fileNames.nullOrEmpty) {
            additionalFiles = '''COPY "«targetConfig.fileNames.join('" "')»" "src-gen/"'''
        }
        pr(contents, '''
            # Generated docker file for «topLevelName».lf in «srcGenPath».
            # For instructions, see: https://github.com/icyphy/lingua-franca/wiki/Containerized-Execution
            FROM «targetConfig.dockerOptions.from»
            WORKDIR /lingua-franca
            COPY src-gen/core src-gen/core
            COPY "src-gen/«filename».c" "src-gen/ctarget.h" "src-gen/"
            «additionalFiles»
            RUN set -ex && \
                apk add --no-cache gcc musl-dev && \
                mkdir bin && \
                «compileCommand» && \
                apk del gcc musl-dev && \
                rm -rf src-gen
            # Use ENTRYPOINT not CMD so that command-line arguments go through
            ENTRYPOINT ["./bin/«filename»"]
        ''')
        writeSourceCodeToFile(contents.toString.getBytes, dockerFile)
        println("Dockerfile written to " + dockerFile)
    }
    
    /**
     * Initialize clock synchronization (if enabled) and its related options for a given federate.
     * 
     * Clock synchronization can be enabled using the clock-sync target property.
     * @see https://github.com/icyphy/lingua-franca/wiki/Distributed-Execution#clock-synchronization
     * 
     * @param federate The federate to initialize clock synchronizatino for
     */
    protected def initializeClockSynchronization(FederateInstance federate) {
        // Check if clock synchronization should be enabled for this federate in the first place
        if (targetConfig.clockSync != ClockSyncMode.OFF
            && (!federationRTIProperties.get('host').toString.equals(federate.host) 
            || targetConfig.clockSyncOptions.localFederatesOn)
        ) {
            // Insert the #defines at the beginning
            code.insert(0, '''
                #define _LF_CLOCK_SYNC_INITIAL
                #define _LF_CLOCK_SYNC_PERIOD_NS «targetConfig.clockSyncOptions.period.timeInTargetLanguage»
                #define _LF_CLOCK_SYNC_EXCHANGES_PER_INTERVAL «targetConfig.clockSyncOptions.trials»
                #define _LF_CLOCK_SYNC_ATTENUATION «targetConfig.clockSyncOptions.attenuation»
            ''')
            System.out.println("Initial clock synchronization is enabled for federate "
                + federate.id
            );
            if (targetConfig.clockSync == ClockSyncMode.ON) {
                var collectStatsEnable = ''
                if (targetConfig.clockSyncOptions.collectStats) {
                    collectStatsEnable = "#define _LF_CLOCK_SYNC_COLLECT_STATS"
                    System.out.println("Will collect clock sync statistics for federate " + federate.id)
                    // Add libm to the compiler flags
                    // FIXME: This is a linker flag not compile flag but we don't have a way to add linker flags
                    // FIXME: This is probably going to fail on MacOS (especially using clang)
                    // because libm functions are builtin
                    targetConfig.compilerFlags.add("-lm")
                }
                code.insert(0, '''
                    #define _LF_CLOCK_SYNC_ON
                    «collectStatsEnable»
                ''')
                System.out.println("Runtime clock synchronization is enabled for federate "
                    + federate.id
                );
            }
        }
    }
    
    /**
     * If the number of federates is greater than one, then generate the code
     * that initializes global variables that describe the federate.
     * @param federate The federate instance.
     */
    protected def void initializeFederate(FederateInstance federate) {
        if (isFederated) {
            pr('''
                // ***** Start initializing the federated execution. */
            ''')            
            pr('''
                // Initialize the socket mutex
                lf_mutex_init(&outbound_socket_mutex);
                lf_cond_init(&port_status_changed);
            ''')
            
            if (isFederatedAndDecentralized) {
                val reactorInstance = main.getChildReactorInstance(federate.instantiation)
                for (param : reactorInstance.parameters) {
                    if (param.name.equalsIgnoreCase("STP_offset") && param.type.isTime) {
                        val stp = param.init.get(0).getTimeValue
                        if (stp !== null) {                        
                            pr('''
                                set_stp_offset(«stp.timeInTargetLanguage»);
                            ''')
                        }
                    }
                }
            }
            
            // Set indicator variables that specify whether the federate has
            // upstream logical connections.
            if (federate.dependsOn.size > 0) {
                pr('_fed.has_upstream  = true;')
            }
            if (federate.sendsTo.size > 0) {
                pr('_fed.has_downstream = true;')
            }
            // Set global variable identifying the federate.
            pr('''_lf_my_fed_id = «federate.id»;''');
            
            // We keep separate record for incoming and outgoing p2p connections to allow incoming traffic to be processed in a separate
            // thread without requiring a mutex lock.
            val numberOfInboundConnections = federate.inboundP2PConnections.length;
            val numberOfOutboundConnections  = federate.outboundP2PConnections.length;
            
            pr('''
                _fed.number_of_inbound_p2p_connections = «numberOfInboundConnections»;
                _fed.number_of_outbound_p2p_connections = «numberOfOutboundConnections»;
            ''')
            if (numberOfInboundConnections > 0) {
                pr('''
                    // Initialize the array of socket for incoming connections to -1.
                    for (int i = 0; i < NUMBER_OF_FEDERATES; i++) {
                        _fed.sockets_for_inbound_p2p_connections[i] = -1;
                    }
                ''')                    
            }
            if (numberOfOutboundConnections > 0) {                        
                pr('''
                    // Initialize the array of socket for outgoing connections to -1.
                    for (int i = 0; i < NUMBER_OF_FEDERATES; i++) {
                        _fed.sockets_for_outbound_p2p_connections[i] = -1;
                    }
                ''')                    
            }

            // If a test clock offset has been specified, insert code to set it here.
            if (targetConfig.clockSyncOptions.testOffset !== null) {
                pr('''
                    set_physical_clock_offset((1 + «federate.id») * «targetConfig.clockSyncOptions.testOffset.toNanoSeconds»LL);
                ''')
            }
            
            pr('''
                // Connect to the RTI. This sets _fed.socket_TCP_RTI and _lf_rti_socket_UDP.
                connect_to_rti("«federationRTIProperties.get('host')»", «federationRTIProperties.get('port')»);
            ''');            
            
            // Disable clock synchronization for the federate if it resides on the same host as the RTI,
            // unless that is overridden with the clock-sync-options target property.
            if (targetConfig.clockSync !== ClockSyncMode.OFF
                && (!federationRTIProperties.get('host').toString.equals(federate.host) 
                    || targetConfig.clockSyncOptions.localFederatesOn)
            ) {
                pr('''
                    synchronize_initial_physical_clock_with_rti(_fed.socket_TCP_RTI);
                ''')
            }
        
            if (numberOfInboundConnections > 0) {
                pr('''
                    // Create a socket server to listen to other federates.
                    // If a port is specified by the user, that will be used
                    // as the only possibility for the server. If not, the port
                    // will start from STARTING_PORT. The function will
                    // keep incrementing the port until the number of tries reaches PORT_RANGE_LIMIT.
                    create_server(«federate.port»);
                    // Connect to remote federates for each physical connection.
                    // This is done in a separate thread because this thread will call
                    // connect_to_federate for each outbound physical connection at the same
                    // time that the new thread is listening for such connections for inbound
                    // physical connections. The thread will live until all connections
                    // have been established.
                    lf_thread_create(&_fed.inbound_p2p_handling_thread_id, handle_p2p_connections_from_federates, NULL);
                ''')
            }
                            
            for (remoteFederate : federate.outboundP2PConnections) {
                pr('''connect_to_federate(«remoteFederate.id»);''')
            }
        }
    }
    
    /**
     * Copy target-specific header file to the src-gen directory.
     */
    def copyTargetHeaderFile() {
        copyFileFromClassPath("/lib/C/ctarget.h", fileConfig.getSrcGenPath + File.separator + "ctarget.h")
        copyFileFromClassPath("/lib/C/ctarget.c", fileConfig.getSrcGenPath + File.separator + "ctarget.c")
    }

    ////////////////////////////////////////////
    //// Code generators.
    
    /**
     * Generate code that sends the neighbor structure message to the RTI.
     * @see MSG_TYPE_NEIGHBOR_STRUCTURE in net_common.h
     * 
     * @param federate The federate that is sending its neighbor structure
     */
    def generateFederateNeighborStructure(FederateInstance federate) {

        val rtiCode = new StringBuilder();
        pr(rtiCode, '''
            /**
             * Generated function that sends information about connections between this federate and
             * other federates where messages are routed through the RTI. Currently, this
             * only includes logical connections when the coordination is centralized. This
             * information is needed for the RTI to perform the centralized coordination.
             * @see MSG_TYPE_NEIGHBOR_STRUCTURE in net_common.h
             */
            void send_neighbor_structure_to_RTI(int rti_socket) {
        ''')

        indent(rtiCode);

        // Initialize the array of information about the federate's immediate upstream
        // and downstream relayed (through the RTI) logical connections, to send to the
        // RTI.
        pr(rtiCode, '''
            interval_t candidate_tmp;
            size_t buffer_size = 1 + 8 + 
                            «federate.dependsOn.keySet.size» * ( sizeof(uint16_t) + sizeof(int64_t) ) +
                            «federate.sendsTo.keySet.size» * sizeof(uint16_t);
            unsigned char buffer_to_send[buffer_size];
            
            size_t message_head = 0;
            buffer_to_send[message_head] = MSG_TYPE_NEIGHBOR_STRUCTURE;
            message_head++;
            encode_int32((int32_t)«federate.dependsOn.keySet.size», &(buffer_to_send[message_head]));
            message_head+=sizeof(int32_t);
            encode_int32((int32_t)«federate.sendsTo.keySet.size», &(buffer_to_send[message_head]));
            message_head+=sizeof(int32_t);
        ''')

        if (!federate.dependsOn.keySet.isEmpty) {
            // Next, populate these arrays.
            // Find the minimum delay in the process.
            // FIXME: Zero delay is not really the same as a microstep delay.
            for (upstreamFederate : federate.dependsOn.keySet) {
                pr(rtiCode, '''
                    encode_uint16((uint16_t)«upstreamFederate.id», &(buffer_to_send[message_head]));
                    message_head += sizeof(uint16_t);
                ''')
                // The minimum delay calculation needs to be made in the C code because it
                // may depend on parameter values.
                // FIXME: These would have to be top-level parameters, which don't really
                // have any support yet. Ideally, they could be overridden on the command line.
                // When that is done, they will need to be in scope here.
                val delays = federate.dependsOn.get(upstreamFederate)
                if (delays !== null) {
                    // There is at least one delay, so find the minimum.
                    // If there is no delay at all, this is encoded as NEVER.
                    pr(rtiCode, '''
                        candidate_tmp = FOREVER;
                    ''')
                    for (delay : delays) {
                        if (delay === null) {
                            // Use NEVER to encode no delay at all.
                            pr(rtiCode, '''
                                candidate_tmp = NEVER;
                            ''')
                        } else {
                            var delayTime = delay.getTargetTime
                            if (delay.parameter !== null) {
                                // The delay is given as a parameter reference. Find its value.
                                delayTime = ASTUtils.getInitialTimeValue(delay.parameter).timeInTargetLanguage
                            }
                            pr(rtiCode, '''
                                if («delayTime» < candidate_tmp) {
                                    candidate_tmp = «delayTime»;
                                }
                            ''')
                        }
                    }
                    pr(rtiCode, '''                            
                        encode_int64((int64_t)candidate_tmp, &(buffer_to_send[message_head]));
                        message_head += sizeof(int64_t);
                    ''')
                } else {
                    // Use NEVER to encode no delay at all.
                    pr(rtiCode, '''
                        encode_int64(NEVER, &(buffer_to_send[message_head]));
                        message_head += sizeof(int64_t);
                    ''')
                }
            }
        }
        
        // Next, set up the downstream array.
        if (!federate.sendsTo.keySet.isEmpty) {
            // Next, populate the array.
            // Find the minimum delay in the process.
            // FIXME: Zero delay is not really the same as a microstep delay.
            for (downstreamFederate : federate.sendsTo.keySet) {
                pr(rtiCode, '''
                    encode_uint16(«downstreamFederate.id», &(buffer_to_send[message_head]));
                    message_head += sizeof(uint16_t);
                ''')
            }
        }
        
        pr(rtiCode, '''
            write_to_socket_errexit(
                rti_socket, 
                buffer_size,
                buffer_to_send,
                "Failed to send the neighbor structure message to the RTI."
            );
        ''')

        unindent(rtiCode)
        pr(rtiCode, "}")

        return rtiCode;
    }
    
    /** 
     * Generate a reactor class definition for the specified federate.
     * A class definition has four parts:
     * 
     * * Preamble code, if any, specified in the Lingua Franca file.
     * * A "self" struct type definition (see the class documentation above).
     * * A function for each reaction.
     * * A constructor for creating an instance.
     * * A destructor
     *  for deleting an instance.
     * 
     * If the reactor is the main reactor, then
     * the generated code may be customized. Specifically,
     * if the main reactor has reactions, these reactions
     * will not be generated if they are triggered by or send
     * data to contained reactors that are not in the federate.
     * @param reactor The parsed reactor data structure.
     * @param federate A federate name, or null to unconditionally generate.
     */
    def generateReactorFederated(ReactorDecl reactor, FederateInstance federate) {
        // FIXME: Currently we're not reusing definitions for declarations that point to the same definition.
        
        val defn = reactor.toDefinition
        
        if (reactor instanceof Reactor) {
            pr("// =============== START reactor class " + reactor.name)
        } else {
            pr("// =============== START reactor class " + defn.name + " as " + reactor.name)
        }
        
        // Preamble code contains state declarations with static initializers.
        generateUserPreamblesForReactor(defn)
            
        // Some of the following methods create lines of code that need to
        // go into the constructor.  Collect those lines of code here:
        val constructorCode = new StringBuilder()
        val destructorCode = new StringBuilder()
        generateAuxiliaryStructs(reactor, federate)
        generateSelfStruct(reactor, federate, constructorCode, destructorCode)
        generateReactions(reactor, federate)
        generateConstructor(reactor, federate, constructorCode)
        generateDestructor(reactor, federate, destructorCode)

        pr("// =============== END reactor class " + reactor.name)
        pr("")
    }
    
    /**
     * Generates preambles defined by user for a given reactor
     * @param reactor The given reactor
     */
    def generateUserPreamblesForReactor(Reactor reactor) {
        for (p : reactor.preambles ?: emptyList) {
            pr("// *********** From the preamble, verbatim:")
            prSourceLineNumber(p.code)
            pr(p.code.toText)
            pr("\n// *********** End of preamble.")
        }
    }
    
    /**
     * Generate a constructor for the specified reactor in the specified federate.
     * @param reactor The parsed reactor data structure.
     * @param federate A federate name, or null to unconditionally generate.
     * @param constructorCode Lines of code previously generated that need to
     *  go into the constructor.
     */
    protected def generateConstructor(
        ReactorDecl reactor, FederateInstance federate, StringBuilder constructorCode
    ) {
        val structType = selfStructType(reactor)
        pr('''
            «structType»* new_«reactor.name»() {
                «structType»* self = («structType»*)calloc(1, sizeof(«structType»));
                «constructorCode.toString»
                return self;
            }
        ''')
    }

    /**
     * Generate a destructor for the specified reactor in the specified federate.
     * @param decl AST node that represents the declaration of the reactor.
     * @param federate A federate name, or null to unconditionally generate.
     * @param destructorCode Lines of code previously generated that need to
     *  go into the destructor.
     */
    protected def generateDestructor(
        ReactorDecl decl, FederateInstance federate, StringBuilder destructorCode
    ) {
        // Append to the destructor code freeing the trigger arrays for each reaction.
        var reactor = decl.toDefinition
        var reactionCount = 0
        for (reaction : reactor.reactions) {
            if (federate === null || federate.containsReaction(reactor, reaction)) {
                pr(destructorCode, '''
                    for(int i = 0; i < self->___reaction_«reactionCount».num_outputs; i++) {
                        free(self->___reaction_«reactionCount».triggers[i]);
                    }
                ''')
            }
            // Increment the reaction count even if not in the federate for consistency.
            reactionCount++;
        }
        
        val structType = selfStructType(decl)
        pr('''
            void delete_«decl.name»(«structType»* self) {
                «destructorCode.toString»
                free(self);
            }
        ''')
    }
    
    /**
     * Generate the struct type definitions for inputs, outputs, and
     * actions of the specified reactor in the specified federate.
     * @param reactor The parsed reactor data structure.
     * @param federate A federate name, or null to unconditionally generate.
     */
    protected def generateAuxiliaryStructs(
        ReactorDecl decl, FederateInstance federate
    ) {
        val reactor = decl.toDefinition
        // In the case where there are incoming
        // p2p logical connections in decentralized
        // federated execution, there will be an
        // intended_tag field added to accommodate
        // the case where a reaction triggered by a
        // port or action is late due to network 
        // latency, etc..
        var StringBuilder federatedExtension = new StringBuilder();    
        if (isFederatedAndDecentralized) {
            federatedExtension.append('''
                «targetTagType» intended_tag;
            ''');
        }
        if (isFederated) {
            federatedExtension.append('''                
                «targetTimeType» physical_time_of_arrival;
            ''');
        }
        // First, handle inputs.
        for (input : reactor.allInputs) {
            if (federate === null || federate.containsPort(reactor, input as Port)) {
                var token = ''
                if (input.inferredType.isTokenType) {
                    token = '''
                        lf_token_t* token;
                        int length;
                    '''
                }
                pr(input, code, '''
                    typedef struct {
                        «input.valueDeclaration»
                        bool is_present;
                        int num_destinations;
                        «token»
                        «federatedExtension.toString»
                    } «variableStructType(input, decl)»;
                ''')
            }
            
        }
        // Next, handle outputs.
        for (output : reactor.allOutputs) {
            if (federate === null || federate.containsPort(reactor, output as Port)) {
                var token = ''
                if (output.inferredType.isTokenType) {
                     token = '''
                        lf_token_t* token;
                        int length;
                     '''
                }
                pr(output, code, '''
                    typedef struct {
                        «output.valueDeclaration»
                        bool is_present;
                        int num_destinations;
                        «token»
                        «federatedExtension.toString»
                    } «variableStructType(output, decl)»;
                ''')
            }

        }
        // Finally, handle actions.
        // The very first item on this struct needs to be
        // a trigger_t* because the struct will be cast to (trigger_t*)
        // by the schedule() functions to get to the trigger.
        for (action : reactor.allActions) {
            if (federate === null || federate.containsAction(reactor, action)) {
                pr(action, code, '''
                    typedef struct {
                        trigger_t* trigger;
                        «action.valueDeclaration»
                        bool is_present;
                        bool has_value;
                        lf_token_t* token;
                        «federatedExtension.toString»
                    } «variableStructType(action, decl)»;
                ''')
            }
            
        }
    }

    /**
     * For the specified port, return a declaration for port struct to
     * contain the value of the port. A multiport output with width 4 and
     * type int[10], for example, will result in this:
     * ```
     *     int value[10];
     * ```
     * There will be an array of size 4 of structs, each containing this value 
     * array.
     * @param port The port.
     * @return A string providing the value field of the port struct.
     */
    protected def valueDeclaration(Port port) {
        if (port.type === null && target.requiresTypes === true) {
            // This should have been caught by the validator.
            errorReporter.reportError(port, "Port is required to have a type: " + port.name)
            return ''
        }
        // Do not convert to lf_token_t* using lfTypeToTokenType because there
        // will be a separate field pointing to the token.
        // val portType = lfTypeToTokenType(port.inferredType)
        val portType = port.inferredType.targetType
        // If the port type has the form type[number], then treat it specially
        // to get a valid C type.
        val matcher = arrayPatternFixed.matcher(portType)
        if (matcher.find()) {
            // for int[10], the first match is int, the second [10].
            // The following results in: int* __foo[10];
            // if the port is an input and not a multiport.
            // An output multiport will result in, for example
            // int __out[4][10];
            return '''«matcher.group(1)» value«matcher.group(2)»;''';
        } else {
            return '''«portType» value;'''
        }
    }

    /**
     * For the specified action, return a declaration for action struct to
     * contain the value of the action. An action of
     * type int[10], for example, will result in this:
     * ```
     *     int* value;
     * ```
     * This will return an empty string for an action with no type.
     * @param action The action.
     * @return A string providing the value field of the action struct.
     */
    protected def valueDeclaration(Action action) {
        if (action.type === null && target.requiresTypes === true) {
            return ''
        }
        // Do not convert to lf_token_t* using lfTypeToTokenType because there
        // will be a separate field pointing to the token.
        val actionType = action.inferredType.targetType
        // If the input type has the form type[number], then treat it specially
        // to get a valid C type.
        val matcher = arrayPatternFixed.matcher(actionType)
        if (matcher.find()) {
            // for int[10], the first match is int, the second [10].
            // The following results in: int* foo;
            return '''«matcher.group(1)»* value;''';
        } else {
            val matcher2 = arrayPatternVariable.matcher(actionType)
            if (matcher2.find()) {
                // for int[], the first match is int.
                // The following results in: int* foo;
                return '''«matcher2.group(1)»* value;''';
            }
            return '''«actionType» value;'''
        }
    }

    /**
     * Generate the self struct type definition for the specified reactor
     * in the specified federate.
     * @param reactor The parsed reactor data structure.
     * @param federate A federate name, or null to unconditionally generate.
     * @param constructorCode Place to put lines of code that need to
     *  go into the constructor.
     * @param destructorCode Place to put lines of code that need to
     *  go into the destructor.
     */
    protected def generateSelfStruct(
        ReactorDecl decl,
        FederateInstance federate,
        StringBuilder constructorCode,
        StringBuilder destructorCode
    ) {
        val reactor = decl.toDefinition
        val selfType = selfStructType(decl)
        
        // Construct the typedef for the "self" struct.
        // Create a type name for the self struct.
        
        var body = new StringBuilder()
        
        // Extensions can add functionality to the CGenerator
        generateSelfStructExtension(body, decl, federate, constructorCode, destructorCode)
        
        // Next handle parameters.
        generateParametersForReactor(body, reactor)
        
        // Next handle states.
        generateStateVariablesForReactor(body, reactor)
        
        // Next handle actions.
        for (action : reactor.allActions) {
            if (federate === null || federate.containsAction(reactor, action)) {
                pr(action, body, '''
                    «variableStructType(action, decl)» __«action.name»;
                ''')
                // Initialize the trigger pointer in the action.
                pr(action, constructorCode, '''
                    self->__«action.name».trigger = &self->___«action.name»;
                ''')
            }
        }
        
        // Next handle inputs.
        for (input : reactor.allInputs) {
            if (federate === null || federate.containsPort(reactor, input as Port)) {
                // If the port is a multiport, the input field is an array of
                // pointers that will be allocated separately for each instance
                // because the sizes may be different. Otherwise, it is a simple
                // pointer.
                if (input.isMultiport) {
                    pr(input, body, '''
                        // Multiport input array will be malloc'd later.
                        «variableStructType(input, decl)»** __«input.name»;
                        int __«input.name»__width;
                        // Default input (in case it does not get connected)
                        «variableStructType(input, decl)» __default__«input.name»;
                    ''')
                    // Add to the destructor code to free the malloc'd memory.
                    pr(input, destructorCode, '''
                        free(self->__«input.name»);
                    ''')
                } else {
                    // input is not a multiport.
                    pr(input, body, '''
                        «variableStructType(input, decl)»* __«input.name»;
                        // width of -2 indicates that it is not a multiport.
                        int __«input.name»__width;
                        // Default input (in case it does not get connected)
                        «variableStructType(input, decl)» __default__«input.name»;
                    ''')
    
                    pr(input, constructorCode, '''
                        // Set input by default to an always absent default input.
                        self->__«input.name» = &self->__default__«input.name»;
                    ''')
                }
            }
        }

        // Next handle outputs.
        for (output : reactor.allOutputs) {
            if (federate === null || federate.containsPort(reactor, output as Port)) {
                // If the port is a multiport, create an array to be allocated
                // at instantiation.
                if (output.isMultiport) {
                    pr(output, body, '''
                        // Array of output ports.
                        «variableStructType(output, decl)»* __«output.name»;
                        int __«output.name»__width;
                    ''')
                    // Add to the destructor code to free the malloc'd memory.
                    pr(output, destructorCode, '''
                        free(self->__«output.name»);
                    ''')
                } else {
                    pr(output, body, '''
                        «variableStructType(output, decl)» __«output.name»;
                        int __«output.name»__width;
                    ''')
                }
            }
        }
        
        // If there are contained reactors that either receive inputs
        // from reactions of this reactor or produce outputs that trigger
        // reactions of this reactor, then we need to create a struct
        // inside the self struct for each contained reactor. That
        // struct has a place to hold the data produced by this reactor's
        // reactions and a place to put pointers to data produced by
        // the contained reactors.
        generateInteractingContainedReactors(reactor, federate, body, constructorCode, destructorCode);
                
        // Next, generate the fields needed for each reaction.
        generateReactionAndTriggerStructs(body, decl, constructorCode, destructorCode, federate)
        if (body.length > 0) {
            pr('''
                typedef struct {
                    «body.toString»
                } «selfType»;
            ''')
        } else {
            // There are no fields for the self struct.
            // C compilers complain about empty structs, so we generate a placeholder.
            pr('''
                typedef struct {
                    bool hasContents;
                } «selfType»;
            ''')
        }
    }
    
    /**
     * Generate structs and associated code for contained reactors that
     * send or receive data to or from the container's reactions.
     * 
     * If there are contained reactors that either receive inputs
     * from reactions of this reactor or produce outputs that trigger
     * reactions of this reactor, then we need to create a struct
     * inside the self struct of the container for each contained reactor.
     * That struct has a place to hold the data produced by the container reactor's
     * reactions and a place to put pointers to data produced by
     * the contained reactors.
     * 
     * @param reactor The reactor.
     * @param federate The federate instance.
     * @param body The place to put the struct definition for the contained reactors.
     * @param constructorCode The place to put matching code that goes in the container's constructor.
     * @param destructorCode The place to put matching code that goes in the container's destructor.
     */
    private def generateInteractingContainedReactors(
        Reactor reactor,
        FederateInstance federate,
        StringBuilder body,
        StringBuilder constructorCode,
        StringBuilder destructorCode
    ) {
        // The contents of the struct will be collected first so that
        // we avoid duplicate entries and then the struct will be constructed.
        val contained = new InteractingContainedReactors(reactor, federate);
        // Next generate the relevant code.
        for (containedReactor : contained.containedReactors) {
            // First define an _width variable in case it is a bank.
            var array = "";
            var width = -2;
            // If the instantiation is a bank, find the maximum bank width
            // to define an array.
            if (containedReactor.widthSpec !== null) {
                width = maxContainedReactorBankWidth(containedReactor, null, 0);
                array = "[" + width + "]";
            }
            // NOTE: The following needs to be done for each instance
            // so that the width can be parameter, not in the constructor.
            // Here, we conservatively use a width that is the largest of all isntances.
            pr(constructorCode, '''
                // Set the _width variable for all cases. This will be -2
                // if the reactor is not a bank of reactors.
                self->__«containedReactor.name»_width = «width»;
            ''')

            // Generate one struct for each contained reactor that interacts.
            pr(body, "struct {")
            indent(body)
            for (port : contained.portsOfInstance(containedReactor)) {
                if (port instanceof Input) {
                    // If the variable is a multiport, then the place to store the data has
                    // to be malloc'd at initialization.
                    if (!port.isMultiport) {
                        // Not a multiport.
                        pr(port, body, '''
                            «variableStructType(port, containedReactor.reactorClass)» «port.name»;
                        ''')
                    } else {
                        // Is a multiport.
                        // Memory will be malloc'd in initialization.
                        pr(port, body, '''
                            «variableStructType(port, containedReactor.reactorClass)»** «port.name»;
                            int «port.name»__width;
                        ''')
                    }
                } else {
                    // Must be an output entry.
                    // Outputs of contained reactors are pointers to the source of data on the
                    // self struct of the container.
                    if (!port.isMultiport) {
                        // Not a multiport.
                        pr(port, body, '''
                            «variableStructType(port, containedReactor.reactorClass)»* «port.name»;
                        ''')
                    } else {
                        // Is a multiport.
                        // Here, we will use an array of pointers.
                        // Memory will be malloc'd in initialization.
                        pr(port, body, '''
                            «variableStructType(port, containedReactor.reactorClass)»** «port.name»;
                            int «port.name»__width;
                        ''')
                    }
                    pr(port, body, '''
                        trigger_t «port.name»_trigger;
                    ''')
                    var reactorIndex = ''
                    if (containedReactor.widthSpec !== null) {
                        reactorIndex = '[reactorIndex]'
                        pr(constructorCode, '''
                            for (int reactorIndex = 0; reactorIndex < self->__«containedReactor.name»_width; reactorIndex++) {
                        ''')
                        indent(constructorCode)
                    }
                    if (isFederatedAndDecentralized) {
                        pr(port, constructorCode, '''
                            self->__«containedReactor.name»«reactorIndex».«port.name»_trigger.intended_tag = (tag_t) { .time = NEVER, .microstep = 0u};
                        ''')
                    }
                    val triggered = contained.reactionsTriggered(containedReactor, port)
                    if (triggered.size > 0) {
                        pr(port, body, '''
                            reaction_t* «port.name»_reactions[«triggered.size»];
                        ''')
                        var triggeredCount = 0
                        for (index : triggered) {
                            pr(port, constructorCode, '''
                                self->__«containedReactor.name»«reactorIndex».«port.name»_reactions[«triggeredCount++»] = &self->___reaction_«index»;
                            ''')
                        }
                        pr(port, constructorCode, '''
                            self->__«containedReactor.name»«reactorIndex».«port.name»_trigger.reactions = self->__«containedReactor.name»«reactorIndex».«port.name»_reactions;
                        ''')
                    } else {
                        // Since the self struct is created using calloc, there is no need to set
                        // self->__«containedReactor.name».«port.name»_trigger.reactions = NULL
                    }
                    // Since the self struct is created using calloc, there is no need to set
                    // self->__«containedReactor.name».«port.name»_trigger.token = NULL;
                    // self->__«containedReactor.name».«port.name»_trigger.is_present = false;
                    // self->__«containedReactor.name».«port.name»_trigger.is_timer = false;
                    // self->__«containedReactor.name».«port.name»_trigger.is_physical = false;
                    // self->__«containedReactor.name».«port.name»_trigger.drop = false;
                    // self->__«containedReactor.name».«port.name»_trigger.element_size = 0;
                    // self->__«containedReactor.name».«port.name»_trigger.intended_tag = (0, 0);
                    pr(port, constructorCode, '''
                        self->__«containedReactor.name»«reactorIndex».«port.name»_trigger.last = NULL;
                        self->__«containedReactor.name»«reactorIndex».«port.name»_trigger.number_of_reactions = «triggered.size»;
                    ''')
                    
                    if (isFederated) {
                        // Set the physical_time_of_arrival
                        pr(port, constructorCode, '''
                            self->__«containedReactor.name»«reactorIndex».«port.name»_trigger.physical_time_of_arrival = NEVER;
                        ''')
                    }
                    if (containedReactor.widthSpec !== null) {
                        unindent(constructorCode)
                        pr(constructorCode, "}")
                    }
                }
                if (port.isMultiport) {
                    // Add to the destructor code to free the malloc'd memory.
                    if (containedReactor.widthSpec !== null) {
                        pr(port, destructorCode, '''
                            for (int j = 0; j < self->__«containedReactor.name»_width; j++) {
                                for (int i = 0; i < self->__«containedReactor.name»[j].«port.name»__width; i++) {
                                    free(self->__«containedReactor.name»[j].«port.name»[i]);
                                }
                            }
                        ''')
                    } else {
                        pr(port, destructorCode, '''
                            for (int i = 0; i < self->__«containedReactor.name».«port.name»__width; i++) {
                                free(self->__«containedReactor.name».«port.name»[i]);
                            }
                        ''')
                    }
                }
            }
            unindent(body)
            pr(body, '''
                } __«containedReactor.name»«array»;
                int __«containedReactor.name»_width;
            ''');
            
        }
    }
    
    /**
     * This function is provided to allow extensions of the CGenerator to append the structure of the self struct
     * @param body The body of the self struct
     * @param decl The reactor declaration for the self struct
     * @param instance The current federate instance
     * @param constructorCode Code that is executed when the reactor is instantiated
     * @param destructorCode Code that is executed when the reactor instance is freed
     */
    def void generateSelfStructExtension(StringBuilder selfStructBody, ReactorDecl decl, FederateInstance instance, StringBuilder constructorCode, StringBuilder destructorCode) {
        // Do nothing
    }
    
    /**
     * Generate code for parameters variables of a reactor in the form "parameter.type parameter.name;"
     * @param reactor The reactor
     * @param builder The StringBuilder that the generated code is appended to
     * @return 
     */
    def generateParametersForReactor(StringBuilder builder, Reactor reactor) {
        for (parameter : reactor.allParameters) {
            prSourceLineNumber(builder, parameter)
            pr(builder, parameter.getInferredType.targetType + ' ' + parameter.name + ';');
        }
    }
    
    /**
     * Generate code for state variables of a reactor in the form "stateVar.type stateVar.name;"
     * @param reactor The reactor
     * @param builder The StringBuilder that the generated code is appended to
     * @return 
     */
    def generateStateVariablesForReactor(StringBuilder builder, Reactor reactor) {        
        for (stateVar : reactor.allStateVars) {            
            prSourceLineNumber(builder, stateVar)
            pr(builder, stateVar.getInferredType.targetType + ' ' + stateVar.name + ';');
        }
    }
    
    /**
     * Generate the fields of the self struct and statements for the constructor
     * to create and initialize a reaction_t struct for each reaction in the
     * specified reactor and a trigger_t struct for each trigger (input, action,
     * timer, or output of a contained reactor).
     * @param body The place to put the code for the self struct.
     * @param reactor The reactor.
     * @param constructorCode The place to put the constructor code.
     * @param constructorCode The place to put the destructor code.
     * @param federate The federate instance, or null if there is no federation.
     */
    protected def void generateReactionAndTriggerStructs(
        StringBuilder body, 
        ReactorDecl decl, 
        StringBuilder constructorCode, 
        StringBuilder destructorCode, 
        FederateInstance federate
    ) {
        var reactionCount = 0;
        val reactor = decl.toDefinition
        // Iterate over reactions and create initialize the reaction_t struct
        // on the self struct. Also, collect a map from triggers to the reactions
        // that are triggered by that trigger. Also, collect a set of sources
        // that are read by reactions but do not trigger reactions.
        // Finally, collect a set of triggers and sources that are outputs
        // of contained reactors. 
        val triggerMap = new LinkedHashMap<Variable,LinkedList<Integer>>()
        val sourceSet = new LinkedHashSet<Variable>()
        val outputsOfContainedReactors = new LinkedHashMap<Variable,Instantiation>
        val startupReactions = new LinkedHashSet<Integer>
        val shutdownReactions = new LinkedHashSet<Integer>
        for (reaction : reactor.allReactions) {
            if (federate === null || federate.containsReaction(reactor, reaction)) {
                // Create the reaction_t struct.
                pr(reaction, body, '''reaction_t ___reaction_«reactionCount»;''')
                
                // Create the map of triggers to reactions.
                for (trigger : reaction.triggers) {
                    // trigger may not be a VarRef (it could be "startup" or "shutdown").
                    if (trigger instanceof VarRef) {
                        var reactionList = triggerMap.get(trigger.variable)
                        if (reactionList === null) {
                            reactionList = new LinkedList<Integer>()
                            triggerMap.put(trigger.variable, reactionList)
                        }
                        reactionList.add(reactionCount)
                        if (trigger.container !== null) {
                            outputsOfContainedReactors.put(trigger.variable, trigger.container)
                        }
                    }
                    if (trigger.isStartup) {
                        startupReactions.add(reactionCount)
                    }
                    if (trigger.isShutdown) {
                        shutdownReactions.add(reactionCount)
                    }
                }
                // Create the set of sources read but not triggering.
                for (source : reaction.sources) {
                    sourceSet.add(source.variable)
                    if (source.container !== null) {
                        outputsOfContainedReactors.put(source.variable, source.container)
                    }
                }

                pr(destructorCode, '''
                    if (self->___reaction_«reactionCount».output_produced != NULL) {
                        free(self->___reaction_«reactionCount».output_produced);
                    }
                    if (self->___reaction_«reactionCount».triggers != NULL) {
                        free(self->___reaction_«reactionCount».triggers);
                    }
                    if (self->___reaction_«reactionCount».triggered_sizes != NULL) {
                        free(self->___reaction_«reactionCount».triggered_sizes);
                    }
                ''')

                var deadlineFunctionPointer = "NULL"
                if (reaction.deadline !== null) {
                    // The following has to match the name chosen in generateReactions
                    val deadlineFunctionName = decl.name.toLowerCase + '_deadline_function' + reactionCount
                    deadlineFunctionPointer = "&" + deadlineFunctionName
                }
                
                // Assign the STP handler
                var STPFunctionPointer = "NULL"
                if (reaction.stp !== null) {
                    // The following has to match the name chosen in generateReactions
                    val STPFunctionName = decl.name.toLowerCase + '_STP_function' + reactionCount
                    STPFunctionPointer = "&" + STPFunctionName
                }

                // Set the defaults of the reaction_t struct in the constructor.
                // Since the self struct is allocated using calloc, there is no need to set:
                // self->___reaction_«reactionCount».index = 0;
                // self->___reaction_«reactionCount».chain_id = 0;
                // self->___reaction_«reactionCount».pos = 0;
                // self->___reaction_«reactionCount».running = false;
                // self->___reaction_«reactionCount».deadline = 0LL;
                // self->___reaction_«reactionCount».is_STP_violated = false;
                pr(reaction, constructorCode, '''
                    self->___reaction_«reactionCount».number = «reactionCount»;
                    self->___reaction_«reactionCount».function = «reactionFunctionName(decl, reactionCount)»;
                    self->___reaction_«reactionCount».self = self;
                    self->___reaction_«reactionCount».deadline_violation_handler = «deadlineFunctionPointer»;
                    self->___reaction_«reactionCount».STP_handler = «STPFunctionPointer»;
                    self->___reaction_«reactionCount».name = "?";
                ''')

            }
            // Increment the reactionCount even if the reaction is not in the federate
            // so that reaction indices are consistent across federates.
            reactionCount++
        }
        
        // Next, create and initialize the trigger_t objects.
        // Start with the timers.
        for (timer : reactor.allTimers) {
            createTriggerT(body, timer, triggerMap, constructorCode, destructorCode)
            // Since the self struct is allocated using calloc, there is no need to set:
            // self->___«timer.name».is_physical = false;
            // self->___«timer.name».drop = false;
            // self->___«timer.name».element_size = 0;
            pr(constructorCode, '''
                self->___«timer.name».is_timer = true;
            ''')
            if (isFederatedAndDecentralized) {
                pr(constructorCode, '''
                    self->___«timer.name».intended_tag = (tag_t) { .time = NEVER, .microstep = 0u};
                ''')
            }
        }
        
        // Handle startup triggers.
        if (startupReactions.size > 0) {
            pr(body, '''
                trigger_t ___startup;
                reaction_t* ___startup_reactions[«startupReactions.size»];
            ''')
            if (isFederatedAndDecentralized) {
                pr(constructorCode, '''
                    self->___startup.intended_tag = (tag_t) { .time = NEVER, .microstep = 0u};
                ''')
            }
            var i = 0
            for (reactionIndex : startupReactions) {
                pr(constructorCode, '''
                    self->___startup_reactions[«i++»] = &self->___reaction_«reactionIndex»;
                ''')
            }
            pr(constructorCode, '''
                self->___startup.last = NULL;
                self->___startup.reactions = &self->___startup_reactions[0];
                self->___startup.number_of_reactions = «startupReactions.size»;
                self->___startup.is_timer = false;
            ''')
        }
        // Handle shutdown triggers.
        if (shutdownReactions.size > 0) {
            pr(body, '''
                trigger_t ___shutdown;
                reaction_t* ___shutdown_reactions[«shutdownReactions.size»];
            ''')
            if (isFederatedAndDecentralized) {
                pr(constructorCode, '''
                    self->___shutdown.intended_tag = (tag_t) { .time = NEVER, .microstep = 0u};
                ''')
            }
            var i = 0
            for (reactionIndex : shutdownReactions) {
                pr(constructorCode, '''
                    self->___shutdown_reactions[«i++»] = &self->___reaction_«reactionIndex»;
                ''')
            }
            pr(constructorCode, '''
                self->___shutdown.last = NULL;
                self->___shutdown.reactions = &self->___shutdown_reactions[0];
                self->___shutdown.number_of_reactions = «shutdownReactions.size»;
                self->___shutdown.is_timer = false;
            ''')
        }

        // Next handle actions.
        for (action : reactor.allActions) {
            if (federate === null || federate.containsAction(reactor, action)) {
                createTriggerT(body, action, triggerMap, constructorCode, destructorCode)
                var isPhysical = "true";
                if (action.origin == ActionOrigin.LOGICAL) {
                    isPhysical = "false";
                }
                var elementSize = "0"
                // If the action type is 'void', we need to avoid generating the code
                // 'sizeof(void)', which some compilers reject.
                if (action.type !== null && action.targetType.rootType != 'void') {
                    elementSize = '''sizeof(«action.targetType.rootType»)'''
                }
    
                // Since the self struct is allocated using calloc, there is no need to set:
                // self->___«action.name».is_timer = false;
                pr(constructorCode, '''
                    self->___«action.name».is_physical = «isPhysical»;
                    «IF !action.policy.isNullOrEmpty»
                    self->___«action.name».policy = «action.policy»;
                    «ENDIF»
                    self->___«action.name».element_size = «elementSize»;
                ''')
            }
        }

        // Next handle inputs.
        for (input : reactor.allInputs) {
            if (federate === null || federate.containsPort(reactor, input as Port)) {            
                createTriggerT(body, input, triggerMap, constructorCode, destructorCode)
            }
        }
    }
    
    /**
     * Define the trigger_t object on the self struct, an array of
     * reaction_t pointers pointing to reactions triggered by this variable,
     * and initialize the pointers in the array in the constructor.
     * @param body The place to write the self struct entries.
     * @param variable The trigger variable (Timer, Action, or Input).
     * @param triggerMap A map from Variables to a list of the reaction indices
     *  triggered by the variable.
     * @param constructorCode The place to write the constructor code.
     * @param destructorCode The place to write the destructor code.
     */
    private def void createTriggerT(
        StringBuilder body, 
        Variable variable,
        LinkedHashMap<Variable, LinkedList<Integer>> triggerMap,
        StringBuilder constructorCode,
        StringBuilder destructorCode
    ) {
        // variable is a port, a timer, or an action.
        pr(variable, body, '''
            trigger_t ___«variable.name»;
        ''')
        pr(variable, constructorCode, '''
            self->___«variable.name».last = NULL;
        ''')
        if (isFederatedAndDecentralized) {
            pr(variable, constructorCode, '''
                self->___«variable.name».intended_tag = (tag_t) { .time = NEVER, .microstep = 0u};
            ''')
        }
        // Generate the reactions triggered table.
        val reactionsTriggered = triggerMap.get(variable)
        if (reactionsTriggered !== null) {
            pr(variable, body, '''reaction_t* ___«variable.name»_reactions[«reactionsTriggered.size»];''')
            var count = 0
            for (reactionTriggered : reactionsTriggered) {
                prSourceLineNumber(constructorCode, variable)
                pr(variable, constructorCode, '''
                    self->___«variable.name»_reactions[«count»] = &self->___reaction_«reactionTriggered»;
                ''')
                count++
            }
            // Set up the trigger_t struct's pointer to the reactions.
            pr(variable, constructorCode, '''
                self->___«variable.name».reactions = &self->___«variable.name»_reactions[0];
                self->___«variable.name».number_of_reactions = «count»;
            ''')
            
            if (isFederated) {
                // Set the physical_time_of_arrival
                pr(variable, constructorCode, '''
                    self->___«variable.name».physical_time_of_arrival = NEVER;
                ''')
            }
        }
        if (variable instanceof Input) {
            val rootType = variable.targetType.rootType
            // Since the self struct is allocated using calloc, there is no need to set:
            // self->___«input.name».is_timer = false;
            // self->___«input.name».offset = 0LL;
            // self->___«input.name».period = 0LL;
            // self->___«input.name».is_physical = false;
            // self->___«input.name».drop = false;
            // If the input type is 'void', we need to avoid generating the code
            // 'sizeof(void)', which some compilers reject.
            val size = (rootType == 'void') ? '0' : '''sizeof(«rootType»)'''
            pr(constructorCode, '''
                self->___«variable.name».element_size = «size»;
            ''')
        
            if (isFederated) {
                pr(body,
                    CGeneratorExtension.createPortStatusFieldForInput(variable, this)                    
                );
            }
        
        }
    }    
    
    /** Generate reaction functions definition for a reactor.
     *  These functions have a single argument that is a void* pointing to
     *  a struct that contains parameters, state variables, inputs (triggering or not),
     *  actions (triggering or produced), and outputs.
     *  @param reactor The reactor.
     *  @param federate The federate, or null if this is not
     *   federated or not the main reactor and reactions should be
     *   unconditionally generated.
     */
    def generateReactions(ReactorDecl decl, FederateInstance federate) {
        var reactionIndex = 0;
        val reactor = decl.toDefinition
        for (reaction : reactor.allReactions) {
            if (federate === null || federate.containsReaction(reactor, reaction)) {
                generateReaction(reaction, decl, reactionIndex)
            }
            // Increment reaction index even if the reaction is not in the federate
            // so that across federates, the reaction indices are consistent.
            reactionIndex++
        }
    }
    
    /** Generate a reaction function definition for a reactor.
     *  This function will have a single argument that is a void* pointing to
     *  a struct that contains parameters, state variables, inputs (triggering or not),
     *  actions (triggering or produced), and outputs.
     *  @param reaction The reaction.
     *  @param reactor The reactor.
     *  @param reactionIndex The position of the reaction within the reactor. 
     */
    def generateReaction(Reaction reaction, ReactorDecl decl, int reactionIndex) {
        val functionName = reactionFunctionName(decl, reactionIndex)
        
        
        pr('void ' + functionName + '(void* instance_args) {')
        indent()
        var body = reaction.code.toText
        
        generateInitializationForReaction(body, reaction, decl, reactionIndex)
        
        // Code verbatim from 'reaction'
        prSourceLineNumber(reaction.code)
        pr(body)
        unindent()
        pr("}")

        // Now generate code for the late function, if there is one
        // Note that this function can only be defined on reactions
        // in federates that have inputs from a logical connection.
        if (reaction.stp !== null) {
            val lateFunctionName = decl.name.toLowerCase + '_STP_function' + reactionIndex

            pr('void ' + lateFunctionName + '(void* instance_args) {')
            indent();
            generateInitializationForReaction(body, reaction, decl, reactionIndex)
            // Code verbatim from 'late'
            prSourceLineNumber(reaction.stp.code)
            pr(reaction.stp.code.toText)
            unindent()
            pr("}")
        }

        // Now generate code for the deadline violation function, if there is one.
        if (reaction.deadline !== null) {
            // The following name has to match the choice in generateReactionInstances
            val deadlineFunctionName = decl.name.toLowerCase + '_deadline_function' + reactionIndex

            pr('void ' + deadlineFunctionName + '(void* instance_args) {')
            indent();
            generateInitializationForReaction(body, reaction, decl, reactionIndex)
            // Code verbatim from 'deadline'
            prSourceLineNumber(reaction.deadline.code)
            pr(reaction.deadline.code.toText)
            unindent()
            pr("}")
        }
    }
    
    /**
     * Generate code that passes existing intended tag to all output ports
     * and actions. This intended tag is the minimum intended tag of the 
     * triggering inputs of the reaction.
     * 
     * @param body The body of the reaction. Used to check for the DISABLE_REACTION_INITIALIZATION_MARKER.
     * @param reaction The initialization code will be generated for this specific reaction
     * @param decl The reactor that has the reaction
     * @param reactionIndex The index of the reaction relative to other reactions in the reactor, starting from 0
     */
    def generateIntendedTagInheritence(String body, Reaction reaction, ReactorDecl decl, int reactionIndex) {
        // Construct the intended_tag inheritance code to go into
        // the body of the function.
        var StringBuilder intendedTagInheritenceCode = new StringBuilder()
        // Check if the coordination mode is decentralized and if the reaction has any effects to inherit the STP violation
        if (isFederatedAndDecentralized && !reaction.effects.nullOrEmpty) {
            pr(intendedTagInheritenceCode, '''
                #pragma GCC diagnostic push
                #pragma GCC diagnostic ignored "-Wunused-variable"
                if (self->___reaction_«reactionIndex».is_STP_violated == true) {
            ''')
            indent(intendedTagInheritenceCode);            
            pr(intendedTagInheritenceCode, '''            
                // The operations inside this if clause (if any exists) are expensive 
                // and must only be done if the reaction has unhandled STP violation.
                // Otherwise, all intended_tag values are (NEVER, 0) by default.
                
                // Inherited intended tag. This will take the minimum
                // intended_tag of all input triggers
                «targetTagType» inherited_min_intended_tag = («targetTagType») { .time = FOREVER, .microstep = UINT_MAX };
            ''')
            pr(intendedTagInheritenceCode, '''
                // Find the minimum intended tag
            ''')
            // Go through every trigger of the reaction and check the
            // value of intended_tag to choose the minimum.
            for (TriggerRef inputTrigger : reaction.triggers ?: emptyList) {
                if (inputTrigger instanceof VarRef) {
                    if (inputTrigger.variable instanceof Output) {
                        // Output from a contained reactor
                        val outputPort = inputTrigger.variable as Output                        
                        if (outputPort.isMultiport) {
                            pr(intendedTagInheritenceCode, '''
                                for (int i=0; i < «inputTrigger.container.name».«inputTrigger.variable.name»_width; i++) {
                                    if (compare_tags(«inputTrigger.container.name».«inputTrigger.variable.name»[i]->intended_tag,
                                                     inherited_min_intended_tag) < 0) {
                                        inherited_min_intended_tag = «inputTrigger.container.name».«inputTrigger.variable.name»[i]->intended_tag;
                                    }
                                }
                            ''')
                            
                        } else
                            pr(intendedTagInheritenceCode, '''
                                if (compare_tags(«inputTrigger.container.name».«inputTrigger.variable.name»->intended_tag,
                                                 inherited_min_intended_tag) < 0) {
                                    inherited_min_intended_tag = «inputTrigger.container.name».«inputTrigger.variable.name»->intended_tag;
                                }
                            ''')
                    } else if (inputTrigger.variable instanceof Port) {
                        // Input port
                        val inputPort = inputTrigger.variable as Port 
                        if (inputPort.isMultiport) {
                            pr(intendedTagInheritenceCode, '''
                                for (int i=0; i < «inputTrigger.variable.name»_width; i++) {
                                    if (compare_tags(«inputTrigger.variable.name»[i]->intended_tag, inherited_min_intended_tag) < 0) {
                                        inherited_min_intended_tag = «inputTrigger.variable.name»[i]->intended_tag;
                                    }
                                }
                            ''')
                        } else {
                            pr(intendedTagInheritenceCode, '''
                                if (compare_tags(«inputTrigger.variable.name»->intended_tag, inherited_min_intended_tag) < 0) {
                                    inherited_min_intended_tag = «inputTrigger.variable.name»->intended_tag;
                                }
                            ''')
                        }
                    } else if (inputTrigger.variable instanceof Action) {
                        pr(intendedTagInheritenceCode, '''
                            if (compare_tags(«inputTrigger.variable.name»->trigger->intended_tag, inherited_min_intended_tag) < 0) {
                                inherited_min_intended_tag = «inputTrigger.variable.name»->trigger->intended_tag;
                            }
                        ''')
                    }

                }
            }
            if (reaction.triggers === null || reaction.triggers.size === 0) {
                // No triggers are given, which means the reaction would react to any input.
                // We need to check the intended tag for every input.
                // NOTE: this does not include contained outputs. 
                for (input : (reaction.eContainer as Reactor).inputs) {
                    pr(intendedTagInheritenceCode, '''
                        if (compare_tags(«input.name»->intended_tag, inherited_min_intended_tag) > 0) {
                            inherited_min_intended_tag = «input.name»->intended_tag;
                        }
                    ''')
                }
            }
            
            // Once the minimum intended tag has been found,
            // it will be passed down to the port effects
            // of the reaction. Note that the intended tag
            // will not pass on to actions downstream.
            // Last reaction that sets the intended tag for the effect
            // will be seen.
            pr(intendedTagInheritenceCode, '''
                // All effects inherit the minimum intended tag of input triggers
                if (inherited_min_intended_tag.time != NEVER) {
            ''')
            indent(intendedTagInheritenceCode);
            for (effect : reaction.effects ?: emptyList) {
                if (effect.variable instanceof Input) {
                    if ((effect.variable as Port).isMultiport) {
                        pr(intendedTagInheritenceCode, '''
                            for(int i=0; i < «effect.container.name».«effect.variable.name»_width; i++) {
                                «effect.container.name».«effect.variable.name»[i]->intended_tag = inherited_min_intended_tag;
                            }
                        ''')
                    } else {
                        if (effect.container.widthSpec !== null) {
                            // Contained reactor is a bank.
                            pr(intendedTagInheritenceCode, '''
                                for (int bankIndex = 0; bankIndex < self->__«effect.container.name»_width; bankIndex++) {
                                    «effect.container.name»[bankIndex].«effect.variable.name» = &(self->__«effect.container.name»[bankIndex].«effect.variable.name»);
                                }
                            ''')
                        } else {
                            // Input to a contained reaction
                            pr(intendedTagInheritenceCode, '''
                                // Don't reset the intended tag of the output port if it has already been set.
                                «effect.container.name».«effect.variable.name»->intended_tag = inherited_min_intended_tag;
                            ''')                            
                        }
                    }                   
                }
            }
            unindent(intendedTagInheritenceCode);
            pr(intendedTagInheritenceCode, '''
                }
            ''')
            unindent(intendedTagInheritenceCode);
            pr(intendedTagInheritenceCode,'''
            }
            #pragma GCC diagnostic pop
            ''')
            
            // Write the the intended tag inheritance initialization
            // to the main code.
            pr(intendedTagInheritenceCode.toString) 
        }
        return intendedTagInheritenceCode
    }
    
    /**
     * Generate necessary initialization code inside the body of the reaction that belongs to reactor decl.
     * @param body The body of the reaction. Used to check for the DISABLE_REACTION_INITIALIZATION_MARKER.
     * @param reaction The initialization code will be generated for this specific reaction
     * @param decl The reactor that has the reaction
     * @param reactionIndex The index of the reaction relative to other reactions in the reactor, starting from 0
     */
    def generateInitializationForReaction(String body, Reaction reaction, ReactorDecl decl, int reactionIndex) {
        val reactor = decl.toDefinition
        
        // Construct the reactionInitialization code to go into
        // the body of the function before the verbatim code.
        var StringBuilder reactionInitialization = new StringBuilder()

        // Define the "self" struct.
        var structType = selfStructType(decl)
        // A null structType means there are no inputs, state,
        // or anything else. No need to declare it.
        if (structType !== null) {
             pr('''
                 #pragma GCC diagnostic push
                 #pragma GCC diagnostic ignored "-Wunused-variable"
                 «structType»* self = («structType»*)instance_args;
             ''')
        }

        // Do not generate the initialization code if the body is marked
        // to not generate it.
        if (body.startsWith(CGenerator.DISABLE_REACTION_INITIALIZATION_MARKER)) {
             pr('''
                 #pragma GCC diagnostic pop
             ''')
            return;
        }

        // A reaction may send to or receive from multiple ports of
        // a contained reactor. The variables for these ports need to
        // all be declared as fields of the same struct. Hence, we first
        // collect the fields to be defined in the structs and then
        // generate the structs.
        var fieldsForStructsForContainedReactors = new LinkedHashMap<Instantiation, StringBuilder>

        // Actions may appear twice, first as a trigger, then with the outputs.
        // But we need to declare it only once. Collect in this data structure
        // the actions that are declared as triggered so that if they appear
        // again with the outputs, they are not defined a second time.
        // That second redefinition would trigger a compile error.  
        var actionsAsTriggers = new LinkedHashSet<Action>();

        // Next, add the triggers (input and actions; timers are not needed).
        // This defines a local variable in the reaction function whose
        // name matches that of the trigger. The value of the local variable
        // is a struct with a value and is_present field, the latter a boolean
        // that indicates whether the input/action is present.
        // If the trigger is an output, then it is an output of a
        // contained reactor. In this case, a struct with the name
        // of the contained reactor is created with one field that is
        // a pointer to a struct with a value and is_present field.
        // E.g., if the contained reactor is named 'c' and its output
        // port is named 'out', then c.out->value c.out->is_present are
        // defined so that they can be used in the verbatim code.
        for (TriggerRef trigger : reaction.triggers ?: emptyList) {
            if (trigger instanceof VarRef) {
                if (trigger.variable instanceof Port) {
                    generatePortVariablesInReaction(
                        reactionInitialization,
                        fieldsForStructsForContainedReactors,
                        trigger, 
                        decl)
                } else if (trigger.variable instanceof Action) {
                    generateActionVariablesInReaction(
                        reactionInitialization, 
                        trigger.variable as Action, 
                        decl
                    )
                    actionsAsTriggers.add(trigger.variable as Action);
                }
            }
        }
        if (reaction.triggers === null || reaction.triggers.size === 0) {
            // No triggers are given, which means react to any input.
            // Declare an argument for every input.
            // NOTE: this does not include contained outputs. 
            for (input : reactor.inputs) {
                generateInputVariablesInReaction(reactionInitialization, input, decl)
            }
        }
        // Define argument for non-triggering inputs.
        for (VarRef src : reaction.sources ?: emptyList) {
            if (src.variable instanceof Port) {
                generatePortVariablesInReaction(reactionInitialization, fieldsForStructsForContainedReactors, src, decl)
            } else if (src.variable instanceof Action) {
                // It's a bit odd to read but not be triggered by an action, but
                // OK, I guess we allow it.
                generateActionVariablesInReaction(
                    reactionInitialization,
                    src.variable as Action,
                    decl
                )
                actionsAsTriggers.add(src.variable as Action);
            }
        }

        // Define variables for each declared output or action.
        // In the case of outputs, the variable is a pointer to where the
        // output is stored. This gives the reaction code access to any previous
        // value that may have been written to that output in an earlier reaction.
        if (reaction.effects !== null) {
            for (effect : reaction.effects) {
                if (effect.variable instanceof Action) {
                    // It is an action, not an output.
                    // If it has already appeared as trigger, do not redefine it.
                    if (!actionsAsTriggers.contains(effect.variable)) {
                        pr(reactionInitialization, '''
                            «variableStructType(effect.variable, decl)»* «effect.variable.name» = &self->__«effect.variable.name»;
                        ''')
                    }
                } else {
                    if (effect.variable instanceof Output) {
                        generateOutputVariablesInReaction(
                            reactionInitialization, 
                            effect,
                            decl
                        )
                    } else if (effect.variable instanceof Input) {
                        // It is the input of a contained reactor.
                        generateVariablesForSendingToContainedReactors(
                            reactionInitialization,
                            fieldsForStructsForContainedReactors,
                            effect.container,
                            effect.variable as Input
                        )
                    } else {
                        errorReporter.reportError(
                            reaction,
                            "In generateReaction(): " + effect.variable.name + " is neither an input nor an output."
                        )
                    }
                }
            }
        }
        // Before the reaction initialization,
        // generate the structs used for communication to and from contained reactors.
        for (containedReactor : fieldsForStructsForContainedReactors.keySet) {
            var array = "";
            if (containedReactor.widthSpec !== null) {
                pr('''
                    int «containedReactor.name»_width = self->__«containedReactor.name»_width;
                ''')
                array = '''[«containedReactor.name»_width]''';
            }
            pr('''
                struct «containedReactor.name» {
                    «fieldsForStructsForContainedReactors.get(containedReactor)»
                } «containedReactor.name»«array»;
            ''')
        }
        // Next generate all the collected setup code.
        pr(reactionInitialization.toString)
        pr('''
            #pragma GCC diagnostic pop
        ''')

        if (reaction.stp === null) {
            // Pass down the intended_tag to all input and output effects
            // downstream if the current reaction does not have a STP
            // handler.
            generateIntendedTagInheritence(body, reaction, decl, reactionIndex)
        }
    }
    
    /**
     * Return the maximum bank width for the given instantiation within all
     * instantiations of its parent reactor.
     * On the first call to this method, the breadcrumbs should be null and the max
     * argument should be zero. On recursive calls, breadcrumbs is a list of nested
     * instantiations, the max is the maximum width found so far.  The search for
     * instances of the parent reactor will begin with the last instantiation
     * in the specified list.
     * 
     * This rather complicated method is used when a reaction sends or receives data
     * to or from a bank of contained reactors. There will be an array of structs on
     * the self struct of the parent, and the size of the array is conservatively set
     * to the maximum of all the identified bank widths.  This is a bit wasteful of
     * memory, but it avoids having to malloc the array for each instance, and in
     * typical usage, there will be few instances or instances that are all the same
     * width.
     * 
     * @param containedReactor The contained reactor instantiation.
     * @param breadcrumbs null on first call (non-recursive).
     * @param max 0 on first call.
     */
    private def int maxContainedReactorBankWidth(
        Instantiation containedReactor, 
        LinkedList<Instantiation> breadcrumbs,
        int max
    ) {
        // If the instantiation is not a bank, return 1.
        if (containedReactor.widthSpec === null) {
            return 1
        }
        // If there is no main, then we just use the default width.
        if (mainDef === null) {
            return ASTUtils.width(containedReactor.widthSpec, null)
        }
        var nestedBreadcrumbs = breadcrumbs
        if (nestedBreadcrumbs === null) {
            nestedBreadcrumbs = new LinkedList<Instantiation>
            nestedBreadcrumbs.add(mainDef)
        }
        var result = max
        var parent = containedReactor.eContainer as Reactor
        if (parent == mainDef.reactorClass.toDefinition) {
            // The parent is main, so there can't be any other instantiations of it.
            return ASTUtils.width(containedReactor.widthSpec, null)
        }
        // Search for instances of the parent within the tail of the breadcrumbs list.
        val container = nestedBreadcrumbs.first.reactorClass.toDefinition
        for (instantiation: container.instantiations) {
            // Put this new instantation at the head of the list.
            nestedBreadcrumbs.add(0, instantiation)
            if (instantiation.reactorClass.toDefinition == parent) {
                // Found a matching instantiation of the parent.
                // Evaluate the original width specification in this context.
                val candidate = ASTUtils.width(containedReactor.widthSpec, nestedBreadcrumbs)
                if (candidate > result) {
                    result = candidate
                }
            } else {
                // Found some other instantiation, not the parent.
                // Search within it for instantiations of the parent.
                // Note that we assume here that the parent cannot contain
                // instances of itself.
                val candidate = maxContainedReactorBankWidth(containedReactor, nestedBreadcrumbs, result)
                if (candidate > result) {
                    result = candidate
                }
            }
            nestedBreadcrumbs.remove
        }
        return result
    }

    /** 
     * Generate code to create the trigger table for each reaction of the
     * specified reactor.  Each table lists the triggers that the reaction's
     * execution may trigger. Each table is an array of arrays
     * of pointers to the trigger_t structs representing the downstream inputs
     * (or outputs of the container reactor) that are triggered by the reaction.
     * Each trigger table goes into the reaction's reaction_t triggers field.
     * That reaction_t struct is assumed to be on the self struct of the reactor
     * instance with name "___reaction_i", where i is the index of the reaction.
     * The generated code will also set the values of the triggered_sizes array
     * on the reaction_t struct to indicate the size of each array of trigger_t
     * pointers. The generated code will malloc each of these arrays, and the
     * destructor for the reactor instance will free them.
     * The generated code goes into the __initialize_trigger_objects() function.
     * @param reactorIntance The reactor instance.
     * @param federate The federate name or null if no federation.
     */
    def generateRemoteTriggerTable(ReactorInstance reactorInstance, FederateInstance federate) {
        val selfStruct = selfStructName(reactorInstance)
        var reactionCount = 0
        for (reaction : reactorInstance.reactions) {
            if (federate === null || federate.containsReaction(
                reactorInstance.definition.reactorClass.toDefinition,
                reaction.definition
            )) {
                var Collection<PortInstance> destinationPorts = null

                var portCount = 0
                // Record the number of reactions that this reaction depends on.
                // This is used for optimization. When that number is 1, the reaction can
                // be executed immediately when its triggering reaction has completed.
                var dominatingReaction = this.reactionGraph.findSingleDominatingReaction(reaction)
                // The dominating reaction may not be included in this federate, in which case, we need to keep searching.
                while (dominatingReaction !== null 
                    && (federate !== null && 
                        !federate.containsReaction(
                            reactorInstance.definition.reactorClass.toDefinition, 
                            dominatingReaction.definition
                            )
                        )
                ) {
                    dominatingReaction = this.reactionGraph.findSingleDominatingReaction(dominatingReaction);
                }
                if (dominatingReaction !== null
                    && (federate !== null 
                        && federate.containsReaction(
                            reactorInstance.definition.reactorClass.toDefinition, 
                            dominatingReaction.definition
                            )
                        )
                ) {
                    val upstreamReaction =
                        '''«selfStructName(dominatingReaction.parent)»->___reaction_«dominatingReaction.reactionIndex»'''
                    pr(initializeTriggerObjectsEnd, '''
                        // Reaction «reactionCount» of «reactorInstance.getFullName» depends on one maximal upstream reaction.
                        «selfStruct»->___reaction_«reactionCount».last_enabling_reaction = &(«upstreamReaction»);
                    ''')
                } else {
                    pr(initializeTriggerObjectsEnd, '''
                        // Reaction «reactionCount» of «reactorInstance.getFullName» does not depend on one maximal upstream reaction.
                        «selfStruct»->___reaction_«reactionCount».last_enabling_reaction = NULL;
                    ''')
                }
                if (targetConfig.logLevel >= LogLevel.LOG) {
                    pr(initializeTriggerObjectsEnd, '''
                        // Reaction «reactionCount» of «reactorInstance.getFullName»'s name.
                        «selfStruct»->___reaction_«reactionCount».name = "«reactorInstance.fullName» reaction «reactionCount»";
                    ''')
                }
                                
                for (port : reaction.effects.filter(PortInstance)) {
                    // Skip multiports and handle the component ports instead.
                    if (!(port instanceof MultiportInstance)) {
                        // Also skip ports whose parent is not in the federation.
                        // This can happen with reactions in the top-level that have
                        // as an effect a port in a bank.
                        if (federate === null || federate.contains(port.parent)) {
                            // Port is not within a multiport.
                            // The port to which the reaction writes may have dependent
                            // reactions in the container. If so, we list that port here.
                            var portsWithDependentReactions = new LinkedHashSet<PortInstance>()

                            // The size of the array to be inserted into the triggers array of
                            // the reaction is the sum of the number of destination ports and
                            // the number of destination reactions (reactions of the container
                            // sensitive to this port.
                            var numberOfTriggerTObjects = 0

                            // Collect the destinations for each output port.
                            if (port.definition instanceof Output) {
                                // For each output, obtain the destinations from the parent.
                                // Pointers to the destination trigger_t objects will be collected into
                                // an array. 
                                var parent = reactorInstance.parent
                                if (parent !== null) {
                                    destinationPorts = parent.transitiveClosure(port)
                                } else {
                                    // At the top level, where there cannot be any destinations
                                    // for an output port.
                                    destinationPorts = new LinkedList<PortInstance>()
                                }

                                // The port may also have dependent reactions, which are
                                // reactions in the container of this port's container.
                                if (port.dependentReactions.size > 0) {
                                    portsWithDependentReactions.add(port)
                                    // There will be only one trigger object for all these dependent reactions
                                    // because they will all be triggered by the same trigger object.
                                    numberOfTriggerTObjects += 1
                                }
                            } else {
                                // The port is the input port of a contained reactor,
                                // use that reactor instance to compute the transitive closure.
                                destinationPorts = port.parent.transitiveClosure(port)
                            }

                            numberOfTriggerTObjects += destinationPorts.size

                            // Record this array size in reaction's reaction_t triggered_sizes array.
                            pr(initializeTriggerObjectsEnd, '''
                                // Reaction «reactionCount» of «reactorInstance.getFullName» triggers «numberOfTriggerTObjects»
                                // downstream reactions through port «port.getFullName».
                                «selfStruct»->___reaction_«reactionCount».triggered_sizes[«portCount»] = «numberOfTriggerTObjects»;
                            ''')
                            if (numberOfTriggerTObjects > 0) {
                                // Next, malloc the memory for the trigger array and record its location.
                                // NOTE: Need a unique name for the pointer to the malloc'd array because some of the
                                // initialization has to occur at the end of __initialize_trigger_objects(), after
                                // all reactor instances have been created.
                                var bankIndex = ""
                                if (reactorInstance.bankIndex >= 0) {
                                    bankIndex = '_' + reactorInstance.bankIndex + '_'
                                }
                                val triggerArray = '''«reactorInstance.uniqueID»«bankIndex»_«reaction.reactionIndex»_«portCount»'''
                                pr(initializeTriggerObjectsEnd, '''
                                    // For reaction «reactionCount» of «reactorInstance.getFullName», allocate an
                                    // array of trigger pointers for downstream reactions through port «port.getFullName»
                                    trigger_t** «triggerArray» = (trigger_t**)malloc(«numberOfTriggerTObjects» * sizeof(trigger_t*));
                                    «selfStruct»->___reaction_«reactionCount».triggers[«portCount»] = «triggerArray»;
                                ''')

                                // Next, initialize the newly created array.
                                var destinationCount = 0;
                                for (destination : destinationPorts) {
                                    // If the destination of a connection is an input
                                    // port of a reactor that has no reactions to that input,
                                    // then this trigger struct will not have been created.
                                    // In that case, we want NULL.
                                    // If the destination is an output port, however, then
                                    // the dependentReactions.size reflects the number of downstream
                                    // reactions, including possible reactions in the container.
                                    if (destination.isOutput) {
                                        if (destination.dependentReactions.size === 0) {
                                            pr(initializeTriggerObjectsEnd, '''
                                                // Destination port «destination.getFullName» itself has no reactions.
                                                «triggerArray»[«destinationCount++»] = NULL;
                                            ''')
                                        } else {
                                            // Add to portsWithDependentReactions. This occurs if the destination is
                                            // output port of the container, and that output port triggers reactions in
                                            // its container.
                                            portsWithDependentReactions.add(destination)
                                        }
                                    } else if (destination.dependentReactions.size === 0) {
                                        pr(initializeTriggerObjectsEnd, '''
                                            // Destination port «destination.getFullName» itself has no reactions.
                                            «triggerArray»[«destinationCount++»] = NULL;
                                        ''')
                                    } else if (!(destination instanceof MultiportInstance)) { // Skip multiports.
                                    // Instead, the component ports are handled.
                                        pr(initializeTriggerObjectsEnd, '''
                                            // Point to destination port «destination.getFullName»'s trigger struct.
                                            «triggerArray»[«destinationCount++»] = &«triggerStructName(destination)»;
                                        ''')
                                    }
                                    if (destinationCount > numberOfTriggerTObjects) {
                                        // This should not happen, but rather than generate incorrect code, throw an exception.
                                        throw new Exception("Internal error: Assigning a trigger beyond the end of the array!")
                                    }
                                }
                                for (portWithDependentReactions : portsWithDependentReactions) {
                                    // Check whether at least one reaction belongs to this federate.
                                    var belongs = false
                                    for (destinationReaction : portWithDependentReactions.dependentReactions) {
                                        if (reactorBelongsToFederate(destinationReaction.parent, federate)) {
                                            belongs = true
                                        }
                                    }
                                    if (belongs) {
                                        pr(initializeTriggerObjectsEnd, '''
                                            // Port «port.getFullName» has reactions in its parent's parent.
                                            // Point to the trigger struct for those reactions.
                                            «triggerArray»[«destinationCount++»] = &«triggerStructName(
                                                portWithDependentReactions, 
                                                portWithDependentReactions.parent.parent
                                            )»;
                                        ''')
                                    }
                                    if (destinationCount > numberOfTriggerTObjects) {
                                        // This should not happen, but rather than generate incorrect code, throw an exception.
                                        throw new Exception("Internal error 2: Assigning a trigger beyond the end of the array!")
                                    }
                                }
                            }
                        }
                        // Count the port even if it is not contained in the federate because effect
                        // may be a bank (it can't be an instance of a bank), so an empty placeholder
                        // will be needed for each member of the bank that is not in the federate.
                        portCount++
                    }
                }
            }
            // Increment reaction count even if it is not in the federate for consistency.
            reactionCount++
        }
    }
    
    /** 
     * Generate code to set up the tables used in __start_time_step to decrement reference
     * counts and mark outputs absent between time steps. This function puts the code
     * into startTimeStep.
     */
    def generateStartTimeStep(ReactorInstance instance, FederateInstance federate) {
        // First, set up to decrement reference counts for each token type
        // input of a contained reactor that is present.
        for (child : instance.children) {
            if (reactorBelongsToFederate(child, federate)) {
                var nameOfSelfStruct = selfStructName(child)
                for (input : child.inputs) {
                    if (isTokenType((input.definition as Input).inferredType)) {
                        if (input instanceof MultiportInstance) {
                            pr(startTimeStep, '''
                                for (int i = 0; i < «input.width»; i++) {
                                    __tokens_with_ref_count[«startTimeStepTokens» + i].token
                                            = &«nameOfSelfStruct»->__«input.name»[i]->token;
                                    __tokens_with_ref_count[«startTimeStepTokens» + i].status
                                            = (port_status_t*)&«nameOfSelfStruct»->__«input.name»[i]->is_present;
                                    __tokens_with_ref_count[«startTimeStepTokens» + i].reset_is_present = false;
                                }
                            ''')
                            startTimeStepTokens += input.width
                        } else {
                            pr(startTimeStep, '''
                                __tokens_with_ref_count[«startTimeStepTokens»].token
                                        = &«nameOfSelfStruct»->__«input.name»->token;
                                __tokens_with_ref_count[«startTimeStepTokens»].status
                                        = (port_status_t*)&«nameOfSelfStruct»->__«input.name»->is_present;
                                __tokens_with_ref_count[«startTimeStepTokens»].reset_is_present = false;
                            ''')
                            startTimeStepTokens++
                        }
                    }
                }
            }
        }
        var containerSelfStructName = selfStructName(instance)
        // Handle inputs that get sent data from a reaction rather than from
        // another contained reactor and reactions that are triggered by an
        // output of a contained reactor.
        // Note that there may be more than one reaction reacting to the same
        // port so we have to avoid listing the port more than once.
        val portsSeen = new LinkedHashSet<PortInstance>();
        for (reaction : instance.reactions) {
            if (federate === null || federate.containsReaction(
                instance.definition.reactorClass.toDefinition,
                reaction.definition
            )) {
                for (port : reaction.effects.filter(PortInstance)) {
                    // Skip any actual multiports if they are listed. Only count the individual ports.
                    if (port.definition instanceof Input  && !(port instanceof MultiportInstance)) {
                        // This reaction is sending to an input. Must be
                        // the input of a contained reactor in the federate.
                        val sourcePort = sourcePort(port)
                        if (reactorBelongsToFederate(sourcePort.parent, federate)) {
                            // If this is a multiport, then the port struct on the self
                            // struct is a pointer. Otherwise, it is the struct itself.
                            var multiportIndex = stackStructOperator // '.'
                            if (sourcePort.multiportIndex >= 0) {
                                multiportIndex = '[' + sourcePort.multiportIndex + ']->'
                            }
                            pr(startTimeStep, '''
                                // Add port «sourcePort.getFullName» to array of is_present fields.
                                __is_present_fields[«startTimeStepIsPresentCount»] 
                                        = &«containerSelfStructName»->__«sourcePort.parent.name».«sourcePort.name»«multiportIndex»is_present;
                            ''')
                            if (isFederatedAndDecentralized) {
                                // Intended_tag is only applicable to ports in federated execution.
                                pr(startTimeStep, '''
                                    // Add port «sourcePort.getFullName» to array of is_present fields.
                                    __intended_tag_fields[«startTimeStepIsPresentCount»] 
                                            = &«containerSelfStructName»->__«sourcePort.parent.name».«sourcePort.name»«multiportIndex»intended_tag;
                                ''')
                            }
                            startTimeStepIsPresentCount++
                        }
                    }
                }
                // Find outputs of contained reactors that have token types and therefore
                // need to have their reference counts decremented.
                for (port : reaction.sources) {
                    if (port.definition instanceof Output && !portsSeen.contains(port)) {
                        portsSeen.add(port as PortInstance)
                        // This reaction is receiving data from the port.
                        if (isTokenType((port.definition as Output).inferredType)) {
                            if (port instanceof MultiportInstance) {
                                pr(startTimeStep, '''
                                    for (int i = 0; i < «port.width»; i++) {
                                        __tokens_with_ref_count[«startTimeStepTokens» + i].token
                                                = &«containerSelfStructName»->__«port.parent.name».«port.name»[i]->token;
                                        __tokens_with_ref_count[«startTimeStepTokens» + i].status
                                                = (port_status_t*)&«containerSelfStructName»->__«port.parent.name».«port.name»[i]->is_present;
                                        __tokens_with_ref_count[«startTimeStepTokens» + i].reset_is_present = false;
                                    }
                                ''')
                                startTimeStepTokens += port.width
                            } else {
                                pr(startTimeStep, '''
                                    __tokens_with_ref_count[«startTimeStepTokens»].token
                                            = &«containerSelfStructName»->__«port.parent.name».«port.name»->token;
                                    __tokens_with_ref_count[«startTimeStepTokens»].status
                                            = (port_status_t*)&«containerSelfStructName»->__«port.parent.name».«port.name»->is_present;
                                    __tokens_with_ref_count[«startTimeStepTokens»].reset_is_present = false;
                                ''')
                                startTimeStepTokens++
                            }
                        }
                    }
                }
            }
        }
        // Next, set up the table to mark each output of each contained reactor absent.
        for (child : instance.children) {
            if (reactorBelongsToFederate(child, federate)) {
                var nameOfSelfStruct = selfStructName(child)
                for (output : child.outputs) {
                    if (output instanceof MultiportInstance) {
                        var j = 0
                        for (multiportInstance : output.instances) {
                            pr(startTimeStep, '''
                                // Add port «output.getFullName» to array of is_present fields.
                                __is_present_fields[«startTimeStepIsPresentCount»] = &«nameOfSelfStruct»->«getStackPortMember('''__«output.name»[«j»]''', "is_present")»;
                            ''')
                            if (isFederatedAndDecentralized) {
                                // Intended_tag is only applicable to ports in federated execution with decentralized coordination.
                                pr(startTimeStep, '''
                                    // Add port «output.getFullName» to array of intended_tag fields.
                                    __intended_tag_fields[«startTimeStepIsPresentCount»] = &«nameOfSelfStruct»->«getStackPortMember('''__«output.name»[«j»]''', "intended_tag")»;
                                ''')
                            }
                            startTimeStepIsPresentCount++
                            j++
                        }
                    } else {
                        pr(startTimeStep, '''
                            // Add port «output.getFullName» to array of is_present fields.
                            __is_present_fields[«startTimeStepIsPresentCount»] = &«nameOfSelfStruct»->«getStackPortMember('''__«output.name»''', "is_present")»;
                        ''')
                        if (isFederatedAndDecentralized) {                            
                            // Intended_tag is only applicable to ports in federated execution with decentralized coordination.
                            pr(startTimeStep, '''
                                // Add port «output.getFullName» to array of Intended_tag fields.
                                __intended_tag_fields[«startTimeStepIsPresentCount»] = &«nameOfSelfStruct»->«getStackPortMember('''__«output.name»''', "intended_tag")»;
                            ''')                            
                        }
                        startTimeStepIsPresentCount++
                    }
                }
            }
        }
        for (action : instance.actions) {
            if (federate === null || federate.containsAction(instance.reactorDefinition, action.definition)) {
                pr(startTimeStep, '''
                    // Add action «action.getFullName» to array of is_present fields.
                    __is_present_fields[«startTimeStepIsPresentCount»] 
                            = &«containerSelfStructName»->__«action.name».is_present;
                ''')
                if (isFederatedAndDecentralized) {
                    // Intended_tag is only applicable to actions in federated execution with decentralized coordination.
                    pr(startTimeStep, '''
                        // Add action «action.getFullName» to array of intended_tag fields.
                        __intended_tag_fields[«startTimeStepIsPresentCount»] 
                                = &«containerSelfStructName»->__«action.name».intended_tag;
                    ''')
                }
                startTimeStepIsPresentCount++
            }
        }
    }
    
    /**
     * For each timer and action in the specified reactor instance, generate
     * initialization code for the offset and period fields. This code goes into
     * __initialize_trigger_objects(). This has to be done separately for each
     * instance, rather than by the constructor, because the values of the offset
     * and period may be given by parameters, so the values are potentially
     * different for each instance.
     * 
     * This method will also populate the global __timer_triggers array, which is
     * used to start all timers at the start of execution.
     * 
     * @param reactorInstance The instance for which we are generating trigger objects.
     * @return A map of trigger names to the name of the trigger struct.
     */
    def generateOffsetAndPeriodInitializations(ReactorInstance reactorInstance, FederateInstance federate) {
        var count = 0
        // Iterate over triggers (input ports, actions, and timers that trigger reactions).
        for (triggerInstance : reactorInstance.triggersAndReads) {
            var trigger = triggerInstance.definition
            var triggerStructName = triggerStructName(triggerInstance)
            if (trigger instanceof Timer && !triggerInstance.isStartup) {
                val offset = timeInTargetLanguage((triggerInstance as TimerInstance).offset)
                val period = timeInTargetLanguage((triggerInstance as TimerInstance).period)
                pr(initializeTriggerObjects, '''
                    «triggerStructName».offset = «offset»;
                    «triggerStructName».period = «period»;
                    __timer_triggers[«timerCount»] = &«triggerStructName»;
                ''')
                timerCount++
            } else if (trigger instanceof Action && !triggerInstance.isShutdown) {
                if (federate === null ||
                    federate.containsAction(reactorInstance.reactorDefinition, triggerInstance.definition as Action)) {
                    var minDelay = (triggerInstance as ActionInstance).minDelay
                    var minSpacing = (triggerInstance as ActionInstance).minSpacing
                    pr(initializeTriggerObjects, '''
                        «triggerStructName».offset = «timeInTargetLanguage(minDelay)»;
                        «IF minSpacing !== null»
                            «triggerStructName».period = «timeInTargetLanguage(minSpacing)»;
                        «ELSE»
                            «triggerStructName».period = «CGenerator.UNDEFINED_MIN_SPACING»;
                        «ENDIF»
                    ''')
                }
            } else {
                // The trigger is either a port or a startup or shutdown trigger.
                // Nothing to do in initialize_trigger_objects
            }
            count++
            triggerCount++
        }
    }

    /**
     * Process a given .proto file.
     * 
     * Run, if possible, the proto-c protocol buffer code generator to produce
     * the required .h and .c files.
     * @param filename Name of the file to process.
     */
     def processProtoFile(String filename) {
        val protoc = commandFactory.createCommand(
            "protoc-c",
            #['''--c_out=«this.fileConfig.getSrcGenPath»''', filename],
            fileConfig.srcPath)
        if (protoc === null) {
            errorReporter.reportError("Processing .proto files requires proto-c >= 1.3.3.")
            return
        }
        val returnCode = protoc.run()
        if (returnCode == 0) {
            val nameSansProto = filename.substring(0, filename.length - 6)
            targetConfig.compileAdditionalSources.add(
                this.fileConfig.getSrcGenPath.resolve(nameSansProto + ".pb-c.c").toString
            )
            
            targetConfig.compileLibraries.add('-l')
            targetConfig.compileLibraries.add('protobuf-c')
            targetConfig.compilerFlags.add('-lprotobuf-c');  
        } else {
            errorReporter.reportError("protoc-c returns error code " + returnCode)
        }
    }
    
    /**
     * Return a string that defines the log level.
     */
    static def String defineLogLevel(GeneratorBase generator) {
        // FIXME: if we align the levels with the ordinals of the
        // enum (see CppGenerator), then we don't need this function.
        switch(generator.targetConfig.logLevel) {
            case ERROR: '''
                #define LOG_LEVEL 0
            '''
            case WARN: '''
                #define LOG_LEVEL 1
            '''
            case INFO: '''
                #define LOG_LEVEL 2
            ''' 
            case LOG: '''
                #define LOG_LEVEL 3
            '''
            case DEBUG: '''
                #define LOG_LEVEL 4
            '''
        }
    }
    
    /**
     * Return a string for referencing the struct with the value and is_present
     * fields of the specified port. This is used for establishing the destination of
     * data for a connection between ports.
     * This will have one of the following forms:
     * 
     * * selfStruct->__portName
     * * selfStruct->__portName[i]
     * 
     * @param port An instance of a destination input port.
     */
    static def destinationReference(PortInstance port) {
        var destStruct = selfStructName(port.parent)

        // If the destination is in a multiport, find its index.
        var destinationIndexSpec = ''
        if (port.multiportIndex >= 0) {
            destinationIndexSpec = '[' + port.multiportIndex + ']'
        }
                
        if (port.isInput) {
            return '''«destStruct»->__«port.name»«destinationIndexSpec»'''
        } else {
            throw new Exception("INTERNAL ERROR: destinationReference() should only be called on input ports.")
        }        
    }
 
    /**
     * Return a string for referencing the port struct with the value
     * and is_present fields in a self struct that receives data from
     * the specified output port to be used by a reaction.
     * The output port is contained by a contained reactor.
     * This will have one of the following forms:
     * 
     * * selfStruct->__reactorName.portName
     * * selfStruct->__reactorName.portName[i]
     * 
     * The selfStruct is that of the container of reactor that
     * contains the port. If the port is in a multiport, then i is
     * the index of the port within the multiport.
     * 
     * @param port An instance of a destination port.
     */
    static def reactionReference(PortInstance port) {
         var destStruct = selfStructName(port.parent.parent)

        // If the destination is in a multiport, find its index.
        var destinationIndexSpec = ''
        if (port.multiportIndex >= 0) {
            destinationIndexSpec = '[' + port.multiportIndex + ']'
        }
                
        if (port.isOutput) {
            return '''«destStruct»->__«port.parent.name».«port.name»«destinationIndexSpec»'''
        } else {
            return '// Nothing to do. Port is an input.'
        }
    }
 
    /**
     * Return a string for referencing the data or is_present value of
     * the specified port. This is used for establishing the source of
     * data for a connection between ports.
     * This will have one of the following forms:
     * 
     * * &selfStruct->__portName
     * * &selfStruct->__parentName.portName
     * * &selfStruct->__portName[i]
     * * selfStruct->__parentName.portName[i]
     * 
     * If the port depends on another port, then this will reference
     * the eventual upstream port where the data is store. E.g., it is an input that
     * connected to upstream output, then portName will be the name
     * of the upstream output and the selfStruct will be that of the
     * upstream reactor. If the port is an input port that is written to
     * by a reaction of the parent of the port's parent, then the selfStruct
     * will be that of the parent of the port's parent, and parentName
     * will the name of the port's parent.
     * If the port is an output, then selfStruct will be the parent's
     * selfStruct and the portName will be the name of the port.
     * If the port is a multiport, then one of the last two forms will
     * be used, where i is the index of the multiport.
     * 
     * @param port An instance of the port to be referenced.
     */
    static def sourceReference(PortInstance port) {
        // If the port depends on another port, find the ultimate source port,
        // which could be the input port if it is written to by a reaction
        // or it could be an upstream output port. 
        var eventualSource = sourcePort(port)
        
        // If it is in a multiport, find its index.          
        var sourceIndexSpec = ''
        var indirection = '&'
        if (eventualSource.multiportIndex >= 0) {
            sourceIndexSpec = '[' + eventualSource.multiportIndex + ']'
            if (eventualSource.isInput) {
                indirection = ''
            }
        }
                
        if (eventualSource.isOutput) {
            val sourceStruct = selfStructName(eventualSource.parent)
            return '''«indirection»«sourceStruct»->__«eventualSource.name»«sourceIndexSpec»'''
        } else {
            val sourceStruct = selfStructName(eventualSource.parent.parent)
            return '''«indirection»«sourceStruct»->__«eventualSource.parent.name».«eventualSource.name»«sourceIndexSpec»'''
        }
    }

    /** Return the unique name for the "self" struct of the specified
     *  reactor instance from the instance ID. If the instance is a member
     *  of a bank of reactors, this returns something of the form
     *  name_self[index], where the index is the position within the bank.
     *  @param instance The reactor instance.
     *  @return The name of the self struct.
     */
    static def selfStructName(ReactorInstance instance) {
        var result = instance.uniqueID + "_self"
        // If this reactor is a member of a bank of reactors, then change
        // the name of its self struct to append [index].
        if (instance.bankIndex >= 0) {
            result += "[" + instance.bankIndex + "]"
        }
        return result
    }

    /** Construct a unique type for the "self" struct of the specified
     *  reactor class from the reactor class.
     *  @param reactor The reactor class.
     *  @return The name of the self struct.
     */
    def selfStructType(ReactorDecl reactor) {
        return reactor.name.toLowerCase + "_self_t"
    }
    
    /** Construct a unique type for the struct of the specified
     *  typed variable (port or action) of the specified reactor class.
     *  @param variable The variable.
     *  @param reactor The reactor class.
     *  @return The name of the self struct.
     */
    def variableStructType(Variable variable, ReactorDecl reactor) {
        '''«reactor.name.toLowerCase»_«variable.name»_t'''
    }
    
    /** Return the function name for specified reaction of the
     *  specified reactor.
     *  @param reactor The reactor
     *  @param reactionIndex The reaction index.
     *  @return The function name for the reaction.
     */
    def reactionFunctionName(ReactorDecl reactor, int reactionIndex) {
          reactor.name.toLowerCase + "reaction_function_" + reactionIndex
    }

    /** Return a reference to the trigger_t struct of the specified
     *  trigger instance (input port or action). This trigger_t struct
     *  is on the self struct.
     *  @param instance The port or action instance.
     *  @return The name of the trigger struct.
     */
    static def triggerStructName(TriggerInstance<? extends Variable> instance) {
        return selfStructName(instance.parent) 
                + '->___'
                + instance.name
    }
    
    /** Return a reference to the trigger_t struct for the specified output
     *  port of a contained reactor that triggers a reaction in the specified reactor.
     *  @param port The output port of a contained reactor.
     *  @param reaction The reaction triggered by this port.
     *  @return The name of the trigger struct, which is in the self struct
     *   of the container of the reaction.
     */
    static def triggerStructName(PortInstance port, ReactorInstance reactor) {
        return '''«selfStructName(reactor)»->__«port.parent.name».«port.name»_trigger'''
    }
    
    /**
     * Generates C code to retrieve port->member
     * This function is used for clarity and is called whenever struct is allocated on heap memory.
     * @param portName The name of the port in string
     * @param member The member's name (e.g., is_present)
     * @return Generated code
     */
    def getHeapPortMember(String portName, String member) '''
        «portName»->«member»
    '''
    
    
    /**
     * Return the operator used to retrieve struct members
     */
    def getStackStructOperator() '''
    .
    '''
    
    /**
     * Generates C code to retrieve port.member
     * This function is used for clarity and is called whenever struct is allocated on stack memory.
     * @param portName The name of the port in string
     * @param member The member's name(e.g., is_present)
     * @return Generated code
     */
    def getStackPortMember(String portName, String member) '''«portName».«member»'''
    
    /**
     * Return the full name of the specified instance without
     * the leading name of the top-level reactor, unless this
     * is the top-level reactor, in which case return its name.
     * @param instance The instance.
     * @return A shortened instance name.
     */
    def getShortenedName(ReactorInstance instance) {
        var description = instance.getFullName
        // If not at the top level, strip off the name of the top level.
        val period = description.indexOf(".")
        if (period > 0) {
            description = description.substring(period + 1)
        }
        return description
    }
    
    /**
     * If tracing is turned on, then generate code that records
     * the full name of the specified reactor instance in the
     * trace table. If tracing is not turned on, do nothing.
     * @param instance The reactor instance.
     * @param builder The place to put the generated code.
     * @param federate A federate instance to conditionally generate code for actions
     *  and timers
     */
    def void generateTraceTableEntries(ReactorInstance instance, StringBuilder builder, FederateInstance federate) {
        // If tracing is turned on, record the address of this reaction
        // in the _lf_trace_object_descriptions table that is used to generate
        // the header information in the trace file.
        if (targetConfig.tracing !== null) {
            var description = getShortenedName(instance)
            var nameOfSelfStruct = selfStructName(instance)
            pr(builder, '''
                _lf_register_trace_event(«nameOfSelfStruct», NULL, trace_reactor, "«description»");
            ''')
            for (action : instance.actions) {
                if (federate === null || federate.containsAction(instance.reactorDefinition, action.definition)) {
                    pr(builder, '''
                        _lf_register_trace_event(«nameOfSelfStruct», &(«nameOfSelfStruct»->___«action.name»), trace_trigger, "«description».«action.name»");
                    ''')
                }
            }
            for (timer : instance.timers) {
                pr(builder, '''
                    _lf_register_trace_event(«nameOfSelfStruct», &(«nameOfSelfStruct»->___«timer.name»), trace_trigger, "«description».«timer.name»");
                ''')
            }
        }
    } 

    /** 
     * Generate code to instantiate the specified reactor instance and
     * initialize it.
     * @param instance A reactor instance.
     * @param federate A federate instance to conditionally generate code by
     *  contained reactors or null if there are no federates.
     */
    def void generateReactorInstance(ReactorInstance instance, FederateInstance federate) {
        // If this is not the main reactor and is not in the federate, nothing to do.
        if (instance !== this.main && !reactorBelongsToFederate(instance, federate)) {
            return
        }
        var reactorClass = instance.definition.reactorClass
        var fullName = instance.fullName
        pr(initializeTriggerObjects, '// ************* Instance ' + fullName + ' of class ' +
            reactorClass.name)
            
        var nameOfSelfStruct = selfStructName(instance)
        var structType = selfStructType(reactorClass)
        
        // If this reactor is a placeholder for a bank of reactors, then generate
        // an array of instances of reactors and return.
        if (instance.bankMembers !== null) {
            pr(initializeTriggerObjects, '''
                «structType»* «nameOfSelfStruct»[«instance.bankMembers.size»];
            ''')
            return
        }

        // If this reactor is an instance in a bank of federates, then only generate an
        // instance if the bank index of the reactor matches the bank index of the federate.
        if (federate.instantiation === instance.definition    // Is a top-level federate.
            && federate.instantiation.widthSpec !== null      // Is in a bank of federates.
            && federate.bankIndex != instance.bankIndex    // Bank position does not match.
        ) {
            return;
        }

        // Generate the instance self struct containing parameters, state variables,
        // and outputs (the "self" struct). The form is slightly different
        // depending on whether its in a bank of reactors.
        if (instance.bankIndex >= 0) {
            pr(initializeTriggerObjects, '''
                «nameOfSelfStruct» = new_«reactorClass.name»();
            ''')
        } else {
            pr(initializeTriggerObjects, '''
                «structType»* «nameOfSelfStruct» = new_«reactorClass.name»();
            ''')
        }
        
        generateTraceTableEntries(instance, initializeTriggerObjects, federate)
              
        generateReactorInstanceExtension(initializeTriggerObjects, instance, federate)

        // Generate code to initialize the "self" struct in the
        // __initialize_trigger_objects function.
        pr(initializeTriggerObjects, "//***** Start initializing " + fullName)

        // Start with parameters.
        generateParameterInitialization(initializeTriggerObjects, instance)
        
        // Once parameters are done, we can allocate memory for any multiports.
        // Allocate memory for outputs.
        for (output : reactorClass.toDefinition.outputs) {
            if (federate === null || 
                federate.containsPort(reactorClass.toDefinition, output as Port)
            ) {
                // If the port is a multiport, create an array.
                if (output.isMultiport) {
                    initializeOutputMultiport(initializeTriggerObjects, output, nameOfSelfStruct, instance)
                } else {
                    pr(initializeTriggerObjects, '''
                        // width of -2 indicates that it is not a multiport.
                        «nameOfSelfStruct»->__«output.name»__width = -2;
                    ''')
                }            
            }
        }

        // For each reaction instance, allocate the arrays that will be used to
        // trigger downstream reactions.
        // Avoid allocating more than once (in case a port is in the
        // effects field of more than once reactor).
        val portAllocatedAlready = new LinkedHashSet<PortInstance>()
        var reactionCount = 0
        for (reaction : instance.reactions) {
            if (federate === null || federate.containsReaction(reactorClass.toDefinition, reaction.definition)) {
                generateReactionOutputs(reaction, portAllocatedAlready);

                // Next handle triggers of the reaction that come from a multiport output
                // of a contained reactor.  Also, handle startup and shutdown triggers.
                // FIXME: This does not handle triggers that come from a contained bank of reactors.
                for (trigger : reaction.triggers) {
                    if (trigger instanceof PortInstance) {
                        // If the port is a multiport, then we need to create an entry for each
                        // individual port.
                        if (trigger instanceof MultiportInstance && trigger.parent !== null && trigger.isOutput) {
                            // If the width is given as a numeric constant, then add that constant
                            // to the output count. Otherwise, assume it is a reference to one or more parameters.
                            val width = (trigger as MultiportInstance).width;
                            val containerName = trigger.parent.name
                            val portStructType = variableStructType(trigger.definition,
                                trigger.parent.definition.reactorClass)

                            pr(initializeTriggerObjectsEnd, '''
                                «nameOfSelfStruct»->__«containerName».«trigger.name»__width = «width»;
                                // Allocate memory to store pointers to the multiport outputs of a contained reactor.
                                «nameOfSelfStruct»->__«containerName».«trigger.name» = («portStructType»**)malloc(sizeof(«portStructType»*) 
                                        * «nameOfSelfStruct»->__«containerName».«trigger.name»__width);
                            ''')
                        }
                    }
                    if (trigger.isStartup) {
                        pr(initializeTriggerObjects, '''
                            __startup_reactions[«startupReactionCount++»] = &«nameOfSelfStruct»->___reaction_«reactionCount»;
                        ''')
                    } else if (trigger.isShutdown) {
                        pr(initializeTriggerObjects, '''
                            __shutdown_reactions[«shutdownReactionCount++»] = &«nameOfSelfStruct»->___reaction_«reactionCount»;
                        ''')

                        if (targetConfig.tracing !== null) {
                            val description = getShortenedName(instance)
                            pr(initializeTriggerObjects, '''
                                _lf_register_trace_event(«nameOfSelfStruct», &(«nameOfSelfStruct»->___shutdown),
                                        trace_trigger, "«description».shutdown");
                            ''')
                        }
                    }
                }
            }
            // Increment the reactionCount even if the reaction is not in the federate
            // so that reaction indices are consistent across federates.
            reactionCount++
        }
        
        // Next, allocate memory for input. 
        for (input : reactorClass.toDefinition.inputs) {
            if (federate === null || 
                federate.containsPort(reactorClass.toDefinition, input as Port)
            ) {
                // If the port is a multiport, create an array.
                if (input.isMultiport) {
                    pr(initializeTriggerObjects, '''
                        «nameOfSelfStruct»->__«input.name»__width = «multiportWidthSpecInC(input, null, instance)»;
                        // Allocate memory for multiport inputs.
                        «nameOfSelfStruct»->__«input.name» = («variableStructType(input, reactorClass)»**)malloc(sizeof(«variableStructType(input, reactorClass)»*) * «nameOfSelfStruct»->__«input.name»__width); 
                        // Set inputs by default to an always absent default input.
                        for (int i = 0; i < «nameOfSelfStruct»->__«input.name»__width; i++) {
                            «nameOfSelfStruct»->__«input.name»[i] = &«nameOfSelfStruct»->__default__«input.name»;
                        }
                    ''')
                } else {
                    pr(initializeTriggerObjects, '''
                        // width of -2 indicates that it is not a multiport.
                        «nameOfSelfStruct»->__«input.name»__width = -2;
                    ''')
                }
            }           
        }

        // Next, initialize the "self" struct with state variables.
        // These values may be expressions that refer to the parameter values defined above.        
        generateStateVariableInitializations(instance)

        // Generate reaction structs for the instance.
        generateRemoteTriggerTable(instance, federate)

        // Generate trigger objects for the instance.
        generateOffsetAndPeriodInitializations(instance, federate)

        // Next, set the number of destinations,
        // which is used to initialize reference counts.
        // Reference counts are decremented by each destination reactor
        // at the conclusion of a time step. Hence, the initial reference
        // count should equal the number of destination _reactors_, not the
        // number of destination ports nor the number of destination reactions.
        // One of the destination reactors may be the container of this
        // instance because it may have a reaction to an output of this instance. 
        for (output : instance.outputs) {
            if (federate === null || federate.containsPort(instance.reactorDefinition, output.definition)) {
                if (output instanceof MultiportInstance) {
                    var j = 0
                    for (multiportInstance : output.instances) {
                        var numDestinations = multiportInstance.numDestinationReactors
                        pr(initializeTriggerObjectsEnd, '''
                            «nameOfSelfStruct»->«getStackPortMember('''__«output.name»[«j»]''', "num_destinations")» = «numDestinations»;
                        ''')
                        j++
                    }
                } else {
                    var numDestinations = output.numDestinationReactors
                    pr(initializeTriggerObjectsEnd, '''
                        «nameOfSelfStruct»->«getStackPortMember('''__«output.name»''', "num_destinations")» = «numDestinations»;
                    ''')
                }
            }
        }
        
        // Do the same for inputs of contained reactors that are sent data by reactions
        // of this reactor.
        for (reaction : instance.reactions) {
            if (federate === null || federate.containsReaction(
                instance.definition.reactorClass.toDefinition,
                reaction.definition
            )) {
                // Handle reactions that produce outputs sent to inputs
                // of contained reactors.  An input port can have only
                // one source, so we can immediately generate the initialization.
                for (port : reaction.effects.filter(PortInstance)) {
                    // Skip multiport destinations and instead handle the ports within the multiport.
                    if (port.isInput && !(port instanceof MultiportInstance)) {
                        var numDestinations = 0
                        if(!port.dependentReactions.isEmpty) numDestinations = 1
                        numDestinations += port.dependentPorts.size
                        // If it is a multiport, then the struct port object is a pointer.
                        // Otherwise, it is the actual port struct.
                        var portIndex = stackStructOperator // '.'
                        if (port.multiportIndex >= 0) {
                            portIndex = '[' + port.multiportIndex + ']->'
                        }
                        pr(initializeTriggerObjectsEnd, '''
                            «nameOfSelfStruct»->__«port.parent.name».«port.name»«portIndex»num_destinations = «numDestinations»;
                        ''')
                    }
                }
            }
        }

        // Next, initialize actions by creating a lf_token_t in the self struct.
        // This has the information required to allocate memory for the action payload.
        // Skip any action that is not actually used as a trigger.
        val triggersInUse = instance.triggers
        for (action : instance.actions) {
            // Skip this step if the action is not in use. 
            if (triggersInUse.contains(action) && 
                (federate === null || federate.containsAction(instance.reactorDefinition, action.definition))
            ) {
                var type = action.definition.inferredType
                var payloadSize = "0"
                
                if (!type.isUndefined) {
                    var String typeStr = type.targetType
                    if (isTokenType(type)) {
                        typeStr = typeStr.rootType
                    } else {
                        typeStr = type.targetType
                    }
                    if (typeStr !== null && !typeStr.equals("") && !typeStr.equals("void")) {
                        payloadSize = '''sizeof(«typeStr»)'''
                    }    
                }
            
                // Create a reference token initialized to the payload size.
                // This token is marked to not be freed so that the trigger_t struct
                // always has a reference token.
                pr(initializeTriggerObjects,
                    '''
                    «nameOfSelfStruct»->___«action.name».token = __create_token(«payloadSize»);
                    «nameOfSelfStruct»->___«action.name».status = absent;
                    '''
                )
                // At the start of each time step, we need to initialize the is_present field
                // of each action's trigger object to false and free a previously
                // allocated token if appropriate. This code sets up the table that does that.
                pr(initializeTriggerObjects, '''
                    __tokens_with_ref_count[«startTimeStepTokens»].token
                            = &«nameOfSelfStruct»->___«action.name».token;
                    __tokens_with_ref_count[«startTimeStepTokens»].status
                            = &«nameOfSelfStruct»->___«action.name».status;
                    __tokens_with_ref_count[«startTimeStepTokens»].reset_is_present = true;
                ''')
                startTimeStepTokens++
            }
        }
        // Handle reaction local deadlines.
        reactionCount = 0
        for (reaction : instance.reactions) {
            if (federate === null || federate.containsReaction(
                instance.definition.reactorClass.toDefinition,
                reaction.definition
            )) {
                if (reaction.declaredDeadline !== null) {
                    var deadline = reaction.declaredDeadline.maxDelay
                    val reactionStructName = '''«selfStructName(reaction.parent)»->___reaction_«reactionCount»'''
                    pr(initializeTriggerObjects, '''
                        «reactionStructName».deadline = «timeInTargetLanguage(deadline)»;
                    ''')
                }
            }
            // Increment the reaction count even if not in the federate for consistency.
            reactionCount++;
        }
        for (child : instance.children) {
            if (reactorBelongsToFederate(child, federate)) {
                generateReactorInstance(child, federate)
            }
        }
        
        // If this program is federated with centralized coordination and this reactor
        // instance is a federate, then check
        // for outputs that depend on physical actions so that null messages can be
        // sent to the RTI.
        if (isFederatedAndCentralized && instance.definition === federate.instantiation) {
            val outputDelayMap = federate.findOutputsConnectedToPhysicalActions(instance)
            var minDelay = TimeValue.MAX_VALUE;
            var outputFound = null as Output;
            for (output : outputDelayMap.keySet) {
                val outputDelay = outputDelayMap.get(output)
                if (outputDelay.isEarlierThan(minDelay)) {
                    minDelay = outputDelay
                    outputFound = output
                }
            }
            if (minDelay != TimeValue.MAX_VALUE) {
                // Unless silenced, issue a warning.
                if (targetConfig.coordinationOptions.advance_message_interval === null) {
                    errorReporter.reportWarning(outputFound, '''
                            Found a path from a physical action to output for reactor "«instance.name»". 
                            The amount of delay is «minDelay.toString()».
                            With centralized coordination, this can result in a large number of messages to the RTI.
                            Consider refactoring the code so that the output does not depend on the physical action,
                            or consider using decentralized coordination. To silence this warning, set the target
                            parameter cooridiation-options with a value like {advance-message-interval: 10 msec}"''')
                }
                pr(initializeTriggerObjects, '''
                    _fed.min_delay_from_physical_action_to_federate_output = «minDelay.timeInTargetLanguage»;
                ''')
            }
        }
        
        // For this instance, define what must be done at the start of
        // each time step. This sets up the tables that are used by the
        // __start_time_step() function in reactor_common.c.
        // Note that this function is also run once at the end
        // so that it can deallocate any memory.
        generateStartTimeStep(instance, federate)
        pr(initializeTriggerObjects, "//***** End initializing " + fullName)
    }
    
    /**
     * For the specified reaction, for output ports that it writes to,
     * set up the arrays that store the output values (if necessary) and
     * that are used to trigger downstream reactions if an output is actually
     * produced.
     * 
     * NOTE: This method is quite complicated because of the possibility that
     * that the reaction is writing to a multiport output or to an
     * input port of a contained reactor, and the possibility that that
     * the contained reactor is a bank of reactors and that its input port may
     * be a multiport.
     * 
     * @param The reaction instance.
     * @param portAllocatedAlready A set of ports that have already had memory allocated by previous reactions.
     */
    private def void generateReactionOutputs(
        ReactionInstance reaction, 
        LinkedHashSet<PortInstance> portAllocatedAlready
    ) {
        val nameOfSelfStruct = selfStructName(reaction.parent);

        // Count the output ports and inputs of contained reactors that
        // may be set by this reaction. This ignores actions in the effects.
        // Collect initialization statements for the output_produced array for the reaction
        // to point to the is_present field of the appropriate output.
        // These statements must be inserted after the array is malloc'd,
        // but we construct them while we are counting outputs.
        var outputCount = 0;
        val initialization = new StringBuilder()
        // The reaction.effects does not contain multiports, but rather the individual
        // ports of the multiport. We handle each multiport only once using this set.
        val handledMultiports = new LinkedHashSet<MultiportInstance>();
        for (effect : reaction.effects) {
            if (effect instanceof PortInstance) {
                // Effect is a port. There are six cases.
                // 1. The port is an ordinary port contained by the same reactor that contains this reaction.
                // 2. The port is a multiport contained by the same reactor that contains reaction.
                // 3. The port is an ordinary input port contained by a contained reactor.
                // 4. The port is a multiport input contained by a contained reactor.
                // 5. The port is an ordinary port contained by a contained bank of reactors.
                // 6. The port is an multiport contained by a contained bank of reactors.
                // Create the entry in the output_produced array for this port.
                // If the port is a multiport, then we need to create an entry for each
                // individual port.
                if (effect.getMultiportInstance() !== null && !handledMultiports.contains(effect.getMultiportInstance())) {
                    // The effect is a port within a multiport that has not been handled yet.
                    handledMultiports.add(effect.getMultiportInstance());
                    var allocate = false
                    if (!portAllocatedAlready.contains(effect.getMultiportInstance())) {
                        // Prevent allocating memory more than once for the same port.
                        // It may have been allocated by a previous reaction that also
                        // has this port as an effect.
                        portAllocatedAlready.add(effect.getMultiportInstance())
                        allocate = true
                    }
                    // Allocate memory where the data produced by the reaction will be stored
                    // and made available to the input of the contained reactor.
                    // This is done differently for ports like "c.in" than "out".
                    // This has to go at the end of the initialize_trigger_objects() function
                    // because the self struct of contained reactors has not yet been defined.
                    // FIXME: The following mallocs are not freed by the destructor!
                    if (effect.parent === reaction.parent) {
                        // The port belongs to the same reactor as the reaction.
                        val portStructType = variableStructType(
                            effect.definition,
                            reaction.parent.definition.reactorClass
                        )
                        if (allocate) {
                            pr(initializeTriggerObjectsEnd, '''
                                «nameOfSelfStruct»->__«effect.name»__width = «effect.getMultiportInstance().width»;
                                // Allocate memory to store output of reaction.
                                «nameOfSelfStruct»->__«effect.name» = («portStructType»*)malloc(sizeof(«portStructType») 
                                    * «nameOfSelfStruct»->__«effect.name»__width); 
                            ''')
                        }
                        pr(initialization, '''
                            for (int i = 0; i < «effect.getMultiportInstance().width»; i++) {
                                «nameOfSelfStruct»->___reaction_«reaction.reactionIndex».output_produced[«outputCount» + i]
                                        = &«nameOfSelfStruct»->«getStackPortMember('''__«effect.name»[i]''', "is_present")»;
                            }
                        ''')
                    } else {
                        // The port belongs to a contained reactor.
                        val containerName = effect.parent.name
                        val portStructType = variableStructType(effect.definition,
                            effect.parent.definition.reactorClass)
                        if (allocate) {
                            pr(initializeTriggerObjectsEnd, '''
                                «nameOfSelfStruct»->__«containerName».«effect.name»__width = «effect.getMultiportInstance().width»;
                                // Allocate memory for to store output of reaction feeding a multiport input of a contained reactor.
                                «nameOfSelfStruct»->__«containerName».«effect.name» = («portStructType»**)malloc(sizeof(«portStructType»*) 
                                    * «nameOfSelfStruct»->__«containerName».«effect.name»__width);
                                for (int i = 0; i < «nameOfSelfStruct»->__«containerName».«effect.name»__width; i++) {
                                    «nameOfSelfStruct»->__«containerName».«effect.name»[i] = («portStructType»*)malloc(sizeof(«portStructType»));
                                }
                            ''')
                        }
                        pr(initialization, '''
                            for (int i = 0; i < «nameOfSelfStruct»->__«containerName».«effect.name»__width; i++) {
                                «nameOfSelfStruct»->___reaction_«reaction.reactionIndex».output_produced[«outputCount» + i]
                                        = &«nameOfSelfStruct»->__«containerName».«effect.name»[i]->is_present;
                            }
                        ''')
                    }
                    outputCount += effect.getMultiportInstance().getWidth();
                } else if (effect.getMultiportInstance() === null && !(effect instanceof MultiportInstance)) {
                    // The effect is not a multiport nor a port contained by a multiport.
                    if (effect.parent === reaction.parent) {
                        // The port belongs to the same reactor as the reaction.
                        pr(initialization, '''
                            «nameOfSelfStruct»->___reaction_«reaction.reactionIndex».output_produced[«outputCount»]
                                    = &«nameOfSelfStruct»->«getStackPortMember('''__«effect.name»''', "is_present")»;
                        ''')
                    } else {
                        // The port belongs to a contained reactor.
                        pr(initialization, '''
                            «nameOfSelfStruct»->___reaction_«reaction.reactionIndex».output_produced[«outputCount»]
                                    = &«nameOfSelfStruct»->«getStackPortMember('''__«effect.parent.name».«effect.name»''', "is_present")»;
                        ''')
                    }
                    outputCount++
                }
            }
        }
        pr(initializeTriggerObjectsEnd, '''
            // Total number of outputs produced by the reaction.
            «nameOfSelfStruct»->___reaction_«reaction.reactionIndex».num_outputs = «outputCount»;
            // Allocate arrays for triggering downstream reactions.
            if («nameOfSelfStruct»->___reaction_«reaction.reactionIndex».num_outputs > 0) {
                «nameOfSelfStruct»->___reaction_«reaction.reactionIndex».output_produced 
                        = (bool**)malloc(sizeof(bool*) * «nameOfSelfStruct»->___reaction_«reaction.reactionIndex».num_outputs);
                «nameOfSelfStruct»->___reaction_«reaction.reactionIndex».triggers 
                        = (trigger_t***)malloc(sizeof(trigger_t**) * «nameOfSelfStruct»->___reaction_«reaction.reactionIndex».num_outputs);
                «nameOfSelfStruct»->___reaction_«reaction.reactionIndex».triggered_sizes 
                        = (int*)malloc(sizeof(int) * «nameOfSelfStruct»->___reaction_«reaction.reactionIndex».num_outputs);
            }
        ''')
        pr(initializeTriggerObjectsEnd, '''
            // Initialize the output_produced array.
            «initialization.toString»
        ''')
    } 
    
    /**
     * Generate code that is executed while the reactor instance is being initialized
     * @param initializationCode The StringBuilder appended to __initialize_trigger_objects()
     * @param instance The reactor instance
     * @param federate The federate instance
     */
    def void generateReactorInstanceExtension(StringBuilder initializationCode, ReactorInstance instance, FederateInstance federate) {
        // Do nothing
    }
    
    /**
     * Generate code that initializes the state variables for a given instance.
     * Unlike parameters, state variables are uniformly initialized for all instances
     * of the same reactor.
     * @param instance The reactor class instance
     * @return Initialization code fore state variables of instance
     */
    def generateStateVariableInitializations(ReactorInstance instance) {
        val reactorClass = instance.definition.reactorClass
        val nameOfSelfStruct = selfStructName(instance)
        for (stateVar : reactorClass.toDefinition.stateVars) {

            val initializer = getInitializer(stateVar, instance)
            if (stateVar.initialized) {
                if (stateVar.isOfTimeType) {
                    pr(initializeTriggerObjects, nameOfSelfStruct + "->" + stateVar.name + " = " + initializer + ";")
                } else {
                    // If the state is initialized with a parameter, then do not use
                    // a temporary variable. Otherwise, do, because
                    // static initializers for arrays and structs have to be handled
                    // this way, and there is no way to tell whether the type of the array
                    // is a struct.
                    if (stateVar.isParameterized && stateVar.init.size > 0) {
                        pr(initializeTriggerObjects,
                            nameOfSelfStruct + "->" + stateVar.name + " = " + initializer + ";")
                    } else {
                        var temporaryVariableName = instance.uniqueID + '_initial_' + stateVar.name
                        // To ensure uniqueness, if this reactor is in a bank, append the bank member index.
                        if (instance.getBank() !== null) {
                            temporaryVariableName += "_" + instance.bankIndex
                        }
                        // Array type has to be handled specially because C doesn't accept
                        // type[] as a type designator.
                        // Use the superclass to avoid [] being replaced by *.
                        var type = super.getTargetType(stateVar.inferredType)
                        val matcher = arrayPatternVariable.matcher(type)
                        if (matcher.find()) {
                            // If the state type ends in [], then we have to move the []
                            // because C is very picky about where this goes. It has to go
                            // after the variable name.
                            pr(
                                initializeTriggerObjects,
                                "static " + matcher.group(1) + " " + temporaryVariableName + "[] = " + initializer + ";"
                            )
                        } else {
                            pr(
                                initializeTriggerObjects,
                                "static " + type + " " + temporaryVariableName + " = " + initializer + ";"
                            )
                        }
                        pr(
                            initializeTriggerObjects,
                            nameOfSelfStruct + "->" + stateVar.name + " = " + temporaryVariableName + ";"
                        )
                    }
                }
            }
        }
    }
        
    /**
     * Generate runtime initialization code for parameters of a given reactor instance
     * @param builder The StringBuilder used to append the initialization code to
     * @param instance The reactor instance
     * @return initialization code
     */
    def generateParameterInitialization(StringBuilder builder, ReactorInstance instance) {
        var nameOfSelfStruct = selfStructName(instance)
        // Array type parameters have to be handled specially.
        // Use the superclass getTargetType to avoid replacing the [] with *.
        for (parameter : instance.parameters) {
            // NOTE: we now use the resolved literal value. For better efficiency, we could
            // store constants in a global array and refer to its elements to avoid duplicate
            // memory allocations.
            val targetType = super.getTargetType(parameter.type)
            val matcher = arrayPatternVariable.matcher(targetType)
            if (matcher.find()) {
                // Use an intermediate temporary variable so that parameter dependencies
                // are resolved correctly.
                val temporaryVariableName = parameter.uniqueID
                pr(builder, '''
                    static «matcher.group(1)» «temporaryVariableName»[] = «parameter.getInitializer»;
                    «nameOfSelfStruct»->«parameter.name» = «temporaryVariableName»;
                ''')
            } else {
                pr(builder, '''
                    «nameOfSelfStruct»->«parameter.name» = «parameter.getInitializer»; 
                ''')
            }

        }
    }
    
    /**
     * Generate code that malloc's memory for an output multiport.
     * @param builder The generated code is put into builder
     * @param output The output port to be initialized
     * @name
     */
    def initializeOutputMultiport(StringBuilder builder, Output output, String nameOfSelfStruct, ReactorInstance instance) {
        val reactor = instance.definition.reactorClass
        pr(builder, '''
            «nameOfSelfStruct»->__«output.name»__width = «multiportWidthSpecInC(output, null, instance)»;
            // Allocate memory for multiport output.
            «nameOfSelfStruct»->__«output.name» = («variableStructType(output, reactor)»*)malloc(sizeof(«variableStructType(output, reactor)») * «nameOfSelfStruct»->__«output.name»__width); 
        ''')
    }
    
    /**
     * If the argument is a multiport, return a string that is a valid
     * C expression consisting of an (optional) integer added to any number of
     * parameter references on the specified self struct.
     * @param port The port.
     * @param contained If the port belongs to a contained reactor, then
     *  the contained reactor's instantiation. Otherwise, null.
     * @param reactorInstance The reactor referring to this port.
     * @return The width expression for a multiport or an empty string if it is
     *  not a multiport.
     */
    protected def String multiportWidthSpecInC(Port port, Instantiation contained, ReactorInstance reactorInstance) {
        var result = new StringBuilder()
        var count = 0
        // Caution: If port belongs to a contained reactor, the self struct needs to be that
        // of the contained reactor instance, not this container.
        var selfStruct = selfStructName(reactorInstance)
        if (contained !== null) {
            selfStruct = selfStructName(reactorInstance.getChildReactorInstance(contained))
        }
        if (port.widthSpec !== null) {
            if (!port.widthSpec.ofVariableLength) {
                for (term : port.widthSpec.terms) {
                    if (term.parameter !== null) {
                        result.append(selfStruct)
                        result.append('->')
                        result.append(getTargetReference(term.parameter))
                    } else {
                        count += term.width
                    }
                }
            }
        }
        if (count > 0) {
            if (result.length > 0) {
                result.append(' + ')
            }
            result.append(count)
        }
        return result.toString
    }
    
    protected def getInitializer(StateVar state, ReactorInstance parent) {
        var list = new LinkedList<String>();

        for (i : state?.init) {
            if (i.parameter !== null) {
                list.add(parent.selfStructName + "->" + i.parameter.name)
            } else if (state.isOfTimeType) {
                list.add(i.targetTime)
            } else {
                list.add(i.targetValue)
            }
        }
        
        if (list.size == 1)
            return list.get(0)
        else
            return list.join('{', ', ', '}', [it])
    }
    
    /** 
     * Return true if the specified reactor instance belongs to the specified
     * federate. This always returns true if the specified federate is
     * null or a singleton. Otherwise, it returns true only if the
     * instance is contained within the specified federate. 
     * 
     * @param instance A reactor instance.
     * @param federate A federate or null if there are no federates.
     */
    def reactorBelongsToFederate(ReactorInstance instance, FederateInstance federate) {
        return (federate === null || federate.contains(instance));
    }

    /** Set the reaction priorities based on dependency analysis.
     *  @param reactor The reactor on which to do this.
     *  @param federate A federate to conditionally generate code for
     *   contained reactors or null if there are no federates.
     */
    def void setReactionPriorities(ReactorInstance reactor, FederateInstance federate) {
        // Use "reactionToReactionTName" property of reactionInstance
        // to set the levels.
        var reactionCount = 0
        for (reactionInstance : reactor.reactions) {
            if (federate === null || federate.containsReaction(
                reactor.definition.reactorClass.toDefinition,
                reactionInstance.definition
            )) {
                val reactionStructName = '''«selfStructName(reactionInstance.parent)»->___reaction_«reactionCount»'''
                val reactionIndex = "0x" + (reactionInstance.deadline.toNanoSeconds.shiftLeft(16)).or(
                    new BigInteger(reactionInstance.level.toString)).toString(16) + "LL"
                pr('''
                    «reactionStructName».chain_id = «reactionInstance.chainID.toString»;
                    // index is the OR of level «reactionInstance.level» and 
                    // deadline «reactionInstance.deadline.toNanoSeconds» shifted left 16 bits.
                    «reactionStructName».index = «reactionIndex»;
                ''')
            }
            // Increment reaction count even if it is not in the federate for consistency.
            reactionCount++;
        }
        for (child : reactor.children) {
            if (reactorBelongsToFederate(child, federate)) {
                setReactionPriorities(child, federate)
            }
        }
    }

    // //////////////////////////////////////////
    // // Protected methods.

    /**
     * Generate code for the body of a reaction that takes an input and
     * schedules an action with the value of that input.
     * @param action The action to schedule
     * @param port The port to read from
     */
    override generateDelayBody(Action action, VarRef port) { 
        val ref = generateVarRef(port);
        // Note that the action.type set by the base class is actually
        // the port type.
        if (action.inferredType.isTokenType) {
            '''
            if («ref»->is_present) {
                // Put the whole token on the event queue, not just the payload.
                // This way, the length and element_size are transported.
                schedule_token(«action.name», 0, «ref»->token);
            }
            '''
        } else {
            '''
            schedule_copy(«action.name», 0, &«ref»->value, 1);  // Length is 1.
            '''
        }
    }
    
    /**
     * Generate code for the body of a reaction that is triggered by the
     * given action and writes its value to the given port. This realizes
     * the receiving end of a logical delay specified with the 'after'
     * keyword.
     * @param action The action that triggers the reaction
     * @param port The port to write to.
     */
    override generateForwardBody(Action action, VarRef port) {
        val outputName = generateVarRef(port)
        if (action.inferredType.isTokenType) {
            // Forward the entire token and prevent freeing.
            // Increment the ref_count because it will be decremented
            // by both the action handling code and the input handling code.
            '''
            «DISABLE_REACTION_INITIALIZATION_MARKER»
            self->__«outputName».value = («action.inferredType.targetType»)self->___«action.name».token->value;
            self->__«outputName».token = (lf_token_t*)self->___«action.name».token;
            ((lf_token_t*)self->___«action.name».token)->ref_count++;
            self->«getStackPortMember('''__«outputName»''', "is_present")» = true;
            '''
        } else {
            '''
            SET(«outputName», «action.name»->value);
            '''
        }
    }

    /**
     * Generate code for the body of a reaction that handles the
     * action that is triggered by receiving a message from a remote
     * federate.
     * @param action The action.
     * @param sendingPort The output port providing the data to send.
     * @param receivingPort The ID of the destination port.
     * @param receivingPortID The ID of the destination port.
     * @param sendingFed The sending federate.
     * @param receivingFed The destination federate.
     * @param receivingBankIndex The receiving federate's bank index, if it is in a bank.
     * @param receivingChannelIndex The receiving federate's channel index, if it is a multiport.
     * @param type The type.
     * @param isPhysical Indicates whether or not the connection is physical
     * @param serialization The serialization method used on the connection.
     */
    override generateNetworkReceiverBody(
        Action action,
        VarRef sendingPort,
        VarRef receivingPort,
        int receivingPortID, 
        FederateInstance sendingFed,
        FederateInstance receivingFed,
        int receivingBankIndex,
        int receivingChannelIndex,
        InferredType type,
        boolean isPhysical,
        SupportedSerializations serialization
    ) {
        // Adjust the type of the action and the receivingPort.
        // If it is "string", then change it to "char*".
        // This string is dynamically allocated, and type 'string' is to be
        // used only for statically allocated strings.
        if (action.type.targetType == "string") {
            action.type.code = null
            action.type.id = "char*"
        }
        if ((receivingPort.variable as Port).type.targetType == "string") {
            (receivingPort.variable as Port).type.code = null
            (receivingPort.variable as Port).type.id = "char*"
        }

        var receiveRef = generatePortRef(receivingPort, receivingBankIndex, receivingChannelIndex)
        val result = new StringBuilder()
      
        // Transfer the physical time of arrival from the action to the port
        result.append('''
            «receiveRef»->physical_time_of_arrival = self->___«action.name».physical_time_of_arrival;
        ''')
        
        
        var value = "";
        switch (serialization) {
            case SupportedSerializations.NATIVE: {
                // NOTE: Docs say that malloc'd char* is freed on conclusion of the time step.
                // So passing it downstream should be OK.
                value = '''«action.name»->value''';
                if (isTokenType(type)) {
                    result.append('''
                        SET_TOKEN(«receiveRef», «action.name»->token);
                    ''')
                } else {                        
                    result.append('''
                        SET(«receiveRef», «value»);
                    ''')
                }
            }
            case SupportedSerializations.PROTO: {
                throw new UnsupportedOperationException("Protbuf serialization is not supported yet.");
            }
            case SupportedSerializations.ROS2: {
                val portType = (receivingPort.variable as Port).inferredType
                var portTypeStr = portType.targetType
                if (isTokenType(portType)) {
                    throw new UnsupportedOperationException("Cannot handle ROS serialization when ports are pointers.");
                } else if (isSharedPtrType(portType)) {
                    val matcher = sharedPointerVariable.matcher(portType.targetType)
                    if (matcher.find()) {
                        portTypeStr = matcher.group(1);
                    }
                }
                val ROSDeserializer = new FedROS2CPPSerialization()
                value = FedROS2CPPSerialization.deserializedVarName;
                result.append(
                    ROSDeserializer.generateNetworkDeserializerCode(
                        '''self->___«action.name»''',
                        portTypeStr
                    )
                );
                if (isSharedPtrType(portType)) {                                     
                    result.append('''
                        auto msg_shared_ptr = std::make_shared<«portTypeStr»>(«value»);
                        SET(«receiveRef», msg_shared_ptr);
                    ''')                    
                } else {                                      
                    result.append('''
                        SET(«receiveRef», std::move(«value»));
                    ''')
                }
            }
            
        }
        
        return result.toString
    }

    /**
     * Generate code for the body of a reaction that handles an output
     * that is to be sent over the network.
     * @param sendingPort The output port providing the data to send.
     * @param receivingPort The variable reference to the destination port.
     * @param receivingPortID The ID of the destination port.
     * @param sendingFed The sending federate.
     * @param sendingBankIndex The bank index of the sending federate, if it is a bank.
     * @param sendingChannelIndex The channel index of the sending port, if it is a multiport.
     * @param receivingFed The destination federate.
     * @param type The type.
     * @param isPhysical Indicates whether the connection is physical or not
     * @param delay The delay value imposed on the connection using after
     * @param serialization The serialization method used on the connection.
     */
    override generateNetworkSenderBody(
        VarRef sendingPort,
        VarRef receivingPort,
        int receivingPortID, 
        FederateInstance sendingFed,
        int sendingBankIndex,
        int sendingChannelIndex,
        FederateInstance receivingFed,
        InferredType type,
        boolean isPhysical,
        Delay delay,
        SupportedSerializations serialization
    ) { 
        var sendRef = generatePortRef(sendingPort, sendingBankIndex, sendingChannelIndex);
        val receiveRef = generateVarRef(receivingPort); // Used for comments only, so no need for bank/multiport index.
        val result = new StringBuilder()
        result.append('''
            // Sending from «sendRef» in federate «sendingFed.name» to «receiveRef» in federate «receivingFed.name»
        ''')
        // If the connection is physical and the receiving federate is remote, send it directly on a socket.
        // If the connection is logical and the coordination mode is centralized, send via RTI.
        // If the connection is logical and the coordination mode is decentralized, send directly
        var String messageType;
        // Name of the next immediate destination of this message
        var String next_destination_name = '''"federate «receivingFed.id»"'''
        
        // Get the delay literal
        var String additionalDelayString = 
            CGeneratorExtension.getNetworkDelayLiteral(
                delay, 
                this
            );
        
        if (isPhysical) {
            messageType = "MSG_TYPE_P2P_MESSAGE"
        } else if (targetConfig.coordination === CoordinationType.DECENTRALIZED) {
            messageType = "MSG_TYPE_P2P_TAGGED_MESSAGE"
        } else {
            // Logical connection
            // Send the message via rti
            messageType = "MSG_TYPE_TAGGED_MESSAGE"
            next_destination_name = '''"federate «receivingFed.id» via the RTI"'''
        }
        
        
        var String sendingFunction = '''send_timed_message'''
        var String commonArgs = '''«additionalDelayString», 
                   «messageType»,
                   «receivingPortID»,
                   «receivingFed.id»,
                   «next_destination_name»,
                   message_length'''
        if (isPhysical) {
            // Messages going on a physical connection do not
            // carry a timestamp or require the delay;
            sendingFunction = '''send_message'''            
            commonArgs = '''«messageType», «receivingPortID», «receivingFed.id»,
                   «next_destination_name», message_length'''
        }
        
        var lengthExpression = "";
        var pointerExpression = "";
        switch (serialization) {
            case SupportedSerializations.NATIVE: {
                // Handle native types.
                if (isTokenType(type)) {
                    // NOTE: Transporting token types this way is likely to only work if the sender and receiver
                    // both have the same endianess. Otherwise, you have to use protobufs or some other serialization scheme.
                    result.append('''
                        size_t message_length = «sendRef»->token->length * «sendRef»->token->element_size;
                        «sendingFunction»(«commonArgs», (unsigned char*) «sendRef»->value);
                    ''')
                } else {
                    // string types need to be dealt with specially because they are hidden pointers.
                    // void type is odd, but it avoids generating non-standard expression sizeof(void),
                    // which some compilers reject.
                    lengthExpression = switch(type.targetType) {
                        case 'string': '''strlen(«sendRef»->value) + 1'''
                        case 'void': '0'
                        default: '''sizeof(«type.targetType»)'''
                    }
                    pointerExpression = switch(type.targetType) {
                        case 'string': '''(unsigned char*) «sendRef»->value'''
                        default: '''(unsigned char*)&«sendRef»->value'''
                    }
                    result.append('''
                        size_t message_length = «lengthExpression»;
                        «sendingFunction»(«commonArgs», «pointerExpression»);
                    ''')
                }
            }
            case SupportedSerializations.PROTO: {
                throw new UnsupportedOperationException("Protbuf serialization is not supported yet.");
            }
            case SupportedSerializations.ROS2: {
                var variableToSerialize = sendRef;
                var typeStr = type.targetType
                if (isTokenType(type)) {
                    throw new UnsupportedOperationException("Cannot handle ROS serialization when ports are pointers.");
                } else if (isSharedPtrType(type)) {
                    val matcher = sharedPointerVariable.matcher(type.targetType)
                    if (matcher.find()) {
                        typeStr = matcher.group(1);
                    }
                }
                val ROSSerializer = new FedROS2CPPSerialization();
                lengthExpression = ROSSerializer.serializedBufferLength();
                pointerExpression = ROSSerializer.seializedBufferVar();
                result.append(
                    ROSSerializer.generateNetworkSerializerCode(variableToSerialize, typeStr, isSharedPtrType(type))
                );
                result.append('''
                    size_t message_length = «lengthExpression»;
                    «sendingFunction»(«commonArgs», «pointerExpression»);
                ''')
            }
            
        }
        return result.toString
    }
    
    /**
     * Generate code for the body of a reaction that decides whether the trigger for the given
     * port is going to be present or absent for the current logical time.
     * This reaction is put just before the first reaction that is triggered by the network
     * input port "port" or has it in its sources. If there are only connections to contained 
     * reactors, in the top-level reactor.
     * 
     * @param port The port to generate the control reaction for
     * @param maxSTP The maximum value of STP is assigned to reactions (if any)
     *  that have port as their trigger or source
     */
    override generateNetworkInputControlReactionBody(
        int receivingPortID,
        TimeValue maxSTP
    ) {
        // Store the code
        val result = new StringBuilder()
        
        result.append('''
                interval_t max_STP = 0LL;
        ''');
        
        // Find the maximum STP for decentralized coordination
        if(isFederatedAndDecentralized) {
            result.append('''
                max_STP = «maxSTP.timeInTargetLanguage»;
            ''')  
        }
        
        result.append('''
            // Wait until the port status is known
            wait_until_port_status_known(«receivingPortID», max_STP);
        ''')
        
        return result.toString        
    }

    /**
     * Generate code for the body of a reaction that sends a port status message for the given
     * port if it is absent.
     * 
     * @param port The port to generate the control reaction for
     * @param portID The ID assigned to the port in the AST transformation
     * @param receivingFederateID The ID of the receiving federate
     * @param sendingBankIndex The bank index of the sending federate, if it is in a bank.
     * @param sendingChannelIndex The channel if a multiport
     * @param delay The delay value imposed on the connection using after
     */
    override generateNetworkOutputControlReactionBody(
        VarRef port,
        int portID,
        int receivingFederateID,
        int sendingBankIndex,
        int sendingChannelIndex,
        Delay delay
    ) {
        // Store the code
        val result = new StringBuilder();
        var sendRef = generatePortRef(port, sendingBankIndex, sendingChannelIndex);
        
        // Get the delay literal
        var String additionalDelayString = 
            CGeneratorExtension.getNetworkDelayLiteral(
                delay, 
                this
            );
        
        result.append('''
            // If the output port has not been SET for the current logical time,
            // send an ABSENT message to the receiving federate            
            LOG_PRINT("Contemplating whether to send port "
                       "absent for port %d to federate %d.", 
                       «portID», «receivingFederateID»);
            if (!«sendRef»->is_present) {
                send_port_absent_to_federate(«additionalDelayString», «portID», «receivingFederateID»);
            }
        ''')
        
        
        return result.toString();
               
    }
    
    /**
     * Add necessary code to the source and necessary build supports to
     * enable the requested serializations in 'enabledSerializations'
     */  
    override enableSupportForSerialization() {
        for (serialization : enabledSerializations) {
            switch (serialization) {
                case SupportedSerializations.NATIVE: {
                    // No need to do anything at this point.
                }
                case SupportedSerializations.PROTO: {
                    // Handle .proto files.
                    for (file : targetConfig.protoFiles) {
                        this.processProtoFile(file)
                        val dotIndex = file.lastIndexOf('.')
                        var rootFilename = file
                        if (dotIndex > 0) {
                            rootFilename = file.substring(0, dotIndex)
                        }
                        pr('#include "' + rootFilename + '.pb-c.h"')
                    }
                }
                case SupportedSerializations.ROS2: {
                    val ROSSerializer = new FedROS2CPPSerialization();
                    pr(ROSSerializer.generatePreambleForSupport.toString);
                    cMakeExtras = '''
                        «cMakeExtras»
                        «ROSSerializer.generateCompilerExtensionForSupport»
                    '''
                }
                
            }
        }
    }

    /** Generate #include of pqueue.c and either reactor.c or reactor_threaded.c
     *  depending on whether threads are specified in target directive.
     *  As a side effect, this populates the runCommand and compileCommand
     *  private variables if such commands are specified in the target directive.
     */
    override generatePreamble() {
        pr(this.defineLogLevel)
        
        if (isFederated) {
            // FIXME: Instead of checking
            // #ifdef FEDERATED, we could
            // use #if (NUMBER_OF_FEDERATES > 1)
            // To me, the former is more accurate.
            pr('''
                #define FEDERATED
            ''')
            if (targetConfig.coordination === CoordinationType.CENTRALIZED) {
                // The coordination is centralized.
                pr('''
                    #define FEDERATED_CENTRALIZED
                ''')                
            } else if (targetConfig.coordination === CoordinationType.DECENTRALIZED) {
                // The coordination is decentralized
                pr('''
                    #define FEDERATED_DECENTRALIZED
                ''')
            }
        }
        
        includeTargetLanguageHeaders()

        pr('#define NUMBER_OF_FEDERATES ' + federates.size);
        
        pr('#define TARGET_FILES_DIRECTORY "' + fileConfig.srcGenPath + '"');
        
        if (targetConfig.coordinationOptions.advance_message_interval !== null) {
            pr('#define ADVANCE_MESSAGE_INTERVAL ' + targetConfig.coordinationOptions.advance_message_interval.timeInTargetLanguage)
        }
                        
        // Handle target parameters.
        // First, if there are federates, then ensure that threading is enabled.
        if (isFederated) {
            for (federate : federates) {
                // The number of threads needs to be at least one larger than the input ports
                // to allow the federate to wait on all input ports while allowing an additional
                // worker thread to process incoming messages.
                if (targetConfig.threads < federate.networkMessageActions.size + 1) {
                    targetConfig.threads = federate.networkMessageActions.size + 1;
                }            
            }
        }
        
        includeTargetLanguageSourceFiles()
        
        // Do this after the above includes so that the preamble can
        // call built-in functions.
        super.generatePreamble()

        parseTargetParameters()
        
        // Make sure src-gen directory exists.
        fileConfig.getSrcGenPath.toFile.mkdirs
        
        // FIXME: Probably not the best place to do 
        // this.
        if (!targetConfig.protoFiles.isNullOrEmpty) {
            // Enable support for proto serialization
            enabledSerializations.add(SupportedSerializations.PROTO)
        }
    }
    
    /**
     * Parse the target parameters and set flags to the runCommand
     * accordingly.
     */
    def parseTargetParameters() {
        if (targetConfig.fastMode) {
            // The runCommand has a first entry that is ignored but needed.
            if (runCommand.length === 0) {
                runCommand.add(topLevelName)
            }
            runCommand.add("-f")
            runCommand.add("true")
        }
        if (targetConfig.keepalive) {
            // The runCommand has a first entry that is ignored but needed.
            if (runCommand.length === 0) {
                runCommand.add(topLevelName)
            }
            runCommand.add("-k")
            runCommand.add("true")
        }
        if (targetConfig.timeout !== null) {
            // The runCommand has a first entry that is ignored but needed.
            if (runCommand.length === 0) {
                runCommand.add(topLevelName)
            }
            runCommand.add("-o")
            runCommand.add(targetConfig.timeout.time.toString)
            runCommand.add(targetConfig.timeout.unit.toString)
        }
        
    }
    
    /** Add necessary header files specific to the target language.
     *  Note. The core files always need to be (and will be) copied 
     *  uniformly across all target languages.
     */
    protected def includeTargetLanguageHeaders() {
        if (targetConfig.tracing !== null) {
            var filename = "";
            if (targetConfig.tracing.traceFileName !== null) {
                filename = targetConfig.tracing.traceFileName;
            }
            pr('#define LINGUA_FRANCA_TRACE ' + filename)
        }
        
        pr('#include "ctarget.h"')
        if (targetConfig.tracing !== null) {
            pr('#include "core/trace.c"')            
        }
    }
    
    /** Add necessary source files specific to the target language.  */
    protected def includeTargetLanguageSourceFiles() {
        if (targetConfig.threads > 0) {
            // Set this as the default in the generated code,
            // but only if it has not been overridden on the command line.
            pr(startTimers, '''
                if (_lf_number_of_threads == 0) {
                   _lf_number_of_threads = «targetConfig.threads»;
                }
            ''')
            pr("#include \"core/reactor_threaded.c\"")
        } else {
            pr("#include \"core/reactor.c\"")
        }
        if (isFederated) {
            pr("#include \"core/federated/federate.c\"")
        }
    }

    // Regular expression pattern for compiler error messages with resource
    // and line number information. The first match will a resource URI in the
    // form of "file:/path/file.lf". The second match will be a line number.
    // The third match is a character position within the line.
    // The fourth match will be the error message.
    static final Pattern compileErrorPattern = Pattern.compile("^(file:/.*):([0-9]+):([0-9]+):(.*)$");
    
    /** Given a line of text from the output of a compiler, return
     *  an instance of ErrorFileAndLine if the line is recognized as
     *  the first line of an error message. Otherwise, return null.
     *  @param line A line of output from a compiler or other external
     *   tool that might generate errors.
     *  @return If the line is recognized as the start of an error message,
     *   then return a class containing the path to the file on which the
     *   error occurred (or null if there is none), the line number (or the
     *   string "1" if there is none), the character position (or the string
     *   "0" if there is none), and the message (or an empty string if there
     *   is none).
     */
    override parseCommandOutput(String line) {
        val matcher = compileErrorPattern.matcher(line)
        if (matcher.find()) {
            val result = new ErrorFileAndLine()
            result.filepath = matcher.group(1)
            result.line = matcher.group(2)
            result.character = matcher.group(3)
            result.message = matcher.group(4)
            
            if (result.message.toLowerCase.contains("warning:")) {
                result.isError = false
            }
            return result
        }
        return null as ErrorFileAndLine
    }
    
    
    /**
     * Strip all line directives from the given C code.
     * @param code The code to remove # line directives from.
     * @return The code without #line directives.
     */
     def removeLineDirectives(String code) {
        
        val separator = System.getProperty("line.separator")
        val lines = code.split(separator)
        
        val builder = new StringBuilder("")
        
        for(line : lines) {
            val trimmedLine = line.trim()
            if(!trimmedLine.startsWith("#line")) {
                builder.append(line).append(separator)
            }
        }
        return builder.toString()
     }
        
    // //////////////////////////////////////////
    // // Private methods.
    
    /** Perform deferred initializations in initialize_trigger_objects.
     *  @param federate The federate for which we are doing this.
     */
    private def doDeferredInitialize(FederateInstance federate) {
        // First, populate the trigger tables for each output.
        // The entries point to the trigger_t structs for the destination inputs.
        pr('// doDeferredInitialize')

        // For outputs that are not primitive types (of form type* or type[]),
        // create a default token on the self struct.
        createDefaultTokens(main, federate)

        // Next, for every input port, populate its "self" struct
        // fields with pointers to the output port that sends it data.
        connectInputsToOutputs(main, federate)
    }

    /** Generate assignments of pointers in the "self" struct of a destination
     *  port's reactor to the appropriate entries in the "self" struct of the
     *  source reactor.
     *  @param instance The reactor instance.
     *  @param federate The federate for which we are generating code or null
     *   if there is no federation.
     */
    private def void connectInputsToOutputs(ReactorInstance instance, FederateInstance federate) {
        if (!reactorBelongsToFederate(instance, federate)) {
            return;
        }
        pr('''// Connect inputs and outputs for reactor «instance.getFullName».''')
        // For destinations that are multiports, need to count channels
        // in case there is more than one connection.
        var destinationChannelCount = new LinkedHashMap<PortInstance,Integer>()
        for (source : instance.destinations.keySet) {
            // If the source is an input port, find the ultimate source,
            // which could be the input port if it is written to by a reaction
            // or it could be an upstream output port. 
            var eventualSource = sourcePort(source)
            
            // We assume here that all connections across federates have been
            // broken and replaced by reactions handling the communication.
            // Moreover, if the eventual source is an input and it is NOT
            // written to by a reaction, then it is dangling, so we skip it.
            if (reactorBelongsToFederate(eventualSource.parent, federate)
                && (eventualSource.isOutput
                || eventualSource.dependsOnReactions.size > 0)
            ) {
                val destinations = instance.destinations.get(source)
                // For multiports, need to count the channels in case there are multiple
                // destinations.
                var sourceChannelCount = 0
                for (destination : destinations) {
                    // Check to see if the destination reactor belongs to the federate.
                    if (reactorBelongsToFederate(destination.parent, federate)) {
                        // If the destination is an output, then skip this step.
                        // Outputs are handled by finding the transitive closure
                        // (finding the eventual inputs).
                        if (destination.isInput) {
                            var comment = ''
                            if (source !== eventualSource) {
                                comment = ''' (eventual source is «eventualSource.getFullName»)'''
                            }
                            val destStructType = variableStructType(
                                destination.definition as TypedVariable,
                                destination.parent.definition.reactorClass
                            )
                            // There are four cases, depending on whether the source or
                            // destination or both are multiports.
                            if (eventualSource instanceof MultiportInstance) {
                                // Source is a multiport. 
                                // Number of available channels:
                                var width = eventualSource.instances.size - sourceChannelCount
                                // If there are no more available channels, there is nothing to do.
                                if (width > 0) {
                                    if (destination instanceof MultiportInstance) {
                                        // Source and destination are both multiports.
                                        // First, get the first available destination channel.
                                        var destinationChannel = destinationChannelCount.get(destination)
                                        if (destinationChannel === null) {
                                            destinationChannel = 0
                                            destinationChannelCount.put(destination, 1)
                                        } else {
                                            // Add the width of the source to the index of the destination's
                                            // next available channel. This may be out of bounds for the
                                            // destination.
                                            destinationChannelCount.put(destination, destinationChannel + width)
                                        }
                                        // There will be nothing to do if the destination channel index
                                        // is out of bounds.
                                        if (destinationChannel < destination.instances.size) {
                                            // There is at least one available channel at the destination.
                                            // The number of connections now will be the minimum of the
                                            // source width and the number of remaining channels at the
                                            // destination.
                                            if (destination.instances.size - destinationChannel < width) {
                                                width = destination.instances.size - destinationChannel
                                            }
                                            // Finally, we can generate the code to make the connections.
                                            pr('''
                                                // Connect «source.getFullName»«comment» to input port «destination.getFullName»
                                                int j = «sourceChannelCount»;
                                                for (int i = «destinationChannel»; i < «destinationChannel» + «width»; i++) {
                                                    «destinationReference(destination)»[i]
                                                        = («destStructType»*)«sourceReference(eventualSource)»[j++];
                                                }
                                            ''')
                                            sourceChannelCount += width
                                        } else {
                                            pr('''
                                                // No destination channels available for connection from
                                                // «source.getFullName»«comment» to input port «destination.getFullName».
                                            ''')
                                        }
                                    } else {
                                        // Source is a multiport, destination is a single port.
                                        pr('''
                                            // Connect «source.getFullName»«comment» to input port «destination.getFullName»
                                            «destinationReference(destination)»
                                                    = («destStructType»*)«sourceReference(eventualSource)»[«sourceChannelCount»];
                                        ''')
                                        sourceChannelCount++
                                    }
                                } else {
                                    pr('''
                                        // No source channels available for connection from
                                        // «source.getFullName»«comment» to input port «destination.getFullName».
                                    ''')
                                }
                            } else if (destination instanceof MultiportInstance) {
                                // Source is a single port, Destination is a multiport.
                                // First, get the first available destination channel.
                                var destinationChannel = destinationChannelCount.get(destination)
                                if (destinationChannel === null) {
                                    destinationChannel = 0
                                    destinationChannelCount.put(destination, 1)
                                } else {
                                    // Add the width of the source to the index of the destination's
                                    // next available channel. This may be out of bounds for the
                                    // destination.
                                    destinationChannelCount.put(destination, destinationChannel + 1)
                                }
                                // There will be nothing to do if the destination channel index
                                // is out of bounds.
                                if (destinationChannel < destination.instances.size) {
                                    pr('''
                                        // Connect «source.getFullName»«comment» to input port «destination.getFullName»
                                        «destinationReference(destination)»[«destinationChannel»]
                                                = («destStructType»*)«sourceReference(eventualSource)»;
                                    ''')
                                } else {
                                    pr('''
                                        // No destination channels available for connection from
                                        // «source.getFullName»«comment» to input port «destination.getFullName».
                                    ''')
                                }
                            } else {
                                // Both ports are single ports.
                                pr('''
                                    // Connect «source.getFullName»«comment» to input port «destination.getFullName»
                                    «destinationReference(destination)» = («destStructType»*)«sourceReference(eventualSource)»;
                                ''')
                            }
                        }
                    }
                }
            }
        }

        for (child : instance.children) {
            // In case this is a composite, recurse.
            connectInputsToOutputs(child, federate)
        }

        // Handle inputs that get sent data from a reaction rather than from
        // another contained reactor and reactions that are triggered by an
        // output of a contained reactor.
        connectReactionsToPorts(instance, federate)
        
        pr('''// END Connect inputs and outputs for reactor «instance.getFullName».''')
    }
    
    /**
     * Connect inputs that get sent data from a reaction rather than from
     * another contained reactor and reactions that are triggered by an
     * output of a contained reactor.
     * @param instance The reactor instance that contains the reactions.
     * @param fedeate The federate instance.
     */
    private def connectReactionsToPorts(ReactorInstance instance, FederateInstance federate) {
        for (reaction : instance.reactions) {
            for (port : reaction.effects.filter(PortInstance)) {
                if (port.definition instanceof Input && !(port instanceof MultiportInstance)) {
                    // This reaction is sending to an input. Must be
                    // the input of a contained reactor.
                    // It may be deeply contained, however, in which case
                    // we have to trace back to where the data and is_present
                    // variables are.
                    // Skip multiport instances and connect the contained individual ports instead.
                    var sourcePort = sourcePort(port)
                    if (reactorBelongsToFederate(sourcePort.parent, federate)) {
                        val destStructType = variableStructType(
                            port.definition as TypedVariable,
                            port.parent.definition.reactorClass
                        )
                        pr('''
                            // Connect «sourcePort», which gets data from reaction «reaction.reactionIndex»
                            // of «instance.getFullName», to «port.getFullName».
                            «destinationReference(port)» = («destStructType»*)«sourceReference(sourcePort)»;
                        ''')
                    }
                }
            }
            for (port : reaction.sources.filter(PortInstance)) {
                if (port.definition instanceof Output) {
                    // This reaction is receiving data from an output
                    // of a contained reactor. If the contained reactor is
                    // not in the federate, then we don't do anything here.
                    if (reactorBelongsToFederate(port.parent, federate)) {
                        // The port may be deeper in the hierarchy.
                        // Have to check for each instance port if it's a multiport.
                        if (port instanceof MultiportInstance) {
                            for (instancePort : port.instances) {
                                val eventualPort = sourcePort(instancePort)
                                val destStructType = variableStructType(
                                    instancePort.definition as TypedVariable,
                                    instancePort.parent.definition.reactorClass
                                )
                                if (!(eventualPort instanceof MultiportInstance)) {
                                    pr('''
                                        // Record output «eventualPort.getFullName», which triggers reaction «reaction.reactionIndex»
                                        // of «instance.getFullName», on its self struct.
                                        «reactionReference(instancePort)» = («destStructType»*)«sourceReference(eventualPort)»;
                                    ''')
                                } else {
                                    pr('''
                                        // Record output «eventualPort.getFullName», which triggers reaction «reaction.reactionIndex»
                                        // of «instance.getFullName», on its self struct.
                                        for (int i = 0; i < «reactionReference(eventualPort)»__width; i++) {
                                            «reactionReference(instancePort)»[i] = («destStructType»*)«sourceReference(eventualPort)»[i];
                                        }
                                    ''')
                                }
                            }
                        } else {
                            val eventualPort = sourcePort(port)
                            val destStructType = variableStructType(
                                port.definition as TypedVariable,
                                port.parent.definition.reactorClass
                            )
                            if (!(eventualPort instanceof MultiportInstance)) {
                                pr('''
                                    // Record output «eventualPort.getFullName», which triggers reaction «reaction.reactionIndex»
                                    // of «instance.getFullName», on its self struct.
                                    «reactionReference(port)» = («destStructType»*)«sourceReference(eventualPort)»;
                                ''')
                            } else {
                                pr('''
                                    for (int i = 0; i < «reactionReference(eventualPort)»__width; i++) {
                                        «reactionReference(port)»[i] = («destStructType»*)«sourceReference(eventualPort)»[i];
                                    }
                                ''')
                            }
                        }
                    }
                }
            }
        }
    }
    
    /**
     * Given a port instance, if it receives its data from a reaction somewhere up or
     * down in the hierarchy, return the port to which the reaction actually writes.
     * The returned port will be this same port if the parent's parent's reaction
     * writes directly to this port, but if this port is deeper in the hierarchy,
     * then this will be a port belonging to highest parent of this port where
     * the parent is contained by the same reactor whose reaction writes to this
     * port.  This method is useful to find the name of the items on the self
     * struct of the reaction's parent that contain the value being sent
     * and its is_present variable.
     * @param port The input port instance.
     */
    private static def PortInstance sourcePort(PortInstance port) {
        // If the port depends on reactions, then this is the port we are looking for.
        if (port.dependsOnReactions.size > 0) return port
        if (port.dependsOnPort === null) return port
        // If we get here, then this port is fed data from another port.
        // Find the source for that port.
        return sourcePort(port.dependsOnPort)
    }

    /** Generate action variables for a reaction.
     *  @param builder The string builder into which to write the code.
     *  @param action The action.
     *  @param reactor The reactor.
     */
    private def generateActionVariablesInReaction(
        StringBuilder builder,
        Action action,
        ReactorDecl decl
    ) {
        val structType = variableStructType(action, decl)
        // If the action has a type, create variables for accessing the value.
        val type = action.inferredType
        // Pointer to the lf_token_t sent as the payload in the trigger.
        val tokenPointer = '''(self->___«action.name».token)'''
        pr(action, builder, '''
            // Expose the action struct as a local variable whose name matches the action name.
            «structType»* «action.name» = &self->__«action.name»;
            // Set the fields of the action struct to match the current trigger.
            «action.name»->is_present = (bool)self->___«action.name».status;
            «action.name»->has_value = («tokenPointer» != NULL && «tokenPointer»->value != NULL);
            «action.name»->token = «tokenPointer»;
        ''')
        // Set the value field only if there is a type.
        if (!type.isUndefined) {
            // The value field will either be a copy (for primitive types)
            // or a pointer (for types ending in *).
            pr(action, builder, '''
                if («action.name»->has_value) {
                    «IF type.isTokenType»
                        «action.name»->value = («type.targetType»)«tokenPointer»->value;
                    «ELSE»
                        «action.name»->value = *(«type.targetType»*)«tokenPointer»->value;
                    «ENDIF»
                }
            ''')
        }
    }
    
    /** Generate into the specified string builder the code to
     *  initialize local variables for the specified input port
     *  in a reaction function from the "self" struct.
     *  @param builder The string builder.
     *  @param input The input statement from the AST.
     *  @param reactor The reactor.
     */
    private def generateInputVariablesInReaction(
        StringBuilder builder,
        Input input,
        ReactorDecl decl
    ) {
        val structType = variableStructType(input, decl)
        val inputType = input.inferredType
        
        // Create the local variable whose name matches the input name.
        // If the input has not been declared mutable, then this is a pointer
        // to the upstream output. Otherwise, it is a copy of the upstream output,
        // which nevertheless points to the same token and value (hence, as done
        // below, we have to use writable_copy()). There are 8 cases,
        // depending on whether the input is mutable, whether it is a multiport,
        // and whether it is a token type.
        // Easy case first.
        if (!input.isMutable && !inputType.isTokenType && !input.isMultiport) {
            // Non-mutable, non-multiport, primitive type.
            pr(builder, '''
                «structType»* «input.name» = self->__«input.name»;
            ''')
        } else if (input.isMutable && !inputType.isTokenType && !input.isMultiport) {
            // Mutable, non-multiport, primitive type.
            pr(builder, '''
                // Mutable input, so copy the input into a temporary variable.
                // The input value on the struct is a copy.
                «structType» __tmp_«input.name» = *(self->__«input.name»);
                «structType»* «input.name» = &__tmp_«input.name»;
            ''')
        } else if (!input.isMutable && inputType.isTokenType && !input.isMultiport) {
            // Non-mutable, non-multiport, token type.
            pr(builder, '''
                «structType»* «input.name» = self->__«input.name»;
                if («input.name»->is_present) {
                    «input.name»->length = «input.name»->token->length;
                    «input.name»->value = («inputType.targetType»)«input.name»->token->value;
                } else {
                    «input.name»->length = 0;
                }
            ''')
        } else if (input.isMutable && inputType.isTokenType && !input.isMultiport) {
            // Mutable, non-multiport, token type.
            pr(builder, '''
                // Mutable input, so copy the input struct into a temporary variable.
                «structType» __tmp_«input.name» = *(self->__«input.name»);
                «structType»* «input.name» = &__tmp_«input.name»;
                if («input.name»->is_present) {
                    «input.name»->length = «input.name»->token->length;
                    lf_token_t* _lf_input_token = «input.name»->token;
                    «input.name»->token = writable_copy(_lf_input_token);
                    if («input.name»->token != _lf_input_token) {
                        // A copy of the input token has been made.
                        // This needs to be reference counted.
                        «input.name»->token->ref_count = 1;
                        // Repurpose the next_free pointer on the token to add to the list.
                        «input.name»->token->next_free = _lf_more_tokens_with_ref_count;
                        _lf_more_tokens_with_ref_count = «input.name»->token;
                    }
                    «input.name»->value = («inputType.targetType»)«input.name»->token->value;
                } else {
                    «input.name»->length = 0;
                }
            ''')            
        } else if (!input.isMutable && input.isMultiport) {
            // Non-mutable, multiport, primitive or token type.
            pr(builder, '''
                «structType»** «input.name» = self->__«input.name»;
            ''')
        } else if (inputType.isTokenType) {
            // Mutable, multiport, token type
            pr(builder, '''
                // Mutable multiport input, so copy the input structs
                // into an array of temporary variables on the stack.
                «structType» __tmp_«input.name»[«input.multiportWidthExpression»];
                «structType»* «input.name»[«input.multiportWidthExpression»];
                for (int i = 0; i < «input.multiportWidthExpression»; i++) {
                    «input.name»[i] = &__tmp_«input.name»[i];
                    __tmp_«input.name»[i] = *(self->__«input.name»[i]);
                    // If necessary, copy the tokens.
                    if («input.name»[i]->is_present) {
                        «input.name»[i]->length = «input.name»[i]->token->length;
                        lf_token_t* _lf_input_token = «input.name»[i]->token;
                        «input.name»[i]->token = writable_copy(_lf_input_token);
                        if («input.name»[i]->token != _lf_input_token) {
                            // A copy of the input token has been made.
                            // This needs to be reference counted.
                            «input.name»[i]->token->ref_count = 1;
                            // Repurpose the next_free pointer on the token to add to the list.
                            «input.name»[i]->token->next_free = _lf_more_tokens_with_ref_count;
                            _lf_more_tokens_with_ref_count = «input.name»[i]->token;
                        }
                        «input.name»[i]->value = («inputType.targetType»)«input.name»[i]->token->value;
                    } else {
                        «input.name»[i]->length = 0;
                    }
                }
            ''')
        } else {
            // Mutable, multiport, primitive type
            pr(builder, '''
                // Mutable multiport input, so copy the input structs
                // into an array of temporary variables on the stack.
                «structType» __tmp_«input.name»[«input.multiportWidthExpression»];
                «structType»* «input.name»[«input.multiportWidthExpression»];
                for (int i = 0; i < «input.multiportWidthExpression»; i++) {
                    «input.name»[i]  = &__tmp_«input.name»[i];
                    // Copy the struct, which includes the value.
                    __tmp_«input.name»[i] = *(self->__«input.name»[i]);
                }
            ''')
        }
        // Set the _width variable for all cases. This will be -1
        // for a variable-width multiport, which is not currently supported.
        // It will be -2 if it is not multiport.
        pr(builder, '''
            int «input.name»_width = self->__«input.name»__width;
        ''')
    }
    
    /** 
     * Generate into the specified string builder the code to
     * initialize local variables for ports in a reaction function
     * from the "self" struct. The port may be an input of the
     * reactor or an output of a contained reactor. The second
     * argument provides, for each contained reactor, a place to
     * write the declaration of the output of that reactor that
     * is triggering reactions.
     * @param builder The string builder into which to write the code.
     * @param structs A map from reactor instantiations to a place to write
     *  struct fields.
     * @param port The port.
     * @param reactor The reactor or import statement.
     */
    private def generatePortVariablesInReaction(
        StringBuilder builder,
        LinkedHashMap<Instantiation,StringBuilder> structs,
        VarRef port,
        ReactorDecl decl
    ) {
        if (port.variable instanceof Input) {
            generateInputVariablesInReaction(builder, port.variable as Input, decl)
        } else {
            // port is an output of a contained reactor.
            val output = port.variable as Output
            val portStructType = variableStructType(output, port.container.reactorClass)
            
            var structBuilder = structs.get(port.container)
            if (structBuilder === null) {
                structBuilder = new StringBuilder
                structs.put(port.container, structBuilder)
            }
            val reactorName = port.container.name
            // First define the struct containing the output value and indicator
            // of its presence.
            if (!output.isMultiport) {
                // Output is not a multiport.
                pr(structBuilder, '''
                    «portStructType»* «output.name»;
                ''')
            } else {
                // Output is a multiport.
                pr(structBuilder, '''
                    «portStructType»** «output.name»;
                    int «output.name»_width;
                ''')
            }

            // Next, initialize the struct with the current values.
            if (port.container.widthSpec !== null) {
                // Output is in a bank.
                pr(builder, '''
                    for (int i = 0; i < «port.container.name»_width; i++) {
                        «reactorName»[i].«output.name» = self->__«reactorName»[i].«output.name»;
                    }
                ''')
                if (output.isMultiport) {
                    pr(builder, '''
                        for (int i = 0; i < «port.container.name»_width; i++) {
                            «reactorName»[i].«output.name»_width = self->__«reactorName»[i].«output.name»__width;
                        }
                    ''')                    
                }
            } else {
                 // Output is not in a bank.
                pr(builder, '''
                    «reactorName».«output.name» = self->__«reactorName».«output.name»;
                ''')                    
                if (output.isMultiport) {
                    pr(builder, '''
                        «reactorName».«output.name»_width = self->__«reactorName».«output.name»__width;
                    ''')                    
                }
            }
        }
    }

    /** 
     * Generate into the specified string builder the code to
     * initialize local variables for outputs in a reaction function
     * from the "self" struct.
     * @param builder The string builder.
     * @param effect The effect declared by the reaction. This must refer to an output.
     * @param decl The reactor containing the rection or the import statement.
     */
    private def generateOutputVariablesInReaction(
        StringBuilder builder,
        VarRef effect,
        ReactorDecl decl
    ) {
        val output = effect.variable as Output
        if (output.type === null && target.requiresTypes === true) {
            errorReporter.reportError(output, "Output is required to have a type: " + output.name)
        } else {
            // The container of the output may be a contained reactor or
            // the reactor containing the reaction.
            val outputStructType = (effect.container === null) ?
                    variableStructType(output, decl)
                    :
                    variableStructType(output, effect.container.reactorClass)
            // Unfortunately, for the SET macros to work out-of-the-box for
            // multiports, we need an array of *pointers* to the output structs,
            // but what we have on the self struct is an array of output structs.
            // So we have to handle multiports specially here a construct that
            // array of pointers.
            if (!output.isMultiport) {
                // Output port is not a multiport.
                pr(builder, '''
                    «outputStructType»* «output.name» = &self->__«output.name»;
                ''')
            } else {
                // Output port is a multiport.
                // Set the _width variable.
                pr(builder, '''
                    int «output.name»_width = self->__«output.name»__width;
                ''')
                pr(builder, '''
                    «outputStructType»* «output.name»[«output.name»_width];
                    for(int i=0; i < «output.name»_width; i++) {
                         «output.name»[i] = &(self->__«output.name»[i]);
                    }
                ''')
            }
        }
    }

    /** 
     * Generate into the specified string builder the code to
     * initialize local variables for sending data to an input
     * of a contained reactor. This will also, if necessary,
     * generate entries for local struct definitions into the
     * struct argument. These entries point to where the data
     * is stored.
     * 
     * @param builder The string builder.
     * @param structs A map from reactor instantiations to a place to write
     *  struct fields.
     * @param definition AST node defining the reactor within which this occurs
     * @param input Input of the contained reactor.
     */
    private def generateVariablesForSendingToContainedReactors(
        StringBuilder builder,
        LinkedHashMap<Instantiation,StringBuilder> structs,
        Instantiation definition,
        Input input
    ) {
        var structBuilder = structs.get(definition)
        if (structBuilder === null) {
            structBuilder = new StringBuilder
            structs.put(definition, structBuilder)
        }
        val inputStructType = variableStructType(input, definition.reactorClass)
        if (!input.isMultiport) {
            // Contained reactor's input is not a multiport.
            pr(structBuilder, '''
                «inputStructType»* «input.name»;
            ''')
            if (definition.widthSpec !== null) {
                // Contained reactor is a bank.
                pr(builder, '''
                    for (int bankIndex = 0; bankIndex < self->__«definition.name»_width; bankIndex++) {
                        «definition.name»[bankIndex].«input.name» = &(self->__«definition.name»[bankIndex].«input.name»);
                    }
                ''')
            } else {
                // Contained reactor is not a bank.
                pr(builder, '''
                    «definition.name».«input.name» = &(self->__«definition.name».«input.name»);
                ''')
            }
        } else {
            // Contained reactor's input is a multiport.
            pr(structBuilder, '''
                «inputStructType»** «input.name»;
                int «input.name»_width;
            ''')
            // If the contained reactor is a bank, then we have set the
            // pointer for each element of the bank.
            if (definition.widthSpec !== null) {
                pr(builder, '''
                    for (int _i = 0; _i < self->__«definition.name»_width; _i++) {
                        «definition.name»[_i].«input.name» = self->__«definition.name»[_i].«input.name»;
                        «definition.name»[_i].«input.name»_width = self->__«definition.name»[_i].«input.name»__width;
                    }
                ''')
            } else {
                pr(builder, '''
                    «definition.name».«input.name» = self->__«definition.name».«input.name»;
                    «definition.name».«input.name»_width = self->__«definition.name».«input.name»__width;
                ''')
            }
        }
    }

    /**
     * Override the base class to replace a type of form type[] with type*.
     * @param type The type.
     */ 
    override String getTargetType(InferredType type) {
        var result = super.getTargetType(type)
        val matcher = arrayPatternVariable.matcher(result)
        if (matcher.find()) {
            return matcher.group(1) + '*'
        }
        return result
    }
    
    protected def isSharedPtrType(InferredType type) {
        if (type.isUndefined)
            return false
        val targetType = type.targetType
        val matcher = sharedPointerVariable.matcher(targetType)
        if (matcher.find()) {
            true
        } else {
            false
        }
    }
       
    /** Given a type for an input or output, return true if it should be
     *  carried by a lf_token_t struct rather than the type itself.
     *  It should be carried by such a struct if the type ends with *
     *  (it is a pointer) or [] (it is a array with unspecified length).
     *  @param type The type specification.
     */
    protected def isTokenType(InferredType type) {
        if (type.isUndefined)
            return false
        val targetType = type.targetType
        if (targetType.trim.matches("^\\w*\\[\\s*\\]$") || targetType.trim.endsWith('*')) {
            true
        } else {
            false
        }
    }
    
    /** If the type specification of the form type[] or
     *  type*, return the type. Otherwise remove the code delimiter,
     *  if there is one, and otherwise just return the argument
     *  unmodified.
     *  @param type A string describing the type.
     */
    private def rootType(String type) {
        if (type.endsWith(']')) {
            val root = type.indexOf('[')
            type.substring(0, root).trim
        } else if (type.endsWith('*')) {
            type.substring(0, type.length - 1).trim
        } else {
            type.trim
        }
    }

    /** Print the #line compiler directive with the line number of
     *  the specified object.
     *  @param output Where to put the output.
     *  @param eObject The node.
     */
    protected def prSourceLineNumber(StringBuilder output, EObject eObject) {
        var node = NodeModelUtils.getNode(eObject)
        if (node !== null) {
            // For code blocks (delimited by {= ... =}, unfortunately,
            // we have to adjust the offset by the number of newlines before {=.
            // Unfortunately, this is complicated because the code has been
            // tokenized.
            var offset = 0
            if (eObject instanceof Code) {
                offset += 1
            }
            // Extract the filename from eResource, an astonishingly difficult thing to do.
            val resolvedURI = CommonPlugin.resolve(eObject.eResource.URI)
            // pr(output, "#line " + (node.getStartLine() + offset) + ' "' + FileConfig.toFileURI(fileConfig.srcFile) + '"')
            pr(output, "#line " + (node.getStartLine() + offset) + ' "' + resolvedURI + '"')
        }
    }

    /**
     * Print the #line compiler directive with the line number of
     * the specified object.
     * @param eObject The node.
     */
    override prSourceLineNumber(EObject eObject) {
        prSourceLineNumber(code, eObject)
    }

    /**
     * Version of pr() that prints a source line number using a #line
     * prior to each line of the output. Use this when multiple lines of
     * output code are all due to the same source line in the .lf file.
     * @param eObject The AST node that this source line is based on.
     * @param builder The code buffer.
     * @param text The text to append.
     */
    protected def pr(EObject eObject, StringBuilder builder, Object text) {
        var split = text.toString.split("\n")
        for (line : split) {
            prSourceLineNumber(builder, eObject)
            pr(builder, line)
        }
    }

    /** For each output that has a token type (type* or type[]),
     *  create a default token and put it on the self struct.
     *  @param parent The container reactor.
     *  @param federate The federate, or null if there is no federation.
     */
    private def void createDefaultTokens(ReactorInstance parent, FederateInstance federate) {
        for (containedReactor : parent.children) {
            // Do this only for reactors in the federate.
            if (reactorBelongsToFederate(containedReactor, federate)) {
                var nameOfSelfStruct = selfStructName(containedReactor)
                for (output : containedReactor.outputs) {
                    val type = (output.definition as Output).inferredType
                    if (type.isTokenType) {
                        // Create the template token that goes in the trigger struct.
                        // Its reference count is zero, enabling it to be used immediately.
                        var rootType = type.targetType.rootType
                        // If the rootType is 'void', we need to avoid generating the code
                        // 'sizeof(void)', which some compilers reject.
                        val size = (rootType == 'void') ? '0' : '''sizeof(«rootType»)'''
                        if (output instanceof MultiportInstance) {
                            pr('''
                                for (int i = 0; i < «output.width»; i++) {
                                    «nameOfSelfStruct»->__«output.name»[i].token = __create_token(«size»);
                                }
                            ''')
                        } else {
                            pr('''
                                «nameOfSelfStruct»->__«output.name».token = __create_token(«size»);
                            ''')
                        }
                    }
                }
                // In case this is a composite, handle its contained reactors.
                createDefaultTokens(containedReactor, federate)
            }
        }
    }
    
    // Regular expression pattern for array types with specified length.
    // \s is whitespace, \w is a word character (letter, number, or underscore).
    // For example, for "foo[10]", the first match will be "foo" and the second "[10]".
    static final Pattern arrayPatternFixed = Pattern.compile("^\\s*+(\\w+)\\s*(\\[[0-9]+\\])\\s*$");
    
    // Regular expression pattern for array types with unspecified length.
    // \s is whitespace, \w is a word character (letter, number, or underscore).
    // For example, for "foo[]", the first match will be "foo".
    static final Pattern arrayPatternVariable = Pattern.compile("^\\s*+(\\w+)\\s*\\[\\]\\s*$");
    
    // Regular expression pattern for shared_ptr types.
    static final Pattern sharedPointerVariable = Pattern.compile("^std::shared_ptr<(\\S+)>$");
    
    protected static var DISABLE_REACTION_INITIALIZATION_MARKER
        = '// **** Do not include initialization code in this reaction.'
        
    public static var UNDEFINED_MIN_SPACING = -1
    
    /**
     * Extra lines that need to go into the generated CMakeLists.txt.
     */
    var String cMakeExtras = "";
    
       
    /** Returns the Target enum for this generator */
    override getTarget() {
        return Target.C
    }
        
    override getTargetTimeType() '''interval_t'''
    
    override getTargetTagType() '''tag_t'''
    
    override getTargetTagIntervalType() '''tag_interval_t'''

    override getTargetUndefinedType() '''/* «errorReporter.reportError("undefined type")» */'''

    override getTargetFixedSizeListType(String baseType,
        Integer size) '''«baseType»[«size»]'''
        
    override String getTargetVariableSizeListType(
        String baseType) '''«baseType»[]'''
        
        
    override getNetworkBufferType() '''uint8_t*'''
    
    protected def String getInitializer(ParameterInstance p) {
        
            if (p.type.isList && p.init.size > 1) {
                return p.init.join('{', ', ', '}', [it.targetValue])
            } else {
                return p.init.get(0).targetValue
            }
        
    }
    
    override supportsGenerics() {
        return false
    }
    
    override generateDelayGeneric() {
        throw new UnsupportedOperationException("TODO: auto-generated method stub")
    }
    
    /**
     * Data structure that for each instantiation of a contained
     * reactor. This provides a set of input and output ports that trigger
     * reactions of the container, are read by a reaction of the
     * container, or that receive data from a reaction of the container.
     * For each port, this provides a list of reaction indices that
     * are triggered by the port, or an empty list if there are no
     * reactions triggered by the port.
     * @param reactor The contianer.
     * @param federate The federate (used to determine whether a
     *  reaction belongs to the federate).
     */
    private static class InteractingContainedReactors {
        // This horrible data structure is a collection, indexed by instantiation
        // of a contained reactor, of lists, indexed by ports of the contained reactor
        // that are referenced by reactions of the container, of reactions that are
        // triggered by the port of the contained reactor. The list is empty if
        // the port does not trigger reactions but is read by the reaction or
        // is written to by the reaction.
        val portsByContainedReactor = new LinkedHashMap<
            Instantiation,
            LinkedHashMap<
                Port,
                LinkedList<Integer>
            >
        >
        
        /**
         * Scan the reactions of the specified reactor and record which ports are
         * referenced by reactions and which reactions are triggered by such ports.
         */
        new(Reactor reactor, FederateInstance federate) {
            var reactionCount = 0
            for (reaction : reactor.allReactions) {
                if (federate === null || federate.containsReaction(
                    reactor,
                    reaction
                )) {
                    // First, handle reactions that produce data sent to inputs
                    // of contained reactors.
                    for (effect : reaction.effects ?: emptyList) {
                        // If an effect is an input, then it must be an input
                        // of a contained reactor.
                        if (effect.variable instanceof Input) {
                            // This reaction is not triggered by the port, so
                            // we do not add it to the list returned by the following.
                            addPort(effect.container, effect.variable as Input)
                        }
                    }
                    // Second, handle reactions that are triggered by outputs
                    // of contained reactors.
                    for (TriggerRef trigger : reaction.triggers ?: emptyList) {
                        if (trigger instanceof VarRef) {
                            // If an trigger is an output, then it must be an output
                            // of a contained reactor.
                            if (trigger.variable instanceof Output) {
                                val list = addPort(trigger.container, trigger.variable as Output)
                                list.add(reactionCount)
                            }
                        }
                    }
                    // Third, handle reading (but not triggered by)
                    // outputs of contained reactors.
                    for (source : reaction.sources ?: emptyList) {
                        if (source.variable instanceof Output) {
                            // If an source is an output, then it must be an output
                            // of a contained reactor.
                            // This reaction is not triggered by the port, so
                            // we do not add it to the list returned by the following.
                            addPort(source.container, source.variable as Output)
                        }
                    }
                }
                // Increment the reaction count even if not in the federate for consistency.
                reactionCount++
            }
        }
        
        /**
         * Return or create the list to which reactions triggered by the specified port
         * are to be added. This also records that the port is referenced by the
         * container's reactions.
         * @param containedReactor The contained reactor.
         * @param port The port.
         */
        def addPort(Instantiation containedReactor, Port port) {
            // Get or create the entry for the containedReactor.
            var containedReactorEntry = portsByContainedReactor.get(containedReactor)
            if (containedReactorEntry === null) {
                containedReactorEntry = new LinkedHashMap<Port,LinkedList<Integer>>
                portsByContainedReactor.put(containedReactor, containedReactorEntry)
            }
            // Get or create the entry for the port.
            var portEntry = containedReactorEntry.get(port)
            if (portEntry === null) {
                portEntry = new LinkedList<Integer>
                containedReactorEntry.put(port, portEntry)
            }
            return portEntry
        }
        
        /**
         * Return the set of contained reactors that have ports that are referenced
         * by reactions of the container reactor.
         */
        def containedReactors() {
            return portsByContainedReactor.keySet()
        }
        
        /**
         * Return the set of ports of the specified contained reactor that are
         * referenced by reactions of the container reactor. Return an empty
         * set if there are none.
         * @param containedReactor The contained reactor.
         */
        def portsOfInstance(Instantiation containedReactor) {
            var result = null as Set<Port>
            val ports = portsByContainedReactor.get(containedReactor)
            if (ports === null) {
                result = new LinkedHashSet<Port>
            } else {
                result = ports.keySet
            }
            return result
        }
        
        /**
         * Return the indices of the reactions triggered by the specified port
         * of the specified contained reactor or an empty list if there are none.
         * @param containedReactor The contained reactor.
         * @param port The port.
         */
        def LinkedList<Integer> reactionsTriggered(Instantiation containedReactor, Port port) {
            val ports = portsByContainedReactor.get(containedReactor)
            if (ports !== null) {
                val list = ports.get(port)
                if (list !== null) {
                    return list
                }
            }
            return new LinkedList<Integer>
        }
    }
}<|MERGE_RESOLUTION|>--- conflicted
+++ resolved
@@ -470,15 +470,9 @@
                 topLevelName = baseFilename + '_' + federate.name // FIXME: don't (temporarily) reassign a class variable for this
                 fileConfig = new FedFileConfig(fileConfig, federate.name);
                 
-<<<<<<< HEAD
                 // Need to copy user files again since the source structure changes
                 // for federated programs.
                 copyUserFiles();
-=======
-                 // Need to copy user files again since the source structure changes
-                 // for federated programs.
-                 copyUserFiles();
->>>>>>> c186f1e2
                 
                 // Clear out previously generated code.
                 code = new StringBuilder(commonCode)
