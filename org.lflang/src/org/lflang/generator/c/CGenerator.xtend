--- conflicted
+++ resolved
@@ -38,10 +38,7 @@
 import java.util.concurrent.TimeUnit
 import java.util.regex.Pattern
 import org.eclipse.emf.ecore.resource.Resource
-<<<<<<< HEAD
 import org.eclipse.emf.ecore.util.EcoreUtil
-=======
->>>>>>> f6212896
 import org.eclipse.xtext.util.CancelIndicator
 import org.lflang.ASTUtils
 import org.lflang.ErrorReporter
@@ -2057,7 +2054,6 @@
                 
         // Next, generate the fields needed for each reaction.
         generateReactionAndTriggerStructs(body, decl, constructorCode, federate)
-<<<<<<< HEAD
                 
         // Next, generate fields for modes
         if (!reactor.allModes.empty) {
@@ -2091,9 +2087,6 @@
             ''')
         }
 
-=======
-        
->>>>>>> f6212896
         // The first field has to always be a pointer to the list of
         // of allocated memory that must be freed when the reactor is freed.
         // This means that the struct can be safely cast to self_base_t.
