--- conflicted
+++ resolved
@@ -52,13 +52,7 @@
         String lfModuleName,
         int startTimeStepTokens,
         int startTimeStepIsPresentCount,
-<<<<<<< HEAD
         int startupReactionCount
-=======
-        boolean isFederated,
-        boolean isFederatedAndDecentralized,
-        boolean clockSyncIsOn
->>>>>>> 608fc730
     ) {
         var code = new CodeBuilder();
         code.pr("void _lf_initialize_trigger_objects() {");
@@ -336,10 +330,9 @@
                 // by the currentFederate because an AST transformation removes connections
                 // between ports of distinct federates. So the following check is not
                 // really necessary.
-<<<<<<< HEAD
                 var mod = (dst.isMultiport() || (src.isInput() && src.isMultiport()))? "" : "&";
                 code.pr("// Connect "+srcRange+" to port "+dstRange);
-                code.startScopedRangeBlock(srcRange, dstRange);
+                code.startScopedRangeBlock(currentFederate, srcRange, dstRange);
                 if (src.isInput()) {
                     // Source port is written to by reaction in port's parent's parent
                     // and ultimate destination is further downstream.
@@ -348,31 +341,14 @@
                     // An output port of a contained reactor is triggering a reaction.
                     code.pr(CUtil.portRefNested(dst, dr, db, dc)+" = ("+destStructType+"*)&"+CUtil.portRef(src, sr, sb, sc)+";");
                 } else {
-                    // An output port is triggering
+                    // An output port is triggering an input port.
                     code.pr(CUtil.portRef(dst, dr, db, dc)+" = ("+destStructType+"*)&"+CUtil.portRef(src, sr, sb, sc)+";");
-=======
-                if (currentFederate.contains(dst.getParent())) {
-                    var mod = (dst.isMultiport() || (src.isInput() && src.isMultiport()))? "" : "&";
-                    code.pr("// Connect "+srcRange+" to port "+dstRange);
-                    code.startScopedRangeBlock(currentFederate, srcRange, dstRange, isFederated);
-                    if (src.isInput()) {
-                        // Source port is written to by reaction in port's parent's parent
-                        // and ultimate destination is further downstream.
-                        code.pr(CUtil.portRef(dst, dr, db, dc)+" = ("+destStructType+"*)"+mod+CUtil.portRefNested(src, sr, sb, sc)+";");
-                    } else if (dst.isOutput()) {
-                        // An output port of a contained reactor is triggering a reaction.
-                        code.pr(CUtil.portRefNested(dst, dr, db, dc)+" = ("+destStructType+"*)&"+CUtil.portRef(src, sr, sb, sc)+";");
-                    } else {
-                        // An output port is triggering an input port.
-                        code.pr(CUtil.portRef(dst, dr, db, dc)+" = ("+destStructType+"*)&"+CUtil.portRef(src, sr, sb, sc)+";");
-                        if (AttributeUtils.isSparse(dst.getDefinition())) {
-                            code.pr(CUtil.portRef(dst, dr, db, dc)+"->sparse_record = "+CUtil.portRefName(dst, dr, db, dc)+"__sparse;");
-                            code.pr(CUtil.portRef(dst, dr, db, dc)+"->destination_channel = "+dc+";");
-                        }
+                    if (AttributeUtils.isSparse(dst.getDefinition())) {
+                        code.pr(CUtil.portRef(dst, dr, db, dc)+"->sparse_record = "+CUtil.portRefName(dst, dr, db, dc)+"__sparse;");
+                        code.pr(CUtil.portRef(dst, dr, db, dc)+"->destination_channel = "+dc+";");
                     }
-                    code.endScopedRangeBlock(srcRange, dstRange, isFederated);
->>>>>>> 608fc730
-                }
+                }
+                code.endScopedRangeBlock(srcRange, dstRange);
                 code.endScopedRangeBlock(srcRange, dstRange);
             }
         }
