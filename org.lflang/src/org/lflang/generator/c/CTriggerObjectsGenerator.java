--- conflicted
+++ resolved
@@ -62,52 +62,6 @@
                   + ");")); // .lft is for Lingua Franca trace
     }
 
-<<<<<<< HEAD
-        // Create arrays of counters for managing pointer arrays of startup, shutdown, reset and triggers
-        code.pr(String.join("\n",
-            "int startup_reactions_count[_num_enclaves] = {0};",
-            "int shutdown_reactions_count[_num_enclaves] = {0};",
-            "int reset_reactions_count[_num_enclaves] = {0};",
-            "int timer_triggers_count[_num_enclaves] = {0};"
-            ));
-
-        // Create the table to initialize intended tag fields to 0 between time
-        // steps.
-
-        code.pr(initializeTriggerObjects.toString());
-
-        code.pr(deferredInitialize(
-            main,
-            main.reactions,
-            targetConfig,
-            types
-        ));
-        code.pr(deferredInitializeNonNested(
-            main,
-            main,
-            main.reactions,
-            types
-        ));
-        // Next, for every input port, populate its "self" struct
-        // fields with pointers to the output port that sends it data.
-        code.pr(deferredConnectInputsToOutputs(
-            main
-        ));
-        // Put the code here to set up the tables that drive resetting is_present and
-        // decrementing reference counts between time steps. This code has to appear
-        // in _lf_initialize_trigger_objects() after the code that makes connections
-        // between inputs and outputs.
-        code.pr(startTimeStep.toString());
-        code.pr(setReactionPriorities(
-            main
-        ));
-        code.pr(generateSchedulerInitializerMain(
-            main,
-            targetConfig
-        ));
-
-        code.pr("""
-=======
     // Create arrays of counters for managing pointer arrays of startup, shutdown, reset and
     // triggers
     code.pr(
@@ -138,7 +92,6 @@
 
     code.pr(
         """
->>>>>>> 6786aaa3
         #ifdef EXECUTABLE_PREAMBLE
         _lf_executable_preamble();
         #endif
