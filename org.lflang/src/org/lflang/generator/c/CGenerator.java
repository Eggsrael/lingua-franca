--- conflicted
+++ resolved
@@ -334,11 +334,7 @@
     // The third match is a character position within the line.
     // The fourth match will be the error message.
     static final Pattern compileErrorPattern = Pattern.compile(
-<<<<<<< HEAD
-        "^(file:(?<path>.*)):(?<line>\\d+):(?<column>\\d+):(?<message>.*)$"
-=======
-        "^(?<path>.*):(?<line>[0-9]+):(?<column>[0-9]+):(?<message>.*)$"
->>>>>>> ba4ff649
+        "^((?<path>.*)):(?<line>\\d+):(?<column>\\d+):(?<message>.*)$"
     );
 
     public static int UNDEFINED_MIN_SPACING = -1;
@@ -512,7 +508,7 @@
         FileUtil.createDirectoryIfDoesNotExist(fileConfig.binPath.toFile());
 
         // Docker related paths
-        Docker dockerGenerator = getDockerGenerator();
+        CDockerGenerator dockerGenerator = getDockerGenerator();
 
         // Keep a separate file config for each federate
         var oldFileConfig = fileConfig;
@@ -551,6 +547,12 @@
                     // Need to copy user files again since the source structure changes
                     // for federated programs.
                     copyUserFiles(this.targetConfig, this.fileConfig);
+                }
+
+                // If we are running an Arduino Target, need to copy over the BoardOptions file.
+                if (targetConfig.platformOptions.platform == Platform.ARDUINO) {
+                    FileUtil.copyFile(FileUtil.globFilesEndsWith(fileConfig.srcPath, "BoardOptions.cmake").get(0),
+                        Paths.get(fileConfig.getSrcGenPath().toString(),File.separator, "BoardOptions.cmake"));
                 }
 
                 // Copy the core lib
@@ -733,7 +735,7 @@
         startTimeStepTokens = 0;
         code.pr(generateDirectives());
         code.pr(generateTopLevelPreambles());
-        code.pr(new MainFunction(targetConfig).generateCode());
+        code.pr(new CMainFunctionGenerator(targetConfig).generateCode());
         // Generate code for each reactor.
         generateReactorDefinitions();
 
@@ -756,7 +758,7 @@
                 "SUPPRESS_UNUSED_WARNING(bank_index);"
             ));
             // Add counters for modal initialization
-            initializeTriggerObjects.pr(Modes.generateModalInitalizationCounters(hasModalReactors));
+            initializeTriggerObjects.pr(CModesGenerator.generateModalInitalizationCounters(hasModalReactors));
 
             // Create an array of arrays to store all self structs.
             // This is needed because connections cannot be established until
@@ -767,19 +769,19 @@
             generateReactorInstance(main);
 
             // If there are timers, create a table of timers to be initialized.
-            code.pr(Timers.generateDeclarations(timerCount));
+            code.pr(CTimerGenerator.generateDeclarations(timerCount));
 
             // If there are startup reactions, create a table of triggers.
-            code.pr(Reactions.generateBuiltinTriggersTable(startupReactionCount, "startup"));
+            code.pr(CReactionGenerator.generateBuiltinTriggersTable(startupReactionCount, "startup"));
 
             // If there are shutdown reactions, create a table of triggers.
-            code.pr(Reactions.generateBuiltinTriggersTable(shutdownReactionCount, "shutdown"));
+            code.pr(CReactionGenerator.generateBuiltinTriggersTable(shutdownReactionCount, "shutdown"));
 
             // If there are reset reactions, create a table of triggers.
-            code.pr(Reactions.generateBuiltinTriggersTable(resetReactionCount, "reset"));
+            code.pr(CReactionGenerator.generateBuiltinTriggersTable(resetReactionCount, "reset"));
 
             // If there are modes, create a table of mode state to be checked for transitions.
-            code.pr(Modes.generateModeStatesTable(
+            code.pr(CModesGenerator.generateModeStatesTable(
                 hasModalReactors,
                 modalReactorCount,
                 modalStateResetCount
@@ -823,7 +825,7 @@
             }
 
             // Generate function to initialize the trigger objects for all reactors.
-            code.pr(TriggerObjects.generateInitializeTriggerObjects(
+            code.pr(CTriggerObjectsGenerator.generateInitializeTriggerObjects(
                 currentFederate,
                 main,
                 targetConfig,
@@ -840,10 +842,10 @@
             ));
 
             // Generate function to trigger startup reactions for all reactors.
-            code.pr(Reactions.generateLfTriggerStartupReactions(startupReactionCount, hasModalReactors));
+            code.pr(CReactionGenerator.generateLfTriggerStartupReactions(startupReactionCount, hasModalReactors));
 
             // Generate function to schedule timers for all reactors.
-            code.pr(Timers.generateLfInitializeTimer(timerCount));
+            code.pr(CTimerGenerator.generateLfInitializeTimer(timerCount));
 
             // Generate a function that will either do nothing
             // (if there is only one federate or the coordination
@@ -864,7 +866,7 @@
 
             // Generate function to schedule shutdown reactions if any
             // reactors have reactions to shutdown.
-            code.pr(Reactions.generateLfTriggerShutdownReactions(shutdownReactionCount, hasModalReactors));
+            code.pr(CReactionGenerator.generateLfTriggerShutdownReactions(shutdownReactionCount, hasModalReactors));
 
             // Generate an empty termination function for non-federated
             // execution. For federated execution, an implementation is
@@ -875,14 +877,14 @@
             }
 
             // Generate functions for modes
-            code.pr(Modes.generateLfInitializeModes(
+            code.pr(CModesGenerator.generateLfInitializeModes(
                 hasModalReactors
             ));
-            code.pr(Modes.generateLfHandleModeChanges(
+            code.pr(CModesGenerator.generateLfHandleModeChanges(
                 hasModalReactors,
                 modalStateResetCount
             ));
-            code.pr(Reactions.generateLfModeTriggeredReactions(
+            code.pr(CReactionGenerator.generateLfModeTriggeredReactions(
                 startupReactionCount,
                 resetReactionCount,
                 hasModalReactors
@@ -890,8 +892,8 @@
         }
     }
 
-    protected Docker getDockerGenerator() {
-        return new Docker(isFederated, CCppMode, targetConfig);
+    protected CDockerGenerator getDockerGenerator() {
+        return new CDockerGenerator(isFederated, CCppMode, targetConfig);
     }
 
     @Override
@@ -1099,31 +1101,7 @@
         if (targetConfig.platformOptions.platform != Platform.AUTO) {
             osName = targetConfig.platformOptions.platform.toString();
         }
-<<<<<<< HEAD
-        if (Stream.of("mac", "darwin", "win", "nux").noneMatch(osName::contains)) {
-=======
-        if (osName.contains("arduino")) {
-            return;
-        } else if (osName.contains("mac") || osName.contains("darwin")) {
-            if (mainDef != null && !targetConfig.useCmake) {
-                targetConfig.compileAdditionalSources.add(
-                     "core" + File.separator + "platform" + File.separator + "lf_macos_support.c"
-                );
-            }
-        } else if (osName.contains("win")) {
-            if (mainDef != null && !targetConfig.useCmake) {
-                targetConfig.compileAdditionalSources.add(
-                    "core" + File.separator + "platform" + File.separator + "lf_windows_support.c"
-                );
-            }
-        } else if (osName.contains("nux")) {
-            if (mainDef != null && !targetConfig.useCmake) {
-                targetConfig.compileAdditionalSources.add(
-                    "core" + File.separator + "platform" + File.separator + "lf_linux_support.c"
-                );
-            }
-        } else {
->>>>>>> ba4ff649
+        if (Stream.of("mac", "darwin", "win", "nux", "arduino").noneMatch(osName::contains)) {
             errorReporter.reportError("Platform " + osName + " is not supported");
         }
     }
@@ -1241,7 +1219,7 @@
      * Generate methods for {@code reactor}.
      */
     protected void generateMethods(ReactorDecl reactor) {
-        Methods.generateMethods(reactor, code, types);
+        CMethodsGenerator.generateMethods(reactor, code, types);
     }
 
     /**
@@ -1267,7 +1245,7 @@
     protected void generateConstructor(
         ReactorDecl reactor, FederateInstance federate, CodeBuilder constructorCode
     ) {
-        code.pr(Constructors.generateConstructor(
+        code.pr(CConstructorsGenerator.generateConstructor(
             reactor,
             federate,
             constructorCode.toString()
@@ -1297,7 +1275,7 @@
         }
         // First, handle inputs.
         for (Input input : allInputs(reactor)) {
-            code.pr(Ports.generateAuxiliaryStruct(
+            code.pr(CPortGenerator.generateAuxiliaryStruct(
                 decl,
                 input,
                 getTarget(),
@@ -1308,7 +1286,7 @@
         }
         // Next, handle outputs.
         for (Output output : allOutputs(reactor)) {
-            code.pr(Ports.generateAuxiliaryStruct(
+            code.pr(CPortGenerator.generateAuxiliaryStruct(
                 decl,
                 output,
                 getTarget(),
@@ -1323,7 +1301,7 @@
         // by the lf_schedule() functions to get to the trigger.
         for (Action action : allActions(reactor)) {
             if (currentFederate.contains(action)) {
-                code.pr(Actions.generateAuxiliaryStruct(
+                code.pr(CActionsGenerator.generateAuxiliaryStruct(
                     decl,
                     action,
                     getTarget(),
@@ -1353,16 +1331,16 @@
         generateSelfStructExtension(body, decl, constructorCode);
 
         // Next handle parameters.
-        body.pr(Parameters.generateDeclarations(reactor, types));
+        body.pr(CParametersGenerator.generateDeclarations(reactor, types));
 
         // Next handle states.
-        body.pr(States.generateDeclarations(reactor, types));
+        body.pr(CStateGenerator.generateDeclarations(reactor, types));
 
         // Next handle actions.
-        Actions.generateDeclarations(reactor, decl, currentFederate, body, constructorCode);
+        CActionsGenerator.generateDeclarations(reactor, decl, currentFederate, body, constructorCode);
 
         // Next handle inputs and outputs.
-        Ports.generateDeclarations(reactor, decl, body, constructorCode);
+        CPortGenerator.generateDeclarations(reactor, decl, body, constructorCode);
 
         // If there are contained reactors that either receive inputs
         // from reactions of this reactor or produce outputs that trigger
@@ -1374,7 +1352,7 @@
         generateInteractingContainedReactors(reactor, body, constructorCode);
 
         // Next, generate the fields needed for each reaction.
-        Reactions.generateReactionAndTriggerStructs(
+        CReactionGenerator.generateReactionAndTriggerStructs(
             currentFederate,
             body,
             decl,
@@ -1385,11 +1363,7 @@
         );
 
         // Next, generate fields for modes
-<<<<<<< HEAD
-        Modes.generateDeclarations(reactor, body, constructorCode);
-=======
         CModesGenerator.generateDeclarations(reactor, body, constructorCode);
->>>>>>> ba4ff649
 
         // The first field has to always be a pointer to the list of
         // of allocated memory that must be freed when the reactor is freed.
@@ -1434,7 +1408,7 @@
             // If the instantiation is a bank, find the maximum bank width
             // to define an array.
             if (containedReactor.getWidthSpec() != null) {
-                width = Reactions.maxContainedReactorBankWidth(containedReactor, null, 0, mainDef);
+                width = CReactionGenerator.maxContainedReactorBankWidth(containedReactor, null, 0, mainDef);
                 array = "[" + width + "]";
             }
             // NOTE: The following needs to be done for each instance
@@ -1581,7 +1555,7 @@
      *  @param reactionIndex The position of the reaction within the reactor.
      */
     protected void generateReaction(Reaction reaction, ReactorDecl decl, int reactionIndex) {
-        code.pr(Reactions.generateReaction(
+        code.pr(CReactionGenerator.generateReaction(
             reaction,
             decl,
             reactionIndex,
@@ -1661,7 +1635,7 @@
                 for (PortInstance input : child.inputs) {
                     if (CUtil.isTokenType(getInferredType(input.getDefinition()), types)) {
                         foundOne = true;
-                        temp.pr(Ports.initializeStartTimeStepTableForInput(input));
+                        temp.pr(CPortGenerator.initializeStartTimeStepTableForInput(input));
                         startTimeStepTokens += currentFederate.numRuntimeInstances(input.getParent()) * input.getWidth();
                     }
                 }
@@ -1744,7 +1718,7 @@
                             temp.startScopedBlock(instance, currentFederate, isFederated, true);
                             temp.startScopedBankChannelIteration(port, currentFederate, "count", isFederated);
                             var portRef = CUtil.portRef(port, true, true, null, null, null);
-                            temp.pr(Ports.initializeStartTimeStepTableForPort(portRef));
+                            temp.pr(CPortGenerator.initializeStartTimeStepTableForPort(portRef));
                             startTimeStepTokens += port.getWidth() * currentFederate.numRuntimeInstances(port.getParent());
                             temp.endScopedBankChannelIteration(port, "count");
                             temp.endScopedBlock();
@@ -1833,7 +1807,7 @@
         for (TimerInstance timer : instance.timers) {
             if (currentFederate.contains(timer.getDefinition())) {
                 if (!timer.isStartup()) {
-                    initializeTriggerObjects.pr(Timers.generateInitializer(timer));
+                    initializeTriggerObjects.pr(CTimerGenerator.generateInitializer(timer));
                     timerCount += currentFederate.numRuntimeInstances(timer.getParent());
                 }
             }
@@ -1905,7 +1879,7 @@
     private void generateTraceTableEntries(ReactorInstance instance) {
         if (targetConfig.tracing != null) {
             initializeTriggerObjects.pr(
-                Tracing.generateTraceTableEntries(instance, currentFederate)
+                CTracingGenerator.generateTraceTableEntries(instance, currentFederate)
             );
         }
     }
@@ -2003,7 +1977,7 @@
      * @param instance The reactor.
      */
     private void generateActionInitializations(ReactorInstance instance) {
-        initializeTriggerObjects.pr(Actions.generateInitializers(instance, currentFederate));
+        initializeTriggerObjects.pr(CActionsGenerator.generateInitializers(instance, currentFederate));
     }
 
     /**
@@ -2032,7 +2006,7 @@
 
                 var selfStruct = CUtil.reactorRef(action.getParent());
                 initializeTriggerObjects.pr(
-                    Actions.generateTokenInitializer(
+                    CActionsGenerator.generateTokenInitializer(
                         selfStruct, action.getName(), payloadSize
                     )
                 );
@@ -2067,7 +2041,7 @@
                 var mode = stateVar.eContainer() instanceof Mode ?
                     instance.lookupModeInstance((Mode) stateVar.eContainer()) :
                     instance.getMode(false);
-                initializeTriggerObjects.pr(States.generateInitializer(
+                initializeTriggerObjects.pr(CStateGenerator.generateInitializer(
                     instance,
                     selfRef,
                     stateVar,
@@ -2105,7 +2079,7 @@
      * @param instance The reactor instance.
      */
     private void generateModeStructure(ReactorInstance instance) {
-        Modes.generateModeStructure(instance, initializeTriggerObjects);
+        CModesGenerator.generateModeStructure(instance, initializeTriggerObjects);
         if (!instance.modes.isEmpty()) {
             modalReactorCount += currentFederate.numRuntimeInstances(instance);
         }
@@ -2129,7 +2103,7 @@
             // have to declare a static variable to ensure that the memory is put in data space
             // and not on the stack.
             // FIXME: Is there a better way to determine this than the string comparison?
-            var initializer = Parameters.getInitializer(parameter);
+            var initializer = CParametersGenerator.getInitializer(parameter);
             if (initializer.startsWith("{")) {
                 var temporaryVariableName = parameter.uniqueID();
                 initializeTriggerObjects.pr(String.join("\n",
@@ -2149,7 +2123,7 @@
     private void initializeOutputMultiports(ReactorInstance reactor) {
         var reactorSelfStruct = CUtil.reactorRef(reactor);
         for (PortInstance output : reactor.outputs) {
-            initializeTriggerObjects.pr(Ports.initializeOutputMultiport(
+            initializeTriggerObjects.pr(CPortGenerator.initializeOutputMultiport(
                 output,
                 reactorSelfStruct
             ));
@@ -2163,7 +2137,7 @@
     private void initializeInputMultiports(ReactorInstance reactor) {
         var reactorSelfStruct = CUtil.reactorRef(reactor);
         for (PortInstance input : reactor.inputs) {
-            initializeTriggerObjects.pr(Ports.initializeInputMultiport(
+            initializeTriggerObjects.pr(CPortGenerator.initializeInputMultiport(
                 input,
                 reactorSelfStruct
             ));
@@ -2203,9 +2177,6 @@
             // So that each separate compile knows about modal reactors, do this:
             targetConfig.compileDefinitions.put("MODAL_REACTORS", "TRUE");
         }
-<<<<<<< HEAD
-        if (targetConfig.threading) {  // FIXME: This logic is duplicated in CMake
-=======
         if (targetConfig.threading && targetConfig.platformOptions.platform == Platform.ARDUINO) {
 
             //Add error message when user attempts to set threading=true for Arduino
@@ -2214,8 +2185,7 @@
             }
             targetConfig.threading = false;
         }
-        if (targetConfig.threading) {
->>>>>>> ba4ff649
+        if (targetConfig.threading) {  // FIXME: This logic is duplicated in CMake
             pickScheduler();
             // FIXME: this and pickScheduler should be combined.
             targetConfig.compileDefinitions.put(
@@ -2280,7 +2250,7 @@
     @Override
     public String generateDelayBody(Action action, VarRef port) {
         var ref = ASTUtils.generateVarRef(port);
-        return Reactions.generateDelayBody(
+        return CReactionGenerator.generateDelayBody(
             ref,
             action.getName(),
             CUtil.isTokenType(getInferredType(action), types)
@@ -2298,7 +2268,7 @@
     @Override
     public String generateForwardBody(Action action, VarRef port) {
         var outputName = ASTUtils.generateVarRef(port);
-        return Reactions.generateForwardBody(
+        return CReactionGenerator.generateForwardBody(
             outputName,
             types.getTargetType(action),
             action.getName(),
@@ -2504,7 +2474,7 @@
         CodeBuilder code = new CodeBuilder();
         code.prComment("Code generated by the Lingua Franca compiler from:");
         code.prComment("file:/" + FileUtil.toUnixString(fileConfig.srcFile));
-        code.pr(Preambles.generateDefineDirectives(
+        code.pr(CPreambleGenerator.generateDefineDirectives(
             targetConfig,
             federates.size(),
             isFederated,
@@ -2512,7 +2482,7 @@
             clockSyncIsOn(),
             hasModalReactors
         ));
-        code.pr(Preambles.generateIncludeStatements(
+        code.pr(CPreambleGenerator.generateIncludeStatements(
             targetConfig,
             CCppMode,
             isFederated
