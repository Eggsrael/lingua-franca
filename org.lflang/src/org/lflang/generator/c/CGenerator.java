--- conflicted
+++ resolved
@@ -692,40 +692,6 @@
                 modalStateResetCount
             ));
 
-<<<<<<< HEAD
-            // Generate function to return a pointer to the action trigger_t
-            // that handles incoming network messages destined to the specified
-            // port. This will only be used if there are federates.
-            if (currentFederate.networkMessageActions.size() > 0) {
-                // Create a static array of trigger_t pointers.
-                // networkMessageActions is a list of Actions, but we
-                // need a list of trigger struct names for ActionInstances.
-                // There should be exactly one ActionInstance in the
-                // main reactor for each Action.
-                var actions = new LinkedList<String>();
-                for (Action action : currentFederate.networkMessageActions) {
-                    // Find the corresponding ActionInstance.
-                    var actionInstance = main.lookupActionInstance(action);
-                    actions.add(CUtil.actionRef(actionInstance, null));
-                }
-                var actionTableCount = 0;
-                for (String action : actions) {
-                    initializeTriggerObjects.pr("_lf_action_table["+ actionTableCount++ +"] = (lf_action_base_t*)&"+action+";");
-                }
-                code.pr(String.join("\n",
-                    "lf_action_base_t* _lf_action_table["+currentFederate.networkMessageActions.size()+"];",
-                    "size_t _lf_action_table_size = "+currentFederate.networkMessageActions.size()+";"
-                ));
-            } else {
-                code.pr(String.join("\n",
-                        // Apparently, in C, there is no way to set this array pointer to NULL.
-                        "lf_action_base_t* _lf_action_table[1];",
-                        "size_t _lf_action_table_size = 0;"
-                    ));
-            }
-
-=======
->>>>>>> 8f945dc1
             // Generate function to initialize the trigger objects for all reactors.
             code.pr(CTriggerObjectsGenerator.generateInitializeTriggerObjects(
                 main,
@@ -734,13 +700,7 @@
                 startTimeStep,
                 types,
                 lfModuleName,
-<<<<<<< HEAD
-                federationRTIProperties,
-=======
-                startTimeStepTokens,
->>>>>>> 8f945dc1
-                startTimeStepIsPresentCount,
-                startupReactionCount
+                startTimeStepIsPresentCount
             ));
 
             // Generate function to trigger startup reactions for all reactors.
@@ -1470,34 +1430,6 @@
      * into startTimeStep.
      */
     private void generateStartTimeStep(ReactorInstance instance) {
-<<<<<<< HEAD
-=======
-        // First, set up to decrement reference counts for each token type
-        // input of a contained reactor that is present.
-        for (ReactorInstance child : instance.children) {
-            if (child.inputs.size() > 0) {
-
-                // Avoid generating code if not needed.
-                var foundOne = false;
-                var temp = new CodeBuilder();
-
-                temp.startScopedBlock(child);
-
-                for (PortInstance input : child.inputs) {
-                    if (CUtil.isTokenType(getInferredType(input.getDefinition()), types)) {
-                        foundOne = true;
-                        temp.pr(CPortGenerator.initializeStartTimeStepTableForInput(input));
-                        startTimeStepTokens += input.getParent().getTotalWidth() * input.getWidth();
-                    }
-                }
-                temp.endScopedBlock();
-
-                if (foundOne) {
-                    startTimeStep.pr(temp.toString());
-                }
-            }
-        }
->>>>>>> 8f945dc1
         // Avoid generating dead code if nothing is relevant.
         var foundOne = false;
         var temp = new CodeBuilder();
@@ -1553,33 +1485,6 @@
                         temp.endScopedBankChannelIteration(port, "count");
                     }
                 }
-<<<<<<< HEAD
-=======
-            }
-            // Find outputs of contained reactors that have token types and therefore
-            // need to have their reference counts decremented.
-            for (PortInstance port : Iterables.filter(reaction.sources, PortInstance.class)) {
-                if (port.isOutput() && !portsSeen.contains(port)) {
-                    portsSeen.add(port);
-                    // This reaction is receiving data from the port.
-                    if (CUtil.isTokenType(ASTUtils.getInferredType(((Output) port.getDefinition())), types)) {
-                        foundOne = true;
-                        temp.pr("// Add port " + port.getFullName()
-                                    + " to array _lf_tokens_with_ref_count.");
-                        // Potentially have to iterate over bank members of the instance
-                        // (parent of the reaction), bank members of the contained reactor (if a bank),
-                        // and channels of the multiport (if multiport).
-                        temp.startScopedBlock(instance);
-                        temp.startScopedBankChannelIteration(port, "count");
-                        var portRef = CUtil.portRef(port, true, true, null, null, null);
-                        temp.pr(CPortGenerator.initializeStartTimeStepTableForPort(portRef));
-                        startTimeStepTokens += port.getWidth() *
-                            port.getParent().getTotalWidth();
-                        temp.endScopedBankChannelIteration(port, "count");
-                        temp.endScopedBlock();
-                    }
-                }
->>>>>>> 8f945dc1
             }
         }
         if (foundOne) startTimeStep.pr(temp.toString());
@@ -1833,10 +1738,6 @@
                         selfStruct, action.getName(), payloadSize
                     )
                 );
-<<<<<<< HEAD
-=======
-                startTimeStepTokens += action.getParent().getTotalWidth();
->>>>>>> 8f945dc1
             }
         }
     }
