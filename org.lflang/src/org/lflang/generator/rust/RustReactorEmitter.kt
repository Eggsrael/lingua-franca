--- conflicted
+++ resolved
@@ -104,11 +104,7 @@
                 |
                 |        let __impl = {
                 |            // declare them all here so that they are visible to the initializers of state vars declared later
-<<<<<<< HEAD
-${"             |            "..reactor.stateVars.joinToString("\n") { "let ${it.lfName}: ${it.type} = ${it.init};" }}
-=======
-${"             |            "..reactor.stateVars.joinWithLn { "let ${it.lfName} = ${it.init};" }}
->>>>>>> bc699cc9
+${"             |            "..reactor.stateVars.joinWithLn { "let ${it.lfName}: ${it.type} = ${it.init};" }}
                 |
                 |            $structName {
                 |                __phantom: std::marker::PhantomData,
