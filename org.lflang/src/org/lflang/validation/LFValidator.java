--- conflicted
+++ resolved
@@ -1121,14 +1121,9 @@
                 );
             }
         }
-<<<<<<< HEAD
-
-
-=======
     }
 
     private void validateSchedulerTargetProperties(KeyValuePairs targetProperties) {
->>>>>>> 9cb9ae78
         EList<KeyValuePair> schedulerTargetProperties =
                 new BasicEList<>(targetProperties.getPairs());
         schedulerTargetProperties.removeIf(pair -> TargetProperty
