package org.lflang;

import java.nio.file.Path;
import org.eclipse.emf.ecore.EObject;
import org.eclipse.lsp4j.DiagnosticSeverity;
import org.lflang.generator.Position;
import org.lflang.generator.Range;

/**
 * Interface for reporting errors.
 *
 * @author Edward A. Lee
 * @author Marten Lohstroh
 * @author Christian Menard
 */
public interface ErrorReporter {

  /**
   * Report an error.
   *
   * @param message The error message.
   * @return a string that describes the error.
   */
  String reportError(String message);

  /**
   * Report a warning.
   *
   * @param message The warning message.
   * @return a string that describes the warning.
   */
  String reportWarning(String message);

  /**
   * Report an informational message.
   *
   * @param message The message to report
   * @return a string that describes the error
   */
  String reportInfo(String message);

  /**
   * Report an error on the specified parse tree object.
   *
   * @param object The parse tree object.
   * @param message The error message.
   * @return a string that describes the error.
   */
  String reportError(EObject object, String message);

  /**
   * Report a warning on the specified parse tree object.
   *
   * @param object The parse tree object.
   * @param message The error message.
   * @return a string that describes the warning.
   */
  String reportWarning(EObject object, String message);

  /**
   * Report an informational message on the specified parse tree object.
   *
   * @param object The parse tree object.
   * @param message The informational message
   * @return a string that describes the info
   */
  String reportInfo(EObject object, String message);

  /**
   * Report an error at the specified line within a file.
   *
   * @param message The error message.
   * @param line The one-based line number to report at.
   * @param file The file to report at.
   * @return a string that describes the error.
   */
  String reportError(Path file, Integer line, String message);

  /**
   * Report a warning at the specified line within a file.
   *
   * @param message The error message.
   * @param line The one-based line number to report at.
   * @param file The file to report at.
   * @return a string that describes the warning.
   */
  String reportWarning(Path file, Integer line, String message);

  /**
   * Report an informational message at the specified line within a file.
   *
   * @param file The file to report at.
   * @param line The one-based line number to report at.
   * @param message The error message.
   * @return
   */
  String reportInfo(Path file, Integer line, String message);

  /**
   * Report a message of severity {@code severity}.
   *
   * @param file The file to which the message pertains, or {@code null} if the file is unknown.
   * @param severity the severity of the message
   * @param message the message to send to the IDE
   * @return a string that describes the diagnostic
   */
  default String report(Path file, DiagnosticSeverity severity, String message) {
    switch (severity) {
      case Error:
        return reportError(message);
      case Warning:
      case Hint:
      case Information:
        return reportInfo(message);
      default:
        return reportWarning(message);
    }
  }

  /**
   * Report a message of severity {@code severity} that pertains to line {@code line} of an LF
   * source file.
   *
   * @param file The file to which the message pertains, or {@code null} if the file is unknown.
   * @param severity the severity of the message
   * @param message the message to send to the IDE
   * @param line the one-based line number associated with the message
   * @return a string that describes the diagnostic
   */
  default String report(Path file, DiagnosticSeverity severity, String message, int line) {
    switch (severity) {
      case Error:
        return reportError(file, line, message);
      case Warning:
      case Hint:
      case Information:
        return reportInfo(file, line, message);
      default:
        return reportWarning(file, line, message);
    }
<<<<<<< HEAD
  }

  /**
   * Report a message of severity {@code severity} that pertains to the range [{@code startPos},
   * {@code endPos}) of an LF source file.
   *
   * @param file The file to which the message pertains, or {@code null} if the file is unknown.
   * @param severity the severity of the message
   * @param message the message to send to the IDE
   * @param startPos the position of the first character of the range of interest
   * @param endPos the position immediately AFTER the final character of the range of interest
   * @return a string that describes the diagnostic
   */
  default String report(
      Path file, DiagnosticSeverity severity, String message, Position startPos, Position endPos) {
    return report(file, severity, message, new Range(startPos, endPos));
  }

  /**
   * Report a message of severity {@code severity} that pertains to the given range of an LF source
   * file.
   *
   * @param file The file to which the message pertains, or {@code null} if the file is unknown.
   * @param severity the severity of the message
   * @param message the message to send to the IDE
   * @param range range of code in the file
   * @return a string that describes the diagnostic
   */
  default String report(Path file, DiagnosticSeverity severity, String message, Range range) {
    return report(file, severity, message, range.getStartInclusive().getOneBasedLine());
  }

  /**
   * Check if errors where reported.
   *
   * @return true if errors where reported
   */
  boolean getErrorsOccurred();
=======

    /**
     * Check if errors where reported.
     *
     * @return true if errors where reported
     */
    boolean getErrorsOccurred();

    /**
     * Clear error history, if exists.
     * This is usually only the case for error markers in Epoch (Eclipse).
     */
    default void clearHistory() {}
>>>>>>> 2b75fe73
}<|MERGE_RESOLUTION|>--- conflicted
+++ resolved
@@ -138,7 +138,6 @@
       default:
         return reportWarning(file, line, message);
     }
-<<<<<<< HEAD
   }
 
   /**
@@ -171,14 +170,6 @@
     return report(file, severity, message, range.getStartInclusive().getOneBasedLine());
   }
 
-  /**
-   * Check if errors where reported.
-   *
-   * @return true if errors where reported
-   */
-  boolean getErrorsOccurred();
-=======
-
     /**
      * Check if errors where reported.
      *
@@ -191,5 +182,4 @@
      * This is usually only the case for error markers in Epoch (Eclipse).
      */
     default void clearHistory() {}
->>>>>>> 2b75fe73
 }