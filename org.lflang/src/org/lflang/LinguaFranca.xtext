--- conflicted
+++ resolved
@@ -74,7 +74,7 @@
  * Declaration of a reactor class.
  */
 Reactor:
-    {Reactor} (attributes+=Attribute)* ((federated?='federated' | main?='main')? & realtime?='realtime'?) 'reactor' (name=ID)? 
+    {Reactor} (attributes+=Attribute)* ((federated?='federated' | main?='main')? & realtime?='realtime'?) 'reactor' (name=ID)?
     ('<' typeParms+=TypeParm (',' typeParms+=TypeParm)* '>')?
     ('(' parameters+=Parameter (',' parameters+=Parameter)* ')')?
     ('at' host=Host)?
@@ -160,18 +160,14 @@
 // E.g. (0) or (NOW) or (NOW, ONCE) or (100, 1000)
 // The latter means fire with period 1000, offset 100.
 Timer:
-<<<<<<< HEAD
-    (attributes+=Attribute)* 'timer' name=ID ('(' offset=Value (',' period=Value)? ')')? ';'?;
-=======
-    'timer' name=ID ('(' offset=Expression (',' period=Expression)? ')')? ';'?;
->>>>>>> ec4ade82
+   (attributes+=Attribute)* 'timer' name=ID ('(' offset=Expression (',' period=Expression)? ')')? ';'?;
 
 Boolean:
     TRUE | FALSE
 ;
 
 Mode:
-    {Mode} (initial?='initial')? 'mode' (name=ID)? 
+    {Mode} (initial?='initial')? 'mode' (name=ID)?
     '{' (
         (stateVars+=StateVar) |
         (timers+=Timer) |
@@ -193,7 +189,7 @@
 // the tags of two subsequently scheduled events.
 Action:
     (attributes+=Attribute)*
-    (origin=ActionOrigin)? 'action' name=ID 
+    (origin=ActionOrigin)? 'action' name=ID
     ('(' minDelay=Expression (',' minSpacing=Expression (',' policy=STRING)? )? ')')?
     (':' type=Type)? ';'?;
 
