--- conflicted
+++ resolved
@@ -222,13 +222,8 @@
 Instantiation:
     (attributes+=Attribute)*
     name=ID '=' 'new' (widthSpec=WidthSpec)?
-<<<<<<< HEAD
-    reactorClass=[ReactorDecl] ('<' typeParms+=TypeParm (',' typeParms+=TypeParm)* '>')? '('
-    (parameters+=Assignment (',' parameters+=Assignment)*)?
-=======
     reactorClass=[ReactorDecl] ('<' typeArgs+=Type (',' typeArgs+=Type)* '>')? '('
     (parameters+=Assignment (',' parameters+=Assignment)*)? 
->>>>>>> e1767a66
     ')' (('at' host=Host ';') | ';'?);
 
 Connection:
@@ -329,13 +324,8 @@
 
 // A type is in the target language, hence either an ID or target code.
 Type:
-<<<<<<< HEAD
-   time?='time' (arraySpec=ArraySpec)?
-   | id=DottedName ('<' typeParms+=Type (',' typeParms+=Type)* '>')? (stars+='*')* (arraySpec=ArraySpec)?
-=======
    time?='time' (arraySpec=ArraySpec)? 
    | id=DottedName ('<' typeArgs+=Type (',' typeArgs+=Type)* '>')? (stars+='*')* (arraySpec=ArraySpec)?
->>>>>>> e1767a66
    | code=Code
 ;
 
