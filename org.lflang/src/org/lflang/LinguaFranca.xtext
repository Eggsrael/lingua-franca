--- conflicted
+++ resolved
@@ -251,11 +251,7 @@
 /////////// For target parameters
 
 KeyValuePairs:
-<<<<<<< HEAD
-    '{' ( pairs+=KeyValuePair (',' (pairs+=KeyValuePair))* )? ','? '}';
-=======
     {KeyValuePairs} '{' (pairs+=KeyValuePair (',' (pairs+=KeyValuePair))* ','?)? '}';
->>>>>>> c4126527
 
 KeyValuePair:
     name=Kebab ':' value=Element;
