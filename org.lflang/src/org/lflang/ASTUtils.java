--- conflicted
+++ resolved
@@ -417,7 +417,6 @@
         return ASTUtils.collectElements(definition, featurePackage.getReactor_Reactions());
     }
 
-<<<<<<< HEAD
     /**
      * Given a reactor class, return a list of all its watchdogs.
      * @param definition Reactor class definition
@@ -428,8 +427,6 @@
         return ASTUtils.collectElements(definition, featurePackage.getReactor_Watchdogs());
     }
     
-=======
->>>>>>> cef481bc
     /**
      * Given a reactor class, return a list of all its state variables,
      * which includes state variables of base classes that it extends.
