--- conflicted
+++ resolved
@@ -26,18 +26,10 @@
 
 package org.lflang.federated.extensions;
 
-<<<<<<< HEAD
+import static org.lflang.ASTUtils.convertToEmptyListIfNull;
 import static org.lflang.util.StringUtil.addDoubleQuotes;
 
 import java.io.IOException;
-
-import org.eclipse.xtext.xbase.lib.Exceptions;
-=======
-import static org.lflang.ASTUtils.convertToEmptyListIfNull;
-
-import java.io.IOException;
-import java.nio.file.Files;
->>>>>>> 43f6bcb5
 
 import org.lflang.ASTUtils;
 import org.lflang.ErrorReporter;
@@ -46,7 +38,6 @@
 import org.lflang.TargetProperty;
 import org.lflang.TargetProperty.CoordinationType;
 import org.lflang.TimeValue;
-import org.lflang.federated.OldFedFileConfig;
 import org.lflang.federated.generator.FedConnectionInstance;
 import org.lflang.federated.generator.FedFileConfig;
 import org.lflang.federated.generator.FederateInstance;
@@ -76,18 +67,6 @@
 public class CExtension implements FedTargetExtension {
 
     @Override
-<<<<<<< HEAD
-    public void initializeTargetConfig(FedFileConfig fileConfig, TargetConfig targetConfig) {
-        // Add compile definitions for federated execution
-        targetConfig.compileDefinitions.put("FEDERATED", "");
-        if (targetConfig.coordination == CoordinationType.CENTRALIZED) {
-            // The coordination is centralized.
-            targetConfig.compileDefinitions.put("FEDERATED_CENTRALIZED", "");
-        } else if (targetConfig.coordination == CoordinationType.DECENTRALIZED) {
-            // The coordination is decentralized
-            targetConfig.compileDefinitions.put("FEDERATED_DECENTRALIZED", "");
-        }
-=======
     public void initializeTargetConfig(FederateInstance federate, FedFileConfig fileConfig, TargetConfig targetConfig, ErrorReporter errorReporter) throws IOException {
         if(GeneratorUtils.isHostWindows()) {
             errorReporter.reportError(
@@ -100,7 +79,6 @@
 
         CExtensionUtils.generateCMakeInclude(fileConfig, targetConfig);
         targetConfig.useCmake = true;
-
 
         // Reset the cmake-includes and files, to be repopulated for each federate individually.
         // This is done to enable support for separately
@@ -132,7 +110,6 @@
         // Enable clock synchronization if the federate
         // is not local and clock-sync is enabled
         CExtensionUtils.initializeClockSynchronization();
->>>>>>> 43f6bcb5
     }
 
     /**
