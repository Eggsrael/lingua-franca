--- conflicted
+++ resolved
@@ -123,11 +123,7 @@
     }
 
     public boolean doGenerate(Resource resource, LFGeneratorContext context) throws IOException {
-<<<<<<< HEAD
-=======
         if (!federatedExecutionIsSupported(resource)) return true;
-        initializeTargetConfig(context);
->>>>>>> f3d1481d
 
         // In a federated execution, we need keepalive to be true,
         // otherwise a federate could exit simply because it hasn't received
@@ -210,12 +206,6 @@
         // System.out.println(PythonInfoGenerator.generateFedRunInfo(fileConfig));
     }
 
-<<<<<<< HEAD
-    private Map<Path, CodeMap> compileFederates(
-            LFGeneratorContext context,
-            Map<Path, CodeMap> lf2lfCodeMapMap,
-            Consumer<Map<FederateInstance, FileConfig>> finalize) {
-=======
     /** Return whether federated execution is supported for {@code resource}. */
     private boolean federatedExecutionIsSupported(Resource resource) {
         var target = Target.fromDecl(GeneratorUtils.findTarget(resource));
@@ -228,8 +218,11 @@
         return ret;
     }
 
-    private Map<Path, CodeMap> compileFederates(LFGeneratorContext context, Map<Path, CodeMap> lf2lfCodeMapMap) {
->>>>>>> f3d1481d
+    private Map<Path, CodeMap> compileFederates(
+            LFGeneratorContext context,
+            Map<Path, CodeMap> lf2lfCodeMapMap,
+            Consumer<Map<FederateInstance, FileConfig>> finalize) {
+
         // FIXME: Use the appropriate resource set instead of always using standalone
         Injector inj = new LFStandaloneSetup()
             .createInjectorAndDoEMFRegistration();
