package org.lflang.federated.generator;

import static org.lflang.ASTUtils.toText;

import java.io.IOException;
import java.util.LinkedHashMap;

import org.lflang.ASTUtils;
import org.lflang.ErrorReporter;
import org.lflang.federated.extensions.FedTargetExtensionFactory;
import org.lflang.federated.launcher.RtiConfig;
import org.lflang.generator.CodeBuilder;
import org.lflang.lf.Model;
import org.lflang.lf.Preamble;

public class FedPreambleEmitter {

    public FedPreambleEmitter() {}

    /**
     * Add necessary code to the source and necessary build support to
     * enable the requested serializations in 'enabledSerializations'
     */
    String generatePreamble(FederateInstance federate, FedFileConfig fileConfig, RtiConfig rtiConfig, ErrorReporter errorReporter)
        throws IOException {
        CodeBuilder preambleCode = new CodeBuilder();

        // Transfer top-level preambles
        var mainModel = (Model) ASTUtils.toDefinition(federate.instantiation.getReactorClass()).eContainer();
        for (Preamble p : mainModel.getPreambles()) {
            preambleCode.pr(
            """
            %spreamble {=
            %s
            =}
            """.formatted(
                p.getVisibility() == null ? "" : p.getVisibility() + " ",
                toText(p.getCode())
            ));
        }

<<<<<<< HEAD
        preambleCode.pr("""
            preamble {=
            %s
            =}""".formatted(FedTargetExtensionFactory.getExtension(federate.target).generatePreamble(
                federate, fileConfig, federationRTIProperties, errorReporter
            ))
        );
=======
        preambleCode.pr(FedTargetExtensionFactory.getExtension(federate.targetConfig.target).generatePreamble(
            federate, fileConfig, rtiConfig, errorReporter));
>>>>>>> e1767a66

        return preambleCode.getCode();
    }
}<|MERGE_RESOLUTION|>--- conflicted
+++ resolved
@@ -39,18 +39,13 @@
             ));
         }
 
-<<<<<<< HEAD
         preambleCode.pr("""
             preamble {=
             %s
-            =}""".formatted(FedTargetExtensionFactory.getExtension(federate.target).generatePreamble(
-                federate, fileConfig, federationRTIProperties, errorReporter
+            =}""".formatted(FedTargetExtensionFactory.getExtension(federate.targetConfig.target).generatePreamble(
+                federate, fileConfig, rtiConfig, errorReporter
             ))
         );
-=======
-        preambleCode.pr(FedTargetExtensionFactory.getExtension(federate.targetConfig.target).generatePreamble(
-            federate, fileConfig, rtiConfig, errorReporter));
->>>>>>> e1767a66
 
         return preambleCode.getCode();
     }
