package org.lflang.cli;


import java.nio.file.Files;
import java.nio.file.Path;
import java.util.Arrays;
import java.util.List;
import java.util.Properties;
import java.util.stream.Collectors;

import picocli.CommandLine;
import picocli.CommandLine.Command;
import picocli.CommandLine.Option;
import picocli.CommandLine.Parameters;
import org.eclipse.emf.ecore.resource.Resource;
import org.eclipse.xtext.generator.GeneratorDelegate;
import org.eclipse.xtext.generator.JavaIoFileSystemAccess;
import org.eclipse.xtext.util.CancelIndicator;

import org.lflang.ASTUtils;
import org.lflang.FileConfig;

import org.lflang.generator.LFGeneratorContext;
import org.lflang.generator.LFGeneratorContext.BuildParm;
import org.lflang.generator.MainContext;

import com.google.inject.Inject;

/**
 * Standalone version of the Lingua Franca compiler (lfc).
 *
 * @author Marten Lohstroh
 * @author Christian Menard
 * @author Atharva Patil
 */
@Command(
    name = "lfc",
    // Enable usageHelp (--help) and versionHelp (--version) options.
    mixinStandardHelpOptions = true,
    // TODO: Import version from StringsBundle.properties. 
    version = "lfc 0.3.1-SNAPSHOT")
public class Lfc extends CliBase {
    /**
     * Injected code generator.
     */
    @Inject
    private GeneratorDelegate generator;

    /**
     * Injected file access object.
     */
    @Inject
    private JavaIoFileSystemAccess fileAccess;

    public Lfc() {
        super("lfc");
    }

    /**
     * Supported CLI options.
     *
     * @author Marten Lohstroh
     * @author Atharva Patil
     */

    @Option(
        names = "--build-type",
        description = "The build type to use.")
    private String buildType;

    @Option(
        names = {"-c", "--clean"},
        arity = "0",
        description = "Clean before building.")
    private boolean clean;

    @Option(
        names = "--target-compiler",
        description = "Target compiler to invoke.")
    private String targetCompiler;

    @Option(
        names = "--external-runtime-path",
        description = "Specify an external runtime library to be used by the"
                    + " compiled binary.")
    private String externalRuntimePath;

    @Option(
        names = {"-f", "--federated"},
        arity = "0",
        description = "Treat main reactor as federated.")
    private boolean federated;

    @Option(
        names = "--logging",
        description = "The logging level to use by the generated binary")
    private String logging;

    @Option(
        names = {"-l", "--lint"},
        arity = "0",
        description = "Enable or disable linting of generated code.")
    private boolean lint;

    @Option(
        names = {"-n", "--no-compile"},
        arity = "0",
        description = "Do not invoke target compiler.")
    private boolean noCompile;

    @Option(
        names = {"-q", "--quiet"},
        arity = "0",
        description = 
            "Suppress output of the target compiler and other commands")
    private boolean quiet;

    @Option(
        names = {"-r", "--rti"},
        description = "Specify the location of the RTI.")
    private String rti;

    @Option(
        names = "--runtime-version",
        description = "Specify the version of the runtime library used for"
                    + " compiling LF programs.")
    private String runtimeVersion;

    @Option(
        names = {"-s", "--scheduler"},
        description = "Specify the runtime scheduler (if supported).")
    private String scheduler;

    @Option(
        names = {"-t", "--threading"},
        paramLabel = "<true/false>",
        description = "Specify whether the runtime should use multi-threading"
                    + " (true/false).")
    private String threading;

    @Option(
        names = {"-w", "--workers"},
        description = "Specify the default number of worker threads.")
    private String workers;

    /**
     * Main function of the stand-alone compiler.
     * Caution: this will invoke System.exit.
     *
     * @param args CLI arguments
     */
    public static void main(final String[] args) {
        main(Io.SYSTEM, args);
    }

    /**
     * Main function of the standalone compiler, with a custom IO.
     *
     * @param io IO streams.
     * @param args Command-line arguments.
     */
    public static void main(Io io, final String... args) {
        cliMain("lfc", Lfc.class, io, args);
    }

    /**
     * Load the resource, validate it, and, invoke the code generator.
     */
    @Override
    public void run() {
        List<Path> paths = getInputPaths();
        final Path outputRoot = getOutputRoot();
        // Hard code the props based on the options we want.
        Properties properties = this.filterPassOnProps();

        try {
            // Invoke the generator on all input file paths.
            invokeGenerator(paths, outputRoot, properties);
        } catch (RuntimeException e) {
            reporter.printFatalErrorAndExit("An unexpected error occurred:", e);
        }
    }

    /**
     * Invoke the code generator on the given validated file paths.
     */
    protected void invokeGenerator(
            List<Path> files, Path root, Properties properties) {
        for (Path path : files) {
            path = toAbsolutePath(path);
            String outputPath = getActualOutputPath(root, path).toString();
            this.fileAccess.setOutputPath(outputPath);

            final Resource resource = getResource(path);
            if (resource == null) {
                reporter.printFatalErrorAndExit(path 
                    + " is not an LF file. Use the .lf file extension to"
                    + " denote LF files.");
            } else if (federated) {
                if (!ASTUtils.makeFederated(resource)) {
                    reporter.printError(
                        "Unable to change main reactor to federated reactor.");
                }
            }

            validateResource(resource);
            exitIfCollectedErrors();

            LFGeneratorContext context = new MainContext(
<<<<<<< HEAD
                LFGeneratorContext.Mode.STANDALONE,
                CancelIndicator.NullImpl, (m, p) -> {}, properties, false,
                fileConfig -> errorReporter
=======
                LFGeneratorContext.Mode.STANDALONE, CancelIndicator.NullImpl,
                (m, p) -> {}, properties, resource, this.fileAccess, fileConfig -> errorReporter
>>>>>>> 329f1cbc
            );

            try {
                this.generator.generate(resource, this.fileAccess, context);
            } catch (Exception e) {
                reporter.printFatalErrorAndExit("Error running generator", e);
            }

            exitIfCollectedErrors();
            // Print all other issues (not errors).
            issueCollector.getAllIssues().forEach(reporter::printIssue);

            this.io.getOut().println("Code generation finished.");
        }
    }

    private Path getActualOutputPath(Path root, Path path) {
        if (root != null) {
            return root.resolve("src-gen");
        } else {
            Path pkgRoot = FileConfig.findPackageRoot(
                path, reporter::printWarning);
            return pkgRoot.resolve("src-gen");
        }
    }
}<|MERGE_RESOLUTION|>--- conflicted
+++ resolved
@@ -207,14 +207,9 @@
             exitIfCollectedErrors();
 
             LFGeneratorContext context = new MainContext(
-<<<<<<< HEAD
-                LFGeneratorContext.Mode.STANDALONE,
-                CancelIndicator.NullImpl, (m, p) -> {}, properties, false,
+                LFGeneratorContext.Mode.STANDALONE, CancelIndicator.NullImpl,
+                (m, p) -> {}, properties, resource, this.fileAccess,
                 fileConfig -> errorReporter
-=======
-                LFGeneratorContext.Mode.STANDALONE, CancelIndicator.NullImpl,
-                (m, p) -> {}, properties, resource, this.fileAccess, fileConfig -> errorReporter
->>>>>>> 329f1cbc
             );
 
             try {
